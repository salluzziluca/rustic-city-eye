[package]
name = "rustic_city_eye"
version = "0.1.0"
edition = "2021"

# See more keys and their definitions at https://doc.rust-lang.org/cargo/reference/manifest.html

[dependencies]
rand = "0.8.5"
<<<<<<< HEAD
mockall = "0.12.1"
egui = "0.27.2"
eframe = "0.27.2"
egui_extras = { version = "*", features = ["all_loaders"] }
image = { version = "0.24", features = ["jpeg", "png"] }
walkers = "0.22.0"

=======
gtk = "0.18.1"
walkers = "=0.22.0"
webkit2gtk = "2.0.1"
osmgpsmap = "0.2.16"
serde_json = "=1.0.117"
threadpool ="1.0"
>>>>>>> 2ee3d49f
[[bin]]
name = "broker"
path = "src/mqtt/run_broker.rs"

[[bin]]
name = "monitoring_app"
path = "src/monitoring/main.rs"


[profile.dev] 
opt-level = 1<|MERGE_RESOLUTION|>--- conflicted
+++ resolved
@@ -7,7 +7,6 @@
 
 [dependencies]
 rand = "0.8.5"
-<<<<<<< HEAD
 mockall = "0.12.1"
 egui = "0.27.2"
 eframe = "0.27.2"
@@ -15,14 +14,6 @@
 image = { version = "0.24", features = ["jpeg", "png"] }
 walkers = "0.22.0"
 
-=======
-gtk = "0.18.1"
-walkers = "=0.22.0"
-webkit2gtk = "2.0.1"
-osmgpsmap = "0.2.16"
-serde_json = "=1.0.117"
-threadpool ="1.0"
->>>>>>> 2ee3d49f
 [[bin]]
 name = "broker"
 path = "src/mqtt/run_broker.rs"
