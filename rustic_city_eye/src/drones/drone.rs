--- conflicted
+++ resolved
@@ -431,26 +431,11 @@
                     };
                 }
                 DroneState::AttendingIncident(location) => {
-<<<<<<< HEAD
                     println!("Drone {} yendo a solucionar el incidente", lock.id);
                     lock.update_target_location(Some(location))?;
                     if lock.calculate_new_position() {
                         lock.publish_attending_accident(location);
                     }
-=======
-                    println!("Drone {} going to solve the incident", lock.id);
-                    match lock.drone_movement(location) {
-                        Ok(is_at_incident_location) => {
-                            if is_at_incident_location {
-                                lock.publish_attending_accident(location);
-                            }
-                        }
-                        Err(e) => {
-                            println!("Error while moving to incident: {:?}", e);
-                            return Err(DroneError::MovingToIncidentError(e.to_string()));
-                        }
-                    };
->>>>>>> 8fc1d1cf
                 }
                 DroneState::LowBatteryLevel => {
                     lock.redirect_to_operation_center()?;
@@ -743,18 +728,9 @@
     /// Una vez que llega a esta location, cambia su estado a
     /// ChargingBattery, por lo que el Drone va a comenzar a cargarse.
     fn redirect_to_operation_center(&mut self) -> Result<(), DroneError> {
-<<<<<<< HEAD
         println!("Drone {} redirigiendose a su central de carga", self.id);
 
         if self.location == self.center_location {
-=======
-        println!("Drone {} redirecting to its charging station", self.id);
-        if (self.location.lat * COORDINATE_SCALE_FACTOR) / COORDINATE_SCALE_FACTOR
-            == (self.center_location.lat * COORDINATE_SCALE_FACTOR) / COORDINATE_SCALE_FACTOR
-            && (self.location.long * COORDINATE_SCALE_FACTOR) / COORDINATE_SCALE_FACTOR
-                == (self.center_location.long * COORDINATE_SCALE_FACTOR) / COORDINATE_SCALE_FACTOR
-        {
->>>>>>> 8fc1d1cf
             self.drone_state = DroneState::ChargingBattery;
         }
         if self.target_location != self.center_location {
