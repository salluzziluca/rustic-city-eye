--- conflicted
+++ resolved
@@ -20,10 +20,6 @@
     },
     surveilling::camera::Camera,
     utils::{location::Location, payload_types::PayloadTypes},
-<<<<<<< HEAD
-    utils::{location::Location, payload_types::PayloadTypes},
-=======
->>>>>>> 3697b29d
 };
 
 const AREA_DE_ALCANCE: f64 = 10.0;
