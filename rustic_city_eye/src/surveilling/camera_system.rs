use notify::{recommended_watcher, RecursiveMode, Watcher};
use std::{
    collections::HashMap,
    path::Path,
    sync::{
        mpsc::{self, channel, Receiver, Sender},
        Arc, Mutex,
    },
    thread,
    time::{Duration, Instant},
};

use rand::Rng;

use crate::{
    monitoring::incident::Incident,
    mqtt::{
        client::{Client, ClientTrait},
        client_message::{self, ClientMessage},
        disconnect_config::DisconnectConfig,
        messages_config::MessagesConfig,
        protocol_error::ProtocolError,
        publish::publish_config::PublishConfig,
        subscribe_config::SubscribeConfig,
        subscribe_properties::SubscribeProperties,
    },
    surveilling::{annotation::ImageClassifier, camera::Camera},
    utils::{
        incident_payload::IncidentPayload, location::Location, payload_types::PayloadTypes,
        threadpool::ThreadPool,
    },
};

const AREA_DE_ALCANCE: f64 = 0.0025;
const NIVEL_DE_PROXIMIDAD_MAXIMO: f64 = AREA_DE_ALCANCE;
const PATH: &str = "src/surveilling/cameras.";
const TIME_INTERVAL_IN_SECS: u64 = 1;

use super::camera_error::CameraError;
#[derive(Debug)]

/// Entidad encargada de gestionar todas las camaras. Tiene como parametro a su instancia de cliente, utiliza un hash `<ID, Camera>` como estructura principal y diferentes channels para comunicarse con su cliente.
/// Los mensajes recibidos le llegan mediante el channel `reciev_from_client` y envia una config con los mensajes que quiere enviar mediante `send_to_client_channel``
pub struct CameraSystem<T: ClientTrait + Clone + Send + Sync> {
    pub send_to_client_channel: Arc<Mutex<Sender<Box<dyn MessagesConfig + Send>>>>,
    camera_system_client: T,
    cameras: Arc<Mutex<HashMap<u32, Camera>>>,
    reciev_from_client: Arc<Mutex<Receiver<client_message::ClientMessage>>>,
    snapshot: Vec<Camera>,
}

impl<T: ClientTrait + Clone + Send + Sync> Clone for CameraSystem<T> {
    fn clone(&self) -> Self {
        CameraSystem {
            send_to_client_channel: Arc::clone(&self.send_to_client_channel),
            camera_system_client: self.camera_system_client.clone(),
            cameras: self.cameras.clone(),
            reciev_from_client: Arc::clone(&self.reciev_from_client),
            snapshot: self.snapshot.clone(),
        }
    }
}

impl<T: ClientTrait + Clone + Send + Sync + 'static> CameraSystem<T> {
    /// Crea un nuevo camera system con un cliente de mqtt
    ///
    /// Envia un connect segun la configuracion del archivo connect_config.json
    ///
    /// Se subscribe a los mensajes de tipo "incidente" e "incidente_resuelto"
    ///
    pub fn new<F>(address: String, client_factory: F) -> Result<CameraSystem<T>, ProtocolError>
    where
        F: FnOnce(
            mpsc::Receiver<Box<dyn MessagesConfig + Send>>,
            String,
            client_message::Connect,
            Sender<client_message::ClientMessage>,
        ) -> Result<T, ProtocolError>,
    {
        let connect_config =
            client_message::Connect::read_connect_config("./src/surveilling/connect_config.json")?;

        let (tx, rx) = mpsc::channel();
        let (tx2, rx2) = mpsc::channel();
        let camera_system_client = client_factory(rx, address, connect_config, tx2)?;
        let client_id = camera_system_client.get_client_id();
        let subscribe_config = SubscribeConfig::new(
            "camera_system/*".to_string(),
            SubscribeProperties::new(1, vec![]),
            client_id.clone(),
        );

        // let _ = tx.send(Box::new(subscribe_config));
        // let subscribe_config = SubscribeConfig::new(
        //     "incidente_resuelto".to_string(),
        //     SubscribeProperties::new(1, vec![]),
        //     client_id,
        // );

        let _ = tx.send(Box::new(subscribe_config));
        Ok(CameraSystem {
            send_to_client_channel: Arc::new(Mutex::new(tx)),
            camera_system_client,
            cameras: Arc::new(Mutex::new(HashMap::new())),
            reciev_from_client: Arc::new(Mutex::new(rx2)),
            snapshot: Vec::new(),
        })
    }

    pub fn add_camera(&mut self, location: Location) -> Result<u32, CameraError> {
        let mut rng = rand::thread_rng();

        let mut id = rng.gen();

        let mut cameras = match self.cameras.lock() {
            Ok(guard) => guard,
            Err(_) => {
                return Err(CameraError::ArcMutexError(
                    "Error locking cameras mutex".to_string(),
                ));
            }
        };
        while cameras.contains_key(&id) {
            id = rng.gen();
        }

        let camera = Camera::new(location, id)?;
        println!("CameraSys: creo la camara con id: {:?}", id);
        cameras.insert(id, camera);

        Ok(id)
    }

    pub fn get_cameras(&self) -> Arc<Mutex<HashMap<u32, Camera>>> {
        self.cameras.clone()
    }

    pub fn get_camera_by_id(&mut self, id: u32) -> Option<Camera> {
        let cameras = match self.cameras.lock() {
            Ok(guard) => guard,
            Err(_) => {
                return None;
            }
        };
        let camera = cameras.get(&id).cloned();
        camera
    }

    pub fn get_camera(&mut self) -> Option<Camera> {
        let cameras = match self.cameras.lock() {
            Ok(guard) => guard,
            Err(_) => return None,
        };
        let keys: Vec<&u32> = cameras.keys().collect();
        if keys.is_empty() {
            None
        } else {
            let idx = rand::thread_rng().gen_range(0..keys.len());
            cameras.get(keys[idx]).cloned()
        }
    }

    /// recibe los diferentes mensajes reenviados por el cliente.
    ///
    /// Si el mensaje es un publish con topic accidente, activa las camaras cercanas a la location del incidente.
    ///
    /// Si el mensaje es un publish con topic accidenteresuelto, desactiva las camaras cercanas a la location del incidente.
    ///
    /// Recibe un reciever opcional para poder testear la funcion, si este es None, utiliza el propio del broker
    pub fn run_client(
        parameter_reciever: Option<Arc<Mutex<Receiver<ClientMessage>>>>,
        system: Arc<Mutex<CameraSystem<Client>>>,
    ) -> Result<(), ProtocolError> {
        let system_clone_one = Arc::clone(&system);
        let system_clone_two = Arc::clone(&system);

        thread::spawn(move || {
            let mut lock = match system_clone_one.lock() {
                Ok(guard) => guard,
                Err(_) => {
                    return;
                }
            };
            match lock.camera_system_client.client_run() {
                Ok(_) => {}
                Err(e) => {
                    println!("CameraSys: Error running client: {:?}", e);
                }
            }
        });

        thread::spawn(move || {
            let mut incident_location: Option<Location> = None;
            let mut solved_incident_location: Option<Location> = None;
            let reciever: Arc<Mutex<Receiver<ClientMessage>>> = match parameter_reciever {
                Some(parameter_reciever) => parameter_reciever,
                None => match system_clone_two.lock() {
                    Ok(guard) => guard.reciev_from_client.clone(),
                    Err(_) => {
                        return;
                    }
                },
            };
            loop {
                let self_clone_two = Arc::clone(&system_clone_two);

                let mut lock = match self_clone_two.lock() {
                    Ok(guard) => guard.clone(),
                    Err(_) => {
                        return;
                    }
                };

                if let Some(location) = incident_location {
                    if let Err(e) = lock
                        .activate_cameras(location)
                        .map_err(|e| ProtocolError::CameraError(e.to_string()))
                    {
                        println!("CameraSys: Error activating cameras: {:?}", e);
                    }
                    incident_location = None;
                }
                if let Some(location) = solved_incident_location {
                    if let Err(e) = lock
                        .deactivate_cameras(location)
                        .map_err(|e| ProtocolError::CameraError(e.to_string()))
                    {
                        println!("CameraSys: Error deactivating cameras: {:?}", e);
                    }
                    solved_incident_location = None;
                }

                let reciever = match reciever.lock() {
                    Ok(guard) => guard,
                    Err(_) => {
                        return;
                    }
                };

                match reciever.recv() {
                    Ok(client_message::ClientMessage::Publish {
                        topic_name,
                        payload: PayloadTypes::IncidentLocation(payload),
                        ..
                    }) => {
                        if topic_name == "incidente" {
                            incident_location = Some(payload.get_incident().get_location());
                            drop(reciever); // Release the lock here

                            continue;
                        } else if topic_name == "incidente_resuelto" {
                            solved_incident_location = Some(payload.get_incident().get_location());
                            drop(reciever); // Release the lock here

                            continue;
                        }
                    }
                    Ok(_) => {
                        continue;
                    }
                    Err(_) => {
                        continue;
                    }
                }
            }
        });
        thread::spawn(move || {
            let pool = ThreadPool::new(10);
            let (tx, rx) = channel();
            let mut watcher = match recommended_watcher(tx) {
                Ok(watcher) => watcher,
                Err(e) => return Err(ProtocolError::WatcherError(e.to_string())),
            };

            watcher
                .watch(Path::new(PATH), RecursiveMode::Recursive)
                .expect("No se pudo ver el directorio");
            let mut last_event_times: HashMap<String, Instant> = HashMap::new();

            loop {
                match rx.recv() {
                    Ok(event) => {
                        let event = match event {
                            Ok(event) => event,
                            Err(e) => {
                                println!("watch error: {:?}", e);
                                break;
                            }
                        };
                        let path = event.paths[0].clone();
                        let str_path = match path.to_str() {
                            Some(str_path) => str_path,
                            None => {
                                println!("Error al convertir el path a string");
                                break;
                            }
                        };
<<<<<<< HEAD
                        // Check if we should process this event
                        let now = Instant::now();
                        let should_process = match last_event_times.get(str_path) {
                            Some(&last_time) => {
                                now.duration_since(last_time) > Duration::from_secs(1)
                            } // 1 second debounce time
=======
                        let now = Instant::now();
                        let should_process = match last_event_times.get(str_path) {
                            Some(&last_time) => {
                                now.duration_since(last_time)
                                    > Duration::from_secs(TIME_INTERVAL_IN_SECS)
                            }
>>>>>>> 11bdbd7e
                            None => true,
                        };

                        if should_process {
<<<<<<< HEAD
                            last_event_times.insert(str_path.to_string().clone(), now);
                            if matches!(event.kind, notify::EventKind::Create(_)) {
                                let path = str_path.split('/').collect::<Vec<&str>>();
                                let camera_id = match path[9].parse::<u32>() {
                                    Ok(camera_id) => camera_id,
                                    Err(_) => {
                                        println!("Error al parsear el id de la camara");
                                        break;
                                    }
                                };

                                println!(
                                    "se ha creado el directorio de la camara de id {:?}",
                                    camera_id
                                );
                            } else if (matches!(event.kind, notify::EventKind::Modify(_))
                                && (str_path.ends_with(".jpg") || str_path.ends_with(".jpeg"))
                                || str_path.ends_with(".png"))
                            {
                                println!("event kind: {:?}", event.kind);
                                let system_clone = Arc::clone(&system);
                                pool.execute(move || -> Result<(), ProtocolError> {
                                let system_clone2 = Arc::clone(&system_clone);
                            let path = event.paths[0].clone();
                            let str_path = match path.to_str(){
                                Some(str_path) => str_path,
                                None => {
                                    println!("Error al convertir el path a string");
                                    return Err(ProtocolError::InvalidCommand("Invalid path".to_string()));
                                }
                            };
                            let path = str_path.split('/').collect::<Vec<&str>>();
                            let camera_id = match path[9].parse::<u32>(){
                                Ok(camera_id) => camera_id,
                                Err(_) => {
                                    println!("Error al parsear el id de la camara");
                                    return Err(ProtocolError::InvalidCommand("Invalid camera id".to_string()));
                                }
                            };

                            println!("La camara de id {:?} esta analizando una imagen", camera_id);
                            let url =
                                "https://vision.googleapis.com/v1/images:annotate".to_string();
                            let incident_keywords_file_path = "./tests/incident_keywords";
                            let classifier = ImageClassifier::new(url, incident_keywords_file_path)
                                .map_err(|e| ProtocolError::AnnotationError(e.to_string()))?;
                            let classification_result = classifier
                                .classify_image(str_path)
                                .map_err(|e| ProtocolError::AnnotationError(e.to_string()))?;
                            println!("La camara de id {:?} ha clasificado la imagen y el resultado es: {:?}", camera_id, classification_result);
                            if classification_result.is_empty() {
                                println!("No es un incidente");
                            }else if INCIDENTES.contains(&classification_result[0].0.as_str()) && classification_result[0].1 > PORCENTAJE_MINIMO_DE_PROBABILIDAD{
                                let camera = match system_clone.lock().unwrap().get_camera_by_id(camera_id){
                                    Some(camera) => camera,
                                    None => {
                                        return Err(ProtocolError::InvalidCommand("Camera not found".to_string()));
                                    }
                                };
                                let location = camera.get_location();
                                let incident = Incident::new(location);
                                let incident_payload = IncidentPayload::new(incident);
                                let publish_config = PublishConfig::read_config(
                                    "./src/surveilling/publish_incident_config.json",
                                    PayloadTypes::IncidentLocation(incident_payload),
                                )
                                .map_err(|e| ProtocolError::SendError(e.to_string()))?;
                            println!("ENTRE");
                            let mut lock = match system_clone2.lock() {
                                Ok(guard) => guard,
                                Err(_) => {
                                    return Err(ProtocolError::ArcMutexError(
                                        "Error locking cameras mutex".to_string(),
                                    ));
                                }
                            };
                                match lock.send_message(Box::new(publish_config)) {
                                    Ok(_) => {}
                                    Err(e) => {
                                        return Err(ProtocolError::SendError(e.to_string()));
                                    }
                                }
                            }
                            Ok(())
                        });
                            }
=======
                            if let Some(value) = process_dir_change(
                                &mut last_event_times,
                                str_path,
                                now,
                                event,
                                &system,
                                &pool,
                            ) {
                                return value;
                            }
>>>>>>> 11bdbd7e
                        }
                    }
                    Err(e) => {
                        println!("watch error: {:?}", e);
                        break;
                    }
                }
            }
            Ok(())
        });
        Ok(())
    }

    /// Busca dentro de un path relativo hacia el directorio donde se guardan las imagenes de una camara determinada
    /// el direntry del mismo.
    fn get_relative_path_to_camera(path: &str) -> Option<&str> {
        let parts: Vec<&str> = path.split('/').collect();

        if let Some(pos) = parts.iter().position(|&x| x == "cameras.") {
            if pos + 1 < parts.len() {
                return Some(parts[pos + 1]);
            }
        }
        None
    }

    pub fn disconnect(&self) -> Result<(), ProtocolError> {
        let disconnect_config = DisconnectConfig::new(
            0x00_u8,
            1,
            "normal".to_string(),
            self.camera_system_client.get_client_id(),
        );
        let send_to_client_channel = match self.send_to_client_channel.lock() {
            Ok(guard) => guard,
            Err(_) => {
                return Err(ProtocolError::SendError(
                    "Error locking send_to_client_channel".to_string(),
                ));
            }
        };
        match send_to_client_channel.send(Box::new(disconnect_config)) {
            Ok(_) => {}
            Err(e) => {
                return Err(ProtocolError::SendError(e.to_string()));
            }
        }
        match self.cameras.lock() {
            Ok(cameras) => {
                for camera in cameras.values() {
                    camera
                        .delete_directory()
                        .map_err(|e| ProtocolError::CameraError(e.to_string()))?;
                }
            }
            Err(e) => return Err(ProtocolError::CameraError(e.to_string())),
        }
        println!("Cliente del system desconectado correctamente");

        Ok(())
    }

    /// Recibe una location y activas todas las camaras que esten a menos de AREA_DE_ALCANCE de esta.
    ///
    /// Al activarlas se las pasa de modo ahorro de energia a modo activo
    ///
    /// Adicionalmente, cada camara activada despues avisa a las camaras colindantes para que,
    /// si estan a la distancia requerida, tambien se activen.
    pub fn activate_cameras(&mut self, location: Location) -> Result<(), CameraError> {
        let locations_to_activate: Vec<Location> = {
            let mut cameras = match self.cameras.lock() {
                Ok(guard) => guard,
                Err(_) => {
                    return Err(CameraError::ArcMutexError(
                        "Error locking cameras mutex".to_string(),
                    ));
                }
            };

            cameras
                .values_mut()
                .filter_map(|camera| {
                    let distancia = camera.get_location().distance(location);
                    if distancia <= AREA_DE_ALCANCE {
                        camera.set_sleep_mode(false);
                        Some(camera.get_location())
                    } else {
                        None
                    }
                })
                .collect()
        };
        for loc in locations_to_activate {
            self.activate_cameras_by_camera_location(loc)?;
        }
        println!("CameraSys: Camaras activadas");
        self.publish_cameras_update()?;

        Ok(())
    }

    /// Recibe una location y activas todas las camaras que esten a menos de NIVEL_DE_PROXIMIDAD_MAXIMO de esta.
    ///
    /// Al activaralas se las pasa de modo ahorro de energia a modo activo
    ///
    /// Adicionalmente, cada camara activada despues avisa a las camaras colindantes para que,
    /// si estan a la distancia requerida, tambien se activen.
    fn activate_cameras_by_camera_location(
        &mut self,
        location: Location,
    ) -> Result<(), CameraError> {
        let mut locations_to_activate = Vec::new();
        {
            let mut cameras = match self.cameras.lock() {
                Ok(guard) => guard,
                Err(_) => {
                    return Err(CameraError::ArcMutexError(
                        "Error locking cameras mutex".to_string(),
                    ));
                }
            };
            for camera in cameras.values_mut() {
                let distancia = camera.get_location().distance(location);
                if distancia <= NIVEL_DE_PROXIMIDAD_MAXIMO && camera.get_sleep_mode() {
                    camera.set_sleep_mode(false);
                    locations_to_activate.push(camera.get_location());
                }
            }
        }

        for loc in locations_to_activate {
            self.activate_cameras_by_camera_location(loc)?;
        }

        Ok(())
    }

    /// Recibe una location y desactiva todas las camaras que esten a menos de AREA_DE_ALCANCE de esta.
    ///
    /// Al desactivarlas se las pasa de modo activo a modo ahorro de energia
    ///
    /// Adicionalmente, cada camara desactivada despues avisa a las camaras colindantes para que,
    /// si estan a la distancia requerida, tambien se desactiven.
    pub fn deactivate_cameras(&mut self, location: Location) -> Result<(), CameraError> {
        let locations_to_activate: Vec<Location> = {
            let mut cameras = match self.cameras.lock() {
                Ok(guard) => guard,
                Err(_) => {
                    return Err(CameraError::ArcMutexError(
                        "Error locking cameras mutex".to_string(),
                    ));
                }
            };
            cameras
                .values_mut()
                .filter_map(|camera| {
                    let distancia = camera.get_location().distance(location);
                    if distancia <= AREA_DE_ALCANCE {
                        camera.set_sleep_mode(true);
                        Some(camera.get_location())
                    } else {
                        None
                    }
                })
                .collect()
        };
        for loc in locations_to_activate {
            self.deactivate_cameras_by_camera_location(loc)?;
        }

        self.publish_cameras_update()?;

        Ok(())
    }

    /// Recibe una location y desactiva todas las camaras que esten a menos de NIVEL_DE_PROXIMIDAD_MAXIMO de esta.
    ///
    /// Al desactivarlas se las pasa de modo activo a modo ahorro de energia
    ///
    /// Adicionalmente, cada camara desactivada despues avisa a las camaras colindantes para que,
    /// si estan a la distancia requerida, tambien se desactiven.
    fn deactivate_cameras_by_camera_location(
        &mut self,
        location: Location,
    ) -> Result<(), CameraError> {
        let mut locations_to_activate = Vec::new();
        {
            let mut cameras = match self.cameras.lock() {
                Ok(guard) => guard,
                Err(_) => {
                    return Err(CameraError::ArcMutexError(
                        "Error locking cameras mutex".to_string(),
                    ));
                }
            };
            for camera in cameras.values_mut() {
                let distancia = camera.get_location().distance(location);
                if distancia <= NIVEL_DE_PROXIMIDAD_MAXIMO && !camera.get_sleep_mode() {
                    camera.set_sleep_mode(true);
                    locations_to_activate.push(camera.get_location());
                }
            }
        }

        for loc in locations_to_activate {
            self.deactivate_cameras_by_camera_location(loc)?;
        }

        Ok(())
    }

    /// Envia un mensaje mediante el channel para que el cliente lo envie al broker
    pub fn send_message(
        &mut self,
        message: Box<dyn MessagesConfig + Send>,
    ) -> Result<(), CameraError> {
        let packet_id = self.camera_system_client.assign_packet_id();
        let message = message.parse_message(packet_id);
        let lock = match self.send_to_client_channel.lock() {
            Ok(lock) => lock,
            Err(_) => {
                return Err(CameraError::SendError);
            }
        };
        match lock.send(Box::new(message)) {
            Ok(_) => {}
            Err(e) => {
                println!("CameraSys: Error sending message: {:?}", e);
                return Err(CameraError::SendError);
            }
        };
        Ok(())
    }

    /// Compara la snapshot anterior que tiene almacenada con la actual, envia mediante un pub
    /// Las camaras que hayan cambiado de estado entre el ultimo publish y este.
    /// En un vector de camaras.
    /// Si no hay cambios, no envia nada
    /// Almacena la nueva snapshot para la proxima comparacion
    pub fn publish_cameras_update(&mut self) -> Result<(), CameraError> {
        let mut new_snapshot: Vec<Camera> = Vec::new();
        let cameras = match self.cameras.lock() {
            Ok(guard) => guard,
            Err(_) => {
                return Err(CameraError::ArcMutexError(
                    "Error locking cameras mutex".to_string(),
                ));
            }
        };
        for camera in cameras.values() {
            new_snapshot.push(camera.clone());
        }

        let mut updated_cameras = Vec::new();
        for camera in new_snapshot.iter() {
            if (!self.snapshot.contains(&camera.clone()))
                || (self.snapshot.contains(&camera.clone())
                    && camera.get_sleep_mode()
                        != match self.snapshot.iter().find(|&x| x == camera) {
                            Some(camera) => camera.get_sleep_mode(),
                            None => false,
                        })
            {
                updated_cameras.push(camera.clone());
            }
        }
        if updated_cameras.is_empty() {
            return Ok(());
        }
        println!("CameraSys: publicando el estado de las camaras a el broker");

        let publish_config = match PublishConfig::read_config(
            "./src/surveilling/publish_config_update.json",
            PayloadTypes::CamerasUpdatePayload(updated_cameras),
        ) {
            Ok(config) => config,
            Err(_) => {
                return Err(CameraError::SendError);
            }
        };

        let lock = match self.send_to_client_channel.lock() {
            Ok(guard) => guard,
            Err(_) => {
                return Err(CameraError::SendError);
            }
        };

        match lock.send(Box::new(publish_config)) {
            Ok(_) => {}
            Err(_) => return Err(CameraError::SendError),
        }
        self.snapshot = new_snapshot;

        Ok(())
    }
}

/// Procesa cualquier evento de cambio en en el directorio observado
/// Si es un evento del tipo Create (creacion de directorio), notifica mediante logging al usuario
///
/// Si el evento es de tipo modify (por ejemplo, un archivo ya existente es movido al dir en cuestion), y es una imagen, la camara correspondiente a la imagen analiza la imagen. Si es un incidente, se envia un mensaje al broker
fn process_dir_change(
    last_event_times: &mut HashMap<String, Instant>,
    str_path: &str,
    now: Instant,
    event: notify::Event,
    system: &Arc<Mutex<CameraSystem<Client>>>,
    pool: &ThreadPool,
) -> Option<Result<(), ProtocolError>> {
    last_event_times.insert(str_path.to_string().clone(), now);
    if matches!(event.kind, notify::EventKind::Create(_)) {
        let camera_id = match CameraSystem::<Client>::get_relative_path_to_camera(str_path) {
            Some(id) => id,
            None => {
                return Some(Err(ProtocolError::CameraError(
                    "Error al parsear el id de la camara".to_string(),
                )))
            }
        };

        println!(
            "se ha creado el directorio de la camara de id {:?}",
            camera_id
        );
    } else if (matches!(event.kind, notify::EventKind::Modify(_))
        && (str_path.ends_with(".jpg") || str_path.ends_with(".jpeg"))
        || str_path.ends_with(".png"))
    {
        analize_image(event, system, pool);
    }
    None
}

/// Utiliza el ImageClassifier para clasificar la imagen en el path
/// Si este devuelve true, la imagen corresponde a un incidente y se envia el respectivo mensaje al broker
/// Con la location de este incidente siendo la de la cámara.
fn analize_image(
    event: notify::Event,
    system: &Arc<Mutex<CameraSystem<Client>>>,
    pool: &ThreadPool,
) {
    println!("event kind: {:?}", event.kind);
    let system_clone = Arc::clone(system);
    pool.execute(move || -> Result<(), ProtocolError> {
        let system_clone2 = Arc::clone(&system_clone);
        let path = event.paths[0].clone();
        let str_path = match path.to_str() {
            Some(str_path) => str_path,
            None => {
                println!("Error al convertir el path a string");
                return Err(ProtocolError::InvalidCommand("Invalid path".to_string()));
            }
        };
        let camera_id = match CameraSystem::<Client>::get_relative_path_to_camera(str_path) {
            Some(id) => id,
            None => {
                return Err(ProtocolError::CameraError(
                    "Error al parsear el id de la camara".to_string(),
                ))
            }
        };

        let camera_id = match camera_id.parse::<u32>() {
            Ok(camera_id) => camera_id,
            Err(_) => {
                println!("Error al parsear el id de la camara");
                return Err(ProtocolError::InvalidCommand(
                    "Invalid camera id".to_string(),
                ));
            }
        };

        println!("La camara de id {:?} esta analizando una imagen", camera_id);
        let url = "https://vision.googleapis.com/v1/images:annotate".to_string();
        let incident_keywords_file_path = "./src/surveilling/incident_keywords";

        let classifier = ImageClassifier::new(url, incident_keywords_file_path)
            .map_err(|e| ProtocolError::AnnotationError(e.to_string()))?;
        let classification_result = classifier
            .annotate_image(str_path)
            .map_err(|e| ProtocolError::AnnotationError(e.to_string()))?;

        println!(
            "La camara de id {:?} ha clasificado la imagen y el resultado es: {:?}",
            camera_id, classification_result
        );

        if !classification_result {
            println!("No es un incidente");
        } else {
            let camera = match system_clone.lock().unwrap().get_camera_by_id(camera_id) {
                Some(camera) => camera,
                None => {
                    return Err(ProtocolError::InvalidCommand(
                        "Camera not found".to_string(),
                    ));
                }
            };
            let location = camera.get_location();
            let incident = Incident::new(location);
            let incident_payload = IncidentPayload::new(incident);
            let publish_config = PublishConfig::read_config(
                "./src/surveilling/publish_incident_config.json",
                PayloadTypes::IncidentLocation(incident_payload),
            )
            .map_err(|e| ProtocolError::SendError(e.to_string()))?;
            let mut lock = match system_clone2.lock() {
                Ok(guard) => guard,
                Err(_) => {
                    return Err(ProtocolError::ArcMutexError(
                        "Error locking cameras mutex".to_string(),
                    ));
                }
            };
            match lock.send_message(Box::new(publish_config)) {
                Ok(_) => {}
                Err(e) => {
                    return Err(ProtocolError::SendError(e.to_string()));
                }
            }
        }
        Ok(())
    });
}

impl CameraSystem<Client> {
    pub fn with_real_client(address: String) -> Result<CameraSystem<Client>, ProtocolError> {
        CameraSystem::new(address, |rx, addr, config, tx| {
            Client::new(rx, addr, config, tx)
        })
    }
}

#[cfg(test)]

mod tests {
    use std::fs::File;
    use std::path::Path;
    use std::sync::{Arc, Condvar, Mutex};
    use std::thread;

    use super::*;
    use crate::monitoring::incident::Incident;
    use crate::mqtt::broker::Broker;
    use crate::mqtt::client_message::ClientMessage;
    use crate::utils::incident_payload::IncidentPayload;
    use std::time::Duration;
    impl CameraSystem<Client> {
        fn get_client_publish_end_channel(
            &self,
        ) -> Arc<
            std::sync::Mutex<std::sync::mpsc::Receiver<Box<(dyn MessagesConfig + Send + 'static)>>>,
        > {
            self.camera_system_client.get_publish_end_channel()
        }
    }
    #[test]
    fn test01_new_camera_system_vacio() {
        let args = vec!["127.0.0.1".to_string(), "5000".to_string()];
        let addr = "127.0.0.1:5000";
        let mut broker = match Broker::new(args) {
            Ok(broker) => broker,
            Err(e) => {
                panic!("Error creating broker: {:?}", e)
            }
        };
        thread::spawn(move || {
            _ = broker.server_run();
        });

        thread::spawn(
            move || match CameraSystem::<Client>::with_real_client(addr.to_string()) {
                Ok(mut camera_system) => {
                    assert_eq!(camera_system.get_cameras().lock().unwrap().len(), 0);
                    assert_eq!(camera_system.get_camera_by_id(1), None);
                    assert_eq!(camera_system.get_camera(), None);
                }
                Err(e) => {
                    panic!("Error creating camera system: {:?}", e);
                }
            },
        );
    }

    #[test]
    fn test02_add_camera() {
        let args = vec!["127.0.0.1".to_string(), "5000".to_string()];
        let addr = "127.0.0.1:5000";
        let mut broker = match Broker::new(args) {
            Ok(broker) => broker,
            Err(e) => {
                panic!("Error creating broker: {:?}", e)
            }
        };
        thread::spawn(move || {
            _ = broker.server_run();
        });

        thread::spawn(move || {
            let mut camera_system =
                CameraSystem::<Client>::with_real_client(addr.to_string()).unwrap();
            let location = Location::new(1.0, 2.0);
            let id = camera_system.add_camera(location).unwrap();
            assert_eq!(camera_system.get_cameras().lock().unwrap().len(), 1);
            assert_eq!(
                camera_system.get_camera_by_id(id).unwrap().get_location(),
                location
            );
        });
    }

    #[test]
    fn test03_get_camera() {
        let args = vec!["127.0.0.1".to_string(), "5000".to_string()];
        let addr = "127.0.0.1:5000";
        let mut broker = match Broker::new(args) {
            Ok(broker) => broker,
            Err(e) => {
                panic!("Error creating broker: {:?}", e)
            }
        };
        thread::spawn(move || {
            _ = broker.server_run();
        });

        thread::spawn(move || {
            let mut camera_system =
                CameraSystem::<Client>::with_real_client(addr.to_string()).unwrap();
            let location = Location::new(1.0, 2.0);
            let id = camera_system.add_camera(location).unwrap();
            assert_eq!(camera_system.get_cameras().lock().unwrap().len(), 1);
            assert_eq!(
                camera_system.get_camera_by_id(id).unwrap().get_location(),
                location
            );
            assert_eq!(camera_system.get_camera().unwrap().get_location(), location);
        });
    }

    #[test]
    fn test04_run_client() {
        let args = vec!["127.0.0.1".to_string(), "5000".to_string()];
        let addr = "127.0.0.1:5000";
        let mut broker = match Broker::new(args) {
            Ok(broker) => broker,
            Err(e) => {
                panic!("Error creating broker: {:?}", e)
            }
        };
        thread::spawn(move || {
            _ = broker.server_run();
        });

        thread::spawn(move || {
            let camera_system: CameraSystem<Client> =
                CameraSystem::<Client>::with_real_client(addr.to_string()).unwrap();
            let arc_system = Arc::new(Mutex::new(camera_system));
            assert!(CameraSystem::<Client>::run_client(None, arc_system).is_ok());
        });
    }

    #[test]

    fn test05_envio_de_mensaje() {
        let args = vec!["127.0.0.1".to_string(), "5000".to_string()];
        let addr = "127.0.0.1:5000";
        let mut broker = match Broker::new(args) {
            Ok(broker) => broker,
            Err(e) => {
                panic!("Error creating broker: {:?}", e)
            }
        };
        thread::spawn(move || {
            _ = broker.server_run();
        });

        thread::spawn(move || {
            let mut camera_system =
                CameraSystem::<Client>::with_real_client(addr.to_string()).unwrap();
            let pingreq = ClientMessage::Pingreq;

            match camera_system.send_message(Box::new(pingreq)) {
                Ok(_) => {}
                Err(e) => {
                    panic!("Error sending message: {:?}", e);
                }
            }
        });
    }

    #[test]
    fn test06_activar_camara() {
        let args = vec!["127.0.0.1".to_string(), "5000".to_string()];
        let addr = "127.0.0.1:5000";
        let mut broker = match Broker::new(args) {
            Ok(broker) => broker,
            Err(e) => {
                panic!("Error creating broker: {:?}", e)
            }
        };
        thread::spawn(move || {
            _ = broker.server_run();
        });

        thread::spawn(move || {
            let mut camera_system =
                CameraSystem::<Client>::with_real_client(addr.to_string()).unwrap();
            let location = Location::new(1.0, 2.0);
            let id = camera_system.add_camera(location).unwrap();
            assert_eq!(camera_system.get_cameras().lock().unwrap().len(), 1);
            assert_eq!(
                camera_system.get_camera_by_id(id).unwrap().get_location(),
                location
            );
            assert_eq!(camera_system.get_camera().unwrap().get_location(), location);
            let incident_location = Location::new(1.0, 2.0);
            camera_system.activate_cameras(incident_location).unwrap();
            for camera in camera_system.get_cameras().lock().unwrap().values() {
                assert!(!camera.get_sleep_mode());
            }
        });
    }

    #[test]
    fn test07_activar_multiples_camaras() {
        let args = vec!["127.0.0.1".to_string(), "5005".to_string()];
        let mut broker = match Broker::new(args) {
            Ok(broker) => broker,
            Err(e) => panic!("Error creating broker: {:?}", e),
        };

        let server_ready = Arc::new((Mutex::new(false), Condvar::new()));
        let server_ready_clone = server_ready.clone();
        thread::spawn(move || {
            {
                let (lock, cvar) = &*server_ready_clone;
                let mut ready = lock.lock().unwrap();
                *ready = true;
                cvar.notify_all();
            }
            let _ = broker.server_run();
        });

        // Wait for the server to start
        {
            let (lock, cvar) = &*server_ready;
            let mut ready = lock.lock().unwrap();
            while !*ready {
                ready = cvar.wait(ready).unwrap();
            }
        }
        let addr = "127.0.0.1:5005";
        let handle = thread::spawn(move || {
            let mut camera_system =
                CameraSystem::<Client>::with_real_client(addr.to_string()).unwrap();
            let location = Location::new(5.0, 20.0);
            let id = camera_system.add_camera(location).unwrap();
            let location2 = Location::new(0.0001, 0.0002);
            let id2 = camera_system.add_camera(location2).unwrap();
            let location3 = Location::new(0.0003, 0.0001);
            let id3: u32 = camera_system.add_camera(location3).unwrap();
            let location4 = Location::new(10.0, 20.0);
            let id4 = camera_system.add_camera(location4).unwrap();
            let location5 = Location::new(0.0001, 0.0002);
            let id5 = camera_system.add_camera(location5).unwrap();
            assert_eq!(camera_system.get_cameras().lock().unwrap().len(), 5);
            assert_eq!(
                camera_system.get_camera_by_id(id).unwrap().get_location(),
                location
            );
            let incident_location = Location::new(0.0, 0.0);
            camera_system.activate_cameras(incident_location).unwrap();
            assert!(camera_system.get_camera_by_id(id).unwrap().get_sleep_mode());
            assert!(!camera_system
                .get_camera_by_id(id2)
                .unwrap()
                .get_sleep_mode());
            assert!(!camera_system
                .get_camera_by_id(id3)
                .unwrap()
                .get_sleep_mode());
            assert!(camera_system
                .get_camera_by_id(id4)
                .unwrap()
                .get_sleep_mode());
            assert!(!camera_system
                .get_camera_by_id(id5)
                .unwrap()
                .get_sleep_mode());
        });
        match handle.join() {
            Ok(_) => {}
            Err(e) => {
                panic!("Error joining thread: {:?}", e);
            }
        }
    }

    #[test]

    fn test08_camara_lejana_se_activa_por_reaccion_en_cadena() {
        let args = vec!["127.0.0.1".to_string(), "5020".to_string()];
        let mut broker = match Broker::new(args) {
            Ok(broker) => broker,
            Err(e) => panic!("Error creating broker: {:?}", e),
        };

        let server_ready = Arc::new((Mutex::new(false), Condvar::new()));
        let server_ready_clone = server_ready.clone();
        thread::spawn(move || {
            {
                let (lock, cvar) = &*server_ready_clone;
                let mut ready = lock.lock().unwrap();
                *ready = true;
                cvar.notify_all();
            }
            let _ = broker.server_run();
        });

        // Wait for the server to start
        {
            let (lock, cvar) = &*server_ready;
            let mut ready = lock.lock().unwrap();
            while !*ready {
                ready = cvar.wait(ready).unwrap();
            }
        }
        let addr = "127.0.0.1:5020";
        let handle = thread::spawn(move || {
            let mut camera_system =
                CameraSystem::<Client>::with_real_client(addr.to_string()).unwrap();
            let location = Location::new(10.0 / 10000.0, 0.0);
            let id = camera_system.add_camera(location).unwrap();
            let location2 = Location::new(11.0 / 10000.0, 0.0);
            let id2 = camera_system.add_camera(location2).unwrap();

            assert_eq!(camera_system.get_cameras().lock().unwrap().len(), 2);

            let incident_location = Location::new(0.0, 0.0);
            camera_system.activate_cameras(incident_location).unwrap();
            assert!(!camera_system.get_camera_by_id(id).unwrap().get_sleep_mode());
            assert!(!camera_system
                .get_camera_by_id(id2)
                .unwrap()
                .get_sleep_mode());
        });
        handle.join().unwrap();
    }

    #[test]
    fn test09_desactivar_camara() {
        let args = vec!["127.0.0.1".to_string(), "5037".to_string()];
        let mut broker = match Broker::new(args) {
            Ok(broker) => broker,
            Err(e) => panic!("Error creating broker: {:?}", e),
        };

        let server_ready = Arc::new((Mutex::new(false), Condvar::new()));
        let server_ready_clone = server_ready.clone();
        thread::spawn(move || {
            {
                let (lock, cvar) = &*server_ready_clone;
                let mut ready = lock.lock().unwrap();
                *ready = true;
                cvar.notify_all();
            }
            let _ = broker.server_run();
        });

        // Wait for the server to start
        {
            let (lock, cvar) = &*server_ready;
            let mut ready = lock.lock().unwrap();
            while !*ready {
                ready = cvar.wait(ready).unwrap();
            }
        }
        let addr = "127.0.0.1:5037";
        let handle = thread::spawn(move || {
            let mut camera_system =
                CameraSystem::<Client>::with_real_client(addr.to_string()).unwrap();
            let location = Location::new(1.0, 2.0);
            let id = camera_system.add_camera(location).unwrap();
            assert_eq!(camera_system.get_cameras().lock().unwrap().len(), 1);
            assert_eq!(
                camera_system.get_camera_by_id(id).unwrap().get_location(),
                location
            );
            let incident_location = Location::new(1.0, 2.0);
            camera_system.activate_cameras(incident_location).unwrap();
            for camera in camera_system.get_cameras().lock().unwrap().values() {
                assert!(!camera.get_sleep_mode());
            }
            camera_system.deactivate_cameras(incident_location).unwrap();
            for camera in camera_system.get_cameras().lock().unwrap().values() {
                assert!(camera.get_sleep_mode());
            }
        });
        handle.join().unwrap();
    }

    #[test]
    fn test_10_deactivate_multiple_cameras() {
        let args = vec!["127.0.0.1".to_string(), "5040".to_string()];
        let mut broker = match Broker::new(args) {
            Ok(broker) => broker,
            Err(e) => panic!("Error creating broker: {:?}", e),
        };

        let server_ready = Arc::new((Mutex::new(false), Condvar::new()));
        let server_ready_clone = server_ready.clone();
        thread::spawn(move || {
            {
                let (lock, cvar) = &*server_ready_clone;
                let mut ready = lock.lock().unwrap();
                *ready = true;
                cvar.notify_all();
            }
            let _ = broker.server_run();
        });

        // Wait for the server to start
        {
            let (lock, cvar) = &*server_ready;
            let mut ready = lock.lock().unwrap();
            while !*ready {
                ready = cvar.wait(ready).unwrap();
            }
        }
        let addr = "127.0.0.1:5040";
        let handle = thread::spawn(move || {
            let mut camera_system =
                CameraSystem::<Client>::with_real_client(addr.to_string()).unwrap();
            let location = Location::new(5.0 / 1000.0, 20.0 / 1000.0);
            let id = camera_system.add_camera(location).unwrap();
            let location2 = Location::new(5.0 / 10000.0, 2.0 / 10000.0);
            let id2 = camera_system.add_camera(location2).unwrap();
            let location3 = Location::new(10.0 / 10000.0, 2.0 / 10000.0);
            let id3 = camera_system.add_camera(location3).unwrap();
            let location4 = Location::new(10.0 / 1000.0, 20.0 / 1000.0);
            let id4 = camera_system.add_camera(location4).unwrap();
            let location5 = Location::new(1.0 / 10000.0, 2.0 / 10000.0);
            let id5 = camera_system.add_camera(location5).unwrap();
            assert_eq!(camera_system.get_cameras().lock().unwrap().len(), 5);
            assert_eq!(
                camera_system.get_camera_by_id(id).unwrap().get_location(),
                location
            );
            let incident_location = Location::new(0.0, 0.0);
            camera_system.activate_cameras(incident_location).unwrap();
            assert!(camera_system.get_camera_by_id(id).unwrap().get_sleep_mode());
            assert!(!camera_system
                .get_camera_by_id(id2)
                .unwrap()
                .get_sleep_mode());
            assert!(!camera_system
                .get_camera_by_id(id3)
                .unwrap()
                .get_sleep_mode());
            assert!(camera_system
                .get_camera_by_id(id4)
                .unwrap()
                .get_sleep_mode());
            assert!(!camera_system
                .get_camera_by_id(id5)
                .unwrap()
                .get_sleep_mode());

            camera_system.deactivate_cameras(incident_location).unwrap();
            assert!(camera_system.get_camera_by_id(id).unwrap().get_sleep_mode());
            assert!(camera_system
                .get_camera_by_id(id2)
                .unwrap()
                .get_sleep_mode());
            assert!(camera_system
                .get_camera_by_id(id3)
                .unwrap()
                .get_sleep_mode());
            assert!(camera_system
                .get_camera_by_id(id4)
                .unwrap()
                .get_sleep_mode());
            assert!(camera_system
                .get_camera_by_id(id5)
                .unwrap()
                .get_sleep_mode());
        });
        handle.join().unwrap();
    }

    #[test]
    fn test_11_desactivar_camara_por_proximidad() {
        let args = vec!["127.0.0.1".to_string(), "5017".to_string()];
        let mut broker = match Broker::new(args) {
            Ok(broker) => broker,
            Err(e) => panic!("Error creating broker: {:?}", e),
        };

        let server_ready = Arc::new((Mutex::new(false), Condvar::new()));
        let server_ready_clone = server_ready.clone();
        thread::spawn(move || {
            {
                let (lock, cvar) = &*server_ready_clone;
                let mut ready = lock.lock().unwrap();
                *ready = true;
                cvar.notify_all();
            }
            let _ = broker.server_run();
        });

        // Wait for the server to start
        {
            let (lock, cvar) = &*server_ready;
            let mut ready = lock.lock().unwrap();
            while !*ready {
                ready = cvar.wait(ready).unwrap();
            }
        }
        let addr = "127.0.0.1:5017";
        let handle = thread::spawn(move || {
            let mut camera_system =
                CameraSystem::<Client>::with_real_client(addr.to_string()).unwrap();
            let location = Location::new(10.0 / 10000.0, 0.0);
            let id = camera_system.add_camera(location).unwrap();
            let location2 = Location::new(11.0 / 10000.0, 0.0);
            let id2 = camera_system.add_camera(location2).unwrap();

            assert_eq!(camera_system.get_cameras().lock().unwrap().len(), 2);

            let incident_location = Location::new(0.0, 0.0);
            camera_system.activate_cameras(incident_location).unwrap();
            assert!(!camera_system.get_camera_by_id(id).unwrap().get_sleep_mode());
            assert!(!camera_system
                .get_camera_by_id(id2)
                .unwrap()
                .get_sleep_mode());

            let incident_location = Location::new(0.0, 0.0);
            camera_system.deactivate_cameras(incident_location).unwrap();
            assert!(camera_system.get_camera_by_id(id).unwrap().get_sleep_mode());
            assert!(camera_system
                .get_camera_by_id(id2)
                .unwrap()
                .get_sleep_mode());
        });
        handle.join().unwrap();
    }

    #[test]
    fn test_12_multiples_incidentes() {
        let args = vec!["127.0.0.1".to_string(), "5066".to_string()];
        let mut broker = match Broker::new(args) {
            Ok(broker) => broker,
            Err(e) => panic!("Error creating broker: {:?}", e),
        };

        let server_ready = Arc::new((Mutex::new(false), Condvar::new()));
        let server_ready_clone = server_ready.clone();
        thread::spawn(move || {
            {
                let (lock, cvar) = &*server_ready_clone;
                let mut ready = lock.lock().unwrap();
                *ready = true;
                cvar.notify_all();
            }
            let _ = broker.server_run();
        });

        // Wait for the server to start
        {
            let (lock, cvar) = &*server_ready;
            let mut ready = lock.lock().unwrap();
            while !*ready {
                ready = cvar.wait(ready).unwrap();
            }
        }
        let addr = "127.0.0.1:5066";
        let handle = thread::spawn(move || {
            let mut cameras = HashMap::new();
            let mut camera_system =
                CameraSystem::<Client>::with_real_client(addr.to_string()).unwrap();
            let channel = camera_system.get_client_publish_end_channel();
            let location = Location::new(10.0 / 10000.0, 0.0);
            let id = camera_system.add_camera(location).unwrap();
            let location2 = Location::new(11.0 / 10000.0, 0.0);
            let id2 = camera_system.add_camera(location2).unwrap();

            assert_eq!(camera_system.get_cameras().lock().unwrap().len(), 2);

            let incident_location = Location::new(0.0, 0.0);
            camera_system.activate_cameras(incident_location).unwrap();
            assert!(!camera_system.get_camera_by_id(id).unwrap().get_sleep_mode());
            assert!(!camera_system
                .get_camera_by_id(id2)
                .unwrap()
                .get_sleep_mode());

            let incident_location = Location::new(0.0, 0.0);
            camera_system.activate_cameras(incident_location).unwrap();
            assert!(!camera_system.get_camera_by_id(id).unwrap().get_sleep_mode());
            assert!(!camera_system
                .get_camera_by_id(id2)
                .unwrap()
                .get_sleep_mode());

            let incident_location = Location::new(2.00001, 2.00001);
            let id3 = camera_system.add_camera(incident_location).unwrap();
            let id4 = camera_system.add_camera(incident_location).unwrap();
            camera_system.activate_cameras(incident_location).unwrap();
            assert!(!camera_system.get_camera_by_id(id).unwrap().get_sleep_mode());
            assert!(!camera_system
                .get_camera_by_id(id2)
                .unwrap()
                .get_sleep_mode());
            assert!(!camera_system
                .get_camera_by_id(id3)
                .unwrap()
                .get_sleep_mode());
            assert!(!camera_system
                .get_camera_by_id(id4)
                .unwrap()
                .get_sleep_mode());
            let message_config = channel.lock().unwrap().recv().unwrap();
            let message = message_config.parse_message(0);
            println!("mensaje 1{:?}", message);
            let message_config = channel.lock().unwrap().recv().unwrap();
            let message = message_config.parse_message(1);
            println!("mensaje 2{:?}", message);
            let message_config = channel.lock().unwrap().recv().unwrap();
            let message = message_config.parse_message(2);
            println!("mensaje 3{:?}", message);
            match message {
                ClientMessage::Publish {
                    packet_id: _,
                    topic_name: _,
                    qos: _,
                    retain_flag: _,
                    payload,
                    dup_flag: _,
                    properties: _,
                } => {
                    if let PayloadTypes::CamerasUpdatePayload(updated_cameras) = payload {
                        for camera in updated_cameras {
                            cameras.insert(camera.get_id(), camera);
                        }
                    }
                }
                _ => {
                    panic!("Unexpected message type");
                }
            }
            let message_config = channel.lock().unwrap().recv().unwrap();
            let message = message_config.parse_message(3);
            println!("mensaje 4{:?}", message);
            match message {
                ClientMessage::Publish {
                    packet_id: _,
                    topic_name: _,
                    qos: _,
                    retain_flag: _,
                    payload,
                    dup_flag: _,
                    properties: _,
                } => {
                    if let PayloadTypes::CamerasUpdatePayload(updated_cameras) = payload {
                        for camera in updated_cameras {
                            cameras.insert(camera.get_id(), camera);
                        }
                    }
                }
                _ => {
                    panic!("Unexpected message type");
                }
            }
            assert_eq!(cameras.len(), 4);
            for camera in cameras.values() {
                assert!(!camera.get_sleep_mode());
            }
        });
        handle.join().unwrap();
    }
    #[test]

    fn test_update_cameras() {
        let args = vec!["127.0.0.1".to_string(), "5033".to_string()];
        let mut broker = match Broker::new(args) {
            Ok(broker) => broker,
            Err(e) => panic!("Error creating broker: {:?}", e),
        };

        let server_ready = Arc::new((Mutex::new(false), Condvar::new()));
        let server_ready_clone = server_ready.clone();
        thread::spawn(move || {
            {
                let (lock, cvar) = &*server_ready_clone;
                let mut ready = lock.lock().unwrap();
                *ready = true;
                cvar.notify_all();
            }
            let _ = broker.server_run();
        });

        // Wait for the server to start
        {
            let (lock, cvar) = &*server_ready;
            let mut ready = lock.lock().unwrap();
            while !*ready {
                ready = cvar.wait(ready).unwrap();
            }
        }
        let addr = "127.0.0.1:5033";
        let handle = thread::spawn(move || {
            let mut camera_system =
                CameraSystem::<Client>::with_real_client(addr.to_string()).unwrap();
            let reciever = camera_system.camera_system_client.get_publish_end_channel();
            let reciever = reciever.lock().unwrap();
            let message = reciever.recv().unwrap();
            //conver message to a ClientMessage
            let packet_id = camera_system.camera_system_client.assign_packet_id();
            let message = message.parse_message(packet_id);
            // Recibe el sub que hace el camera_system cuando se crea por primera vez
            match message {
                ClientMessage::Subscribe {
                    packet_id: _,
                    payload,
                    properties: _,
                } => {
                    assert_eq!(payload.topic, "incidente");
                }
                _ => {
                    panic!("Unexpected message type");
                }
            }
            let message = reciever.recv().unwrap();
            //conver message to a ClientMessage
            let packet_id = camera_system.camera_system_client.assign_packet_id();
            let message = message.parse_message(packet_id);
            // Recibe el sub que hace el camera_system cuando se crea por primera vez
            match message {
                ClientMessage::Subscribe {
                    packet_id: _,
                    payload,
                    properties: _,
                } => {
                    assert_eq!(payload.topic, "incidente_resuelto");
                }
                _ => {
                    panic!("Unexpected message type");
                }
            }
            let location = Location::new(1.0, 2.0);
            let id = camera_system.add_camera(location).unwrap();
            assert_eq!(camera_system.get_cameras().lock().unwrap().len(), 1);
            assert_eq!(
                camera_system.get_camera_by_id(id).unwrap().get_location(),
                location
            );
            let incident_location = Location::new(1.0, 2.0);
            camera_system.activate_cameras(incident_location).unwrap();
            for camera in camera_system.get_cameras().lock().unwrap().values() {
                assert!(!camera.get_sleep_mode());
            }

            let message = reciever.recv().unwrap();
            //conver message to a ClientMessage
            let packet_id = camera_system.camera_system_client.assign_packet_id();
            let message = message.parse_message(packet_id);

            match message {
                ClientMessage::Publish {
                    topic_name,
                    payload: PayloadTypes::CamerasUpdatePayload(cameras),
                    ..
                } => {
                    assert_eq!(topic_name, "camera_update");
                    assert_eq!(cameras.len(), 1);
                    assert_eq!(cameras[0].get_location(), location);
                    assert!(!cameras[0].get_sleep_mode());
                }
                _ => {
                    panic!("Unexpected message type: {:?}", message);
                }
            }

            camera_system.deactivate_cameras(incident_location).unwrap();
            for camera in camera_system.get_cameras().lock().unwrap().values() {
                assert!(camera.get_sleep_mode());
            }

            let message = reciever.recv().unwrap();
            //conver message to a ClientMessage
            let packet_id = camera_system.camera_system_client.assign_packet_id();
            let message = message.parse_message(packet_id);
            print!("AAAAAAAAAAAAa{:?}", message);

            match message {
                ClientMessage::Publish {
                    topic_name,
                    payload: PayloadTypes::CamerasUpdatePayload(cameras),
                    ..
                } => {
                    assert_eq!(topic_name, "camera_update");
                    assert_eq!(cameras.len(), 1);
                    assert_eq!(cameras[0].get_location(), location);
                    assert!(cameras[0].get_sleep_mode());
                }
                _ => {
                    panic!("Unexpected message type");
                }
            }
        });

        handle.join().unwrap();
    }

    #[test]
    fn test_run_client() {
        #[derive(Debug, Clone)]
        pub struct MockClient {
            messages: Vec<client_message::ClientMessage>,
        }

        impl ClientTrait for MockClient {
            fn client_run(&mut self) -> Result<(), ProtocolError> {
                Ok(())
            }

            fn clone_box(&self) -> Box<dyn ClientTrait> {
                Box::new(self.clone())
            }
            fn assign_packet_id(&self) -> u16 {
                0
            }
            fn get_publish_end_channel(
                &self,
            ) -> Arc<
                std::sync::Mutex<
                    std::sync::mpsc::Receiver<Box<(dyn MessagesConfig + Send + 'static)>>,
                >,
            > {
                Arc::new(std::sync::Mutex::new(std::sync::mpsc::channel().1))
            }

            fn get_client_id(&self) -> String {
                "mock".to_string()
            }

            fn disconnect_client(&self) -> Result<(), ProtocolError> {
                Ok(())
            }
        }

        impl MockClient {
            pub fn new(messages: Vec<client_message::ClientMessage>) -> MockClient {
                MockClient { messages }
            }

            pub fn send_messages(&self, sender: &Sender<client_message::ClientMessage>) {
                for message in &self.messages {
                    sender.send(message.clone()).unwrap();
                }
            }
        }

        let args = vec!["127.0.0.1".to_string(), "5006".to_string()];
        let mut broker = match Broker::new(args) {
            Ok(broker) => broker,
            Err(e) => panic!("Error creating broker: {:?}", e),
        };

        let server_ready = Arc::new((Mutex::new(false), Condvar::new()));
        let server_ready_clone = server_ready.clone();
        thread::spawn(move || {
            {
                let (lock, cvar) = &*server_ready_clone;
                let mut ready = lock.lock().unwrap();
                *ready = true;
                cvar.notify_all();
            }
            let _ = broker.server_run();
        });

        // Wait for the server to start
        {
            let (lock, cvar) = &*server_ready;
            let mut ready = lock.lock().unwrap();
            while !*ready {
                ready = cvar.wait(ready).unwrap();
            }
        }
        let address = "127.0.0.1:5006".to_string();

        let publish_config = PublishConfig::read_config(
            "./src/surveilling/publish_config_test.json",
            PayloadTypes::IncidentLocation(IncidentPayload::new(Incident::new(Location::new(
                1.0, 2.0,
            )))),
        )
        .unwrap();
        let publish = publish_config.parse_message(3);

        let messages = vec![publish];
        let mock_client = MockClient::new(messages.clone());

        let (tx2, rx2) = mpsc::channel();

        let mut camera_system =
            CameraSystem::<MockClient>::new(address.clone(), |_rx, _addr, _configg, _tx| {
                Ok(MockClient { messages })
            })
            .unwrap();

        //add cameras
        let location = Location::new(1.0, 1.0);
        let _ = camera_system.add_camera(location);
        let location2 = Location::new(1.0, 2.0);
        let _ = camera_system.add_camera(location2);
        let location3 = Location::new(1.0, 3.0);
        let _ = camera_system.add_camera(location3);
        let location4 = Location::new(2.0, 5.0);
        let _ = camera_system.add_camera(location4);

        let handle = thread::spawn(move || {
            mock_client.send_messages(&tx2);
            println!("CameraSys: meu deus");
            let arc_system: Arc<Mutex<CameraSystem<Client>>> = Arc::new(Mutex::new(
                CameraSystem::<Client>::with_real_client(address.to_string()).unwrap(),
            ));
            let arc_sys_clone = Arc::clone(&arc_system);
            let arc_rx2 = Arc::new(Mutex::new(rx2));
            match CameraSystem::<Client>::run_client(Some(arc_rx2), arc_sys_clone) {
                Ok(_) => {}
                Err(e) => {
                    println!("CameraSys: Error running client: {:?}", e);
                }
            }
            let camera_system = arc_system.lock().unwrap();
            // Verify that cameras were activated as expected
            for camera in camera_system.get_cameras().lock().unwrap().values() {
                println!(
                    "camer: location {:?}, sleep: {:?}",
                    camera.get_location(),
                    camera.get_sleep_mode()
                );

                assert!(!camera.get_sleep_mode());
            }
        });

        handle.join().unwrap();
    }

    #[test]

    fn test_13_creo_dirs_y_al_hacer_disconnect_se_borran() {
        let args = vec!["127.0.0.1".to_string(), "6000".to_string()];
        let addr = "127.0.0.1:6000";
        let mut broker = match Broker::new(args) {
            Ok(broker) => broker,
            Err(e) => {
                panic!("Error creating broker: {:?}", e)
            }
        };
        thread::spawn(move || {
            _ = broker.server_run();
        });

        let handle = thread::spawn(move || {
            let mut camera_system =
                CameraSystem::<Client>::with_real_client(addr.to_string()).unwrap();
            let location = Location::new(1.0, 2.0);
            let id: u32 = camera_system.add_camera(location).unwrap();
            let location2 = Location::new(1.0, 5.0);
            let id2 = camera_system.add_camera(location2).unwrap();
            assert_eq!(camera_system.get_cameras().lock().unwrap().len(), 2);
            assert_eq!(
                camera_system.get_camera_by_id(id).unwrap().get_location(),
                location
            );
            assert_eq!(
                camera_system.get_camera_by_id(id2).unwrap().get_location(),
                location2
            );

            let dir_name = format!("./{}", id);
            let path1 = "src/surveilling/cameras".to_string() + &dir_name;
            assert!(Path::new(path1.as_str()).exists());

            let dir_name = format!("./{}", id2);
            let path2 = "src/surveilling/cameras".to_string() + &dir_name;
            assert!(Path::new(path2.as_str()).exists());

            camera_system.disconnect().unwrap();

            assert!(!Path::new(path1.as_str()).exists());
            assert!(!Path::new(path2.as_str()).exists());
        });
        handle.join().unwrap();
    }

    #[test]
    fn test_creo_file_en_dir_e_imprime_ok() {
        let args = vec!["127.0.0.1".to_string(), "5055".to_string()];
        let addr = "127.0.0.1:5055";
        let mut broker = match Broker::new(args) {
            Ok(broker) => broker,
            Err(e) => panic!("Error creating broker: {:?}", e),
        };

        let server_ready = Arc::new((Mutex::new(false), Condvar::new()));
        let server_ready_clone = server_ready.clone();
        thread::spawn(move || {
            {
                let (lock, cvar) = &*server_ready_clone;
                let mut ready = lock.lock().unwrap();
                *ready = true;
                cvar.notify_all();
            }
            let _ = broker.server_run();
        });

        // Wait for the server to start
        {
            let (lock, cvar) = &*server_ready;
            let mut ready = lock.lock().unwrap();
            while !*ready {
                ready = cvar.wait(ready).unwrap();
            }
        }
        let locurote = thread::spawn(move || {
            let camera_system = CameraSystem::<Client>::with_real_client(addr.to_string()).unwrap();
            let camera_arc = Arc::new(Mutex::new(camera_system));
            let can_start_second_thread = Arc::new((Mutex::new(false), Condvar::new()));
            let second_thread_completed = Arc::new((Mutex::new(false), Condvar::new()));
            let camera_id_shared = Arc::new(Mutex::new(None)); // Shared camera ID

            let (
                can_start_second_thread_clone,
                second_thread_completed_clone,
                camera_id_shared_clone,
            ) = (
                Arc::clone(&can_start_second_thread),
                Arc::clone(&second_thread_completed),
                Arc::clone(&camera_id_shared),
            );

            // Thread 1: Camera system run
            let camera_arc_clone_for_thread1 = Arc::clone(&camera_arc);
            let camera_arc_clone_for_thread2 = Arc::clone(&camera_arc);
            let handler_camera_system = thread::spawn(move || {
                CameraSystem::<Client>::run_client(None, camera_arc_clone_for_thread1).unwrap();
                let mut camera_system = camera_arc_clone_for_thread2.lock().unwrap();
                let location = Location::new(1.0, 2.0);
                let id: u32 = camera_system.add_camera(location).unwrap();
                *camera_id_shared.lock().unwrap() = Some(id);
                // Signal to start the second thread
                {
                    let (lock, cvar) = &*can_start_second_thread_clone;
                    let mut start = lock.lock().unwrap();
                    *start = true;
                    cvar.notify_one();
                }
                // Wait for the second thread to complete
                {
                    let (lock, cvar) = &*second_thread_completed_clone;
                    let mut completed = lock.lock().unwrap();
                    while !*completed {
                        completed = cvar.wait(completed).unwrap();
                    }
                }
                camera_system.disconnect().unwrap();
            });

            // Thread 2: File creation and deletion
            let handler_file_operations = thread::spawn(move || {
                // Wait for the signal from the first thread to start
                {
                    let (lock, cvar) = &*can_start_second_thread;
                    let mut start = lock.lock().unwrap();
                    while !*start {
                        start = cvar.wait(start).unwrap();
                    }
                } // Retrieve the shared camera ID
                let camera_id = camera_id_shared_clone.lock().unwrap();
                let path1 =
                    "src/surveilling/cameras./".to_string() + &camera_id.unwrap().to_string();
                let dir_path = Path::new(path1.as_str());
                let temp_file_path = dir_path.join("temp_file.txt");
                File::create(&temp_file_path).expect("Failed to create temporary file");

                // Wait 2 seconds
                thread::sleep(Duration::from_secs(2));

                std::fs::remove_file(temp_file_path).expect("Failed to remove temporary file");
                {
                    let (lock, cvar) = &*second_thread_completed;
                    let mut completed = lock.lock().unwrap();
                    *completed = true;
                    cvar.notify_one();
                }
            });

            // Wait for both threads to complete
            handler_camera_system.join().unwrap();
            handler_file_operations.join().unwrap();
        });
        locurote.join().unwrap();
    }
}<|MERGE_RESOLUTION|>--- conflicted
+++ resolved
@@ -34,7 +34,25 @@
 const AREA_DE_ALCANCE: f64 = 0.0025;
 const NIVEL_DE_PROXIMIDAD_MAXIMO: f64 = AREA_DE_ALCANCE;
 const PATH: &str = "src/surveilling/cameras.";
-const TIME_INTERVAL_IN_SECS: u64 = 1;
+const INCIDENTES: [&str; 16] = [
+    "Flood",
+    "Fire",
+    "Smoke",
+    "Fight",
+    "Accident",
+    "Theft",
+    "Crash",
+    "Gun barrel",
+    "Collision",
+    "Rebellion",
+    "Explosion",
+    "Gas",
+    "Atmospheric phenomenon",
+    "Flame",
+    "Wildfire",
+    "Air gun",
+];
+const PORCENTAJE_MINIMO_DE_PROBABILIDAD: f64 = 0.6;
 
 use super::camera_error::CameraError;
 #[derive(Debug)]
@@ -295,26 +313,16 @@
                                 break;
                             }
                         };
-<<<<<<< HEAD
                         // Check if we should process this event
                         let now = Instant::now();
                         let should_process = match last_event_times.get(str_path) {
                             Some(&last_time) => {
                                 now.duration_since(last_time) > Duration::from_secs(1)
                             } // 1 second debounce time
-=======
-                        let now = Instant::now();
-                        let should_process = match last_event_times.get(str_path) {
-                            Some(&last_time) => {
-                                now.duration_since(last_time)
-                                    > Duration::from_secs(TIME_INTERVAL_IN_SECS)
-                            }
->>>>>>> 11bdbd7e
                             None => true,
                         };
 
                         if should_process {
-<<<<<<< HEAD
                             last_event_times.insert(str_path.to_string().clone(), now);
                             if matches!(event.kind, notify::EventKind::Create(_)) {
                                 let path = str_path.split('/').collect::<Vec<&str>>();
@@ -401,18 +409,6 @@
                             Ok(())
                         });
                             }
-=======
-                            if let Some(value) = process_dir_change(
-                                &mut last_event_times,
-                                str_path,
-                                now,
-                                event,
-                                &system,
-                                &pool,
-                            ) {
-                                return value;
-                            }
->>>>>>> 11bdbd7e
                         }
                     }
                     Err(e) => {
