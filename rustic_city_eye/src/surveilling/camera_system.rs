--- conflicted
+++ resolved
@@ -639,15 +639,7 @@
 /// central de camaras, y ella se encarga de clasificar la imagen.
 /// Si este devuelve true, la imagen corresponde a un incidente y se envia el respectivo mensaje al broker
 /// Con la location de este incidente siendo la de la cámara.
-<<<<<<< HEAD
-fn analize_image(
-    event: notify::Event,
-    system: &Arc<Mutex<CameraSystem<Client>>>,
-    pool: &ThreadPool,
-) {
-=======
 fn analize_image(event: Vec<String>, system: &Arc<Mutex<CameraSystem<Client>>>, pool: &ThreadPool) {
->>>>>>> d660043c
     let system_clone = Arc::clone(system);
     pool.execute(move || -> Result<(), ProtocolError> {
         let system_clone2 = Arc::clone(&system_clone);
@@ -671,7 +663,6 @@
                 ));
             }
         };
-<<<<<<< HEAD
         println!("La camara de id {:?} esta analizando una imagen", camera_id);
 
         let camera = match system_clone.lock().unwrap().get_camera_by_id(camera_id) {
@@ -683,71 +674,11 @@
             }
         };
         let classification_result = camera.annotate_image(str_path)?;
-=======
-
-        println!(
-            "Camera Sys: La camara de id {:?} esta analizando una imagen",
-            camera_id
-        );
-        let url = "https://vision.googleapis.com/v1/images:annotate".to_string();
-        let incident_keywords_file_path = "./src/surveilling/incident_keywords";
-
-        let classifier = ImageClassifier::new(url, incident_keywords_file_path)
-            .map_err(|e| ProtocolError::AnnotationError(e.to_string()))?;
-        let classification_result = classifier
-            .annotate_image(&str_path)
-            .map_err(|e| ProtocolError::AnnotationError(e.to_string()))?;
->>>>>>> d660043c
 
         if !classification_result {
             println!("No es un incidente");
         } else {
-<<<<<<< HEAD
             publish_incident(&system_clone2, camera)?;
-=======
-            println!(
-                "CameraSys: La camara de id {:?} ha detectado un incidente",
-                camera_id
-            );
-            let camera = match system_clone.lock() {
-                Ok(mut guard) => match guard.get_camera_by_id(camera_id) {
-                    Some(camera) => camera,
-                    None => {
-                        return Err(ProtocolError::InvalidCommand(
-                            "Camera not found".to_string(),
-                        ));
-                    }
-                },
-                Err(_) => {
-                    return Err(ProtocolError::ArcMutexError(
-                        "Error locking cameras mutex".to_string(),
-
-                    ));
-                }
-            };
-            let location = camera.get_location();
-            let incident = Incident::new(location);
-            let incident_payload = IncidentPayload::new(incident);
-            let publish_config = PublishConfig::read_config(
-                "./src/surveilling/publish_incident_config.json",
-                PayloadTypes::IncidentLocation(incident_payload),
-            )
-            .map_err(|e| ProtocolError::SendError(e.to_string()))?;
-            let mut lock = match system_clone2.lock() {
-                Ok(guard) => guard,
-                Err(_) => {
-                    return Err(ProtocolError::ArcMutexError(
-                        "Error locking cameras mutex".to_string(),
-                    ));
-                }
-            };
-            match lock.send_message(Box::new(publish_config)) {
-                Ok(_) => {}
-                Err(e) => {
-                    return Err(ProtocolError::SendError(e.to_string()));
-                }
-            }
->>>>>>> d660043c
         }
         Ok(())
     });
