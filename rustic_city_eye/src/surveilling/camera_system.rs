use std::{
    collections::HashMap,
    sync::{
        mpsc::{self, Receiver, Sender},
        Arc, Mutex,
    },
};

use rand::Rng;

use crate::{
    mqtt::{
        client::{Client, ClientTrait},
        client_message::{self, ClientMessage},
        messages_config::MessagesConfig,
        protocol_error::ProtocolError,
        publish::publish_config::PublishConfig,
        subscribe_config::SubscribeConfig,
        subscribe_properties::SubscribeProperties,
    },
    surveilling::camera::Camera,
    utils::{location::Location, payload_types::PayloadTypes},
};

const AREA_DE_ALCANCE: f64 = 10.0;
const NIVEL_DE_PROXIMIDAD_MAXIMO: f64 = 1.0;

use super::camera_error::CameraError;
#[derive(Debug)]
#[allow(dead_code)]
pub struct CameraSystem<T: ClientTrait + Clone> {
    pub send_to_client_channel: Arc<Mutex<Sender<Box<dyn MessagesConfig + Send>>>>,
    camera_system_client: T,
    cameras: HashMap<u32, Camera>,
    reciev_from_client: Arc<Mutex<Receiver<client_message::ClientMessage>>>,
    snapshot: Vec<Camera>,
}

impl<T: ClientTrait + Clone> Clone for CameraSystem<T> {
    fn clone(&self) -> Self {
        CameraSystem {
            send_to_client_channel: Arc::clone(&self.send_to_client_channel),
            camera_system_client: self.camera_system_client.clone(),
            cameras: self.cameras.clone(),
            reciev_from_client: Arc::clone(&self.reciev_from_client),
            snapshot: self.snapshot.clone(),
        }
    }
}

impl<T: ClientTrait + Clone> CameraSystem<T> {
    /// Crea un nuevo camera system con un cliente de mqtt
    ///
    /// Envia un connect segun la configuracion del archivo connect_config.json
    ///
    /// Se subscribe a los mensajes de tipo "accidente"
    ///
    pub fn new<F>(address: String, client_factory: F) -> Result<CameraSystem<T>, ProtocolError>
    where
        F: FnOnce(
            mpsc::Receiver<Box<dyn MessagesConfig + Send>>,
            String,
            client_message::Connect,
            Sender<client_message::ClientMessage>,
        ) -> Result<T, ProtocolError>,
    {
        let connect_config =
            client_message::Connect::read_connect_config("./src/surveilling/connect_config.json")?;

        let (tx, rx) = mpsc::channel();
        let (tx2, rx2) = mpsc::channel();
        let camera_system_client = client_factory(rx, address, connect_config, tx2)?;

        let subscribe_config = SubscribeConfig::new(
            "cameras".to_string(),
            1,
            SubscribeProperties::new(1, vec![("key".to_string(), "value".to_string())]),
        );

        let _ = tx.send(Box::new(subscribe_config));

        Ok(CameraSystem {
            send_to_client_channel: Arc::new(Mutex::new(tx)),
            camera_system_client,
            cameras: HashMap::new(),
            reciev_from_client: Arc::new(Mutex::new(rx2)),
            snapshot: Vec::new(),
        })
    }
    #[allow(dead_code)]
    fn get_client_publish_end_channel(
        &self,
    ) -> Arc<std::sync::Mutex<std::sync::mpsc::Receiver<Box<(dyn MessagesConfig + Send + 'static)>>>>
    {
        self.camera_system_client.get_publish_end_channel()
    }
    pub fn add_camera(&mut self, location: Location) -> Option<u32> {
        let mut rng = rand::thread_rng();

        let mut id = rng.gen();

        while self.cameras.contains_key(&id) {
            id = rng.gen();
        }

        let camera = Camera::new(location, id);
        self.cameras.insert(id, camera);
        Some(id)
    }

    pub fn get_cameras(&self) -> &HashMap<u32, Camera> {
        &self.cameras
    }

    pub fn get_camera_by_id(&mut self, id: u32) -> Option<&Camera> {
        let camera = self.cameras.get(&id);

        camera
    }

    pub fn get_camera(&mut self) -> Option<&Camera> {
        let keys: Vec<&u32> = self.cameras.keys().collect();
        if keys.is_empty() {
            None
        } else {
            let idx = rand::thread_rng().gen_range(0..keys.len());
            self.cameras.get(keys[idx])
        }
    }

    /// recibe los diferentes mensajes reenviados por el cliente.
    ///
    /// Si el mensaje es un publish con topic accidente, activa las camaras cercanas a la location del incidente.
    ///
    /// Si el mensaje es un publish con topic accidenteresuelto, desactiva las camaras cercanas a la location del incidente.
    ///
    /// Recibe un reciever opcional para poder testear la funcion, si este es None, utiliza el propio del broker
    pub fn run_client(
        &mut self,
        reciever: Option<Receiver<ClientMessage>>,
    ) -> Result<(), ProtocolError> {
        self.camera_system_client.client_run()?;

<<<<<<< HEAD
        loop {
            let lock = self.reciev_from_client.lock().unwrap();
            if let Some(ref reciever) = reciever {
                match reciever.try_recv() {
                    Ok(client_message::ClientMessage::Publish {
                        topic_name,
                        payload: PayloadTypes::IncidentLocation(payload),
                        ..
                    }) => {
                        println!("topic_name: {:?}", topic_name);
                        if topic_name != "accidente" {
                            continue;
                        }
                        let location = payload.get_incident().get_location();
                        drop(lock); // Release the lock here
                        self.activate_cameras(location)
                            .map_err(|e| ProtocolError::CameraError(e.to_string()))?;

                        continue;
                    }
                    Ok(_) => continue, // Handle other message types if necessary
                    Err(e) => {
                        return Err(ProtocolError::ChanellError(e.to_string()));
                    }
                }
            } else {
                match lock.try_recv() {
                    Ok(client_message::ClientMessage::Publish {
                        topic_name,
                        payload: PayloadTypes::IncidentLocation(payload),
                        ..
                    }) => {
                        if topic_name == "accidente" {
                            let location = payload.get_incident().get_location();
                            drop(lock); // Release the lock here
                            self.activate_cameras(location)
                                .map_err(|e| ProtocolError::CameraError(e.to_string()))?;

                            continue;
                        } else if topic_name == "accidenteresuelto" {
                            let location = payload.get_incident().get_location();
                            drop(lock); // Release the lock here
                            self.deactivate_cameras(location)
                                .map_err(|e| ProtocolError::CameraError(e.to_string()))?;
                            continue;
                        }
                    }
                    Ok(_) => continue, // Handle other message types if necessary
                    Err(e) => {
                        return Err(ProtocolError::ChanellError(e.to_string()));
                    }
                }
            }
=======
        let reciever = match self.reciev_from_client.try_recv() {
            Ok(reciever) => reciever,
            Err(e) => {
                println!("Error receiving message: {:?}", e);
                return Err(ProtocolError::ChanellError);
            }
        };
        if let client_message::ClientMessage::Publish {
            topic_name: _,
            payload: PayloadTypes::IncidentLocation(payload),
            properties: _,
            packet_id: _,
            qos: _,
            retain_flag: _,
            dup_flag: _,
        } = reciever
        {
            let location = payload.get_incident().get_location();
            let _ = self.activate_cameras(location);
>>>>>>> 651bcd1d
        }
    }

    /// Recibe una location y activas todas las camaras que esten a menos de AREA_DE_ALCANCE de esta.
    ///
    /// Al activaralas se las pasa de modo ahorro de energia a modo activo
    ///
    /// Adicionalmente, cada camara activada despues avisa a las camaras colindantes para que,
    /// si estan a la distancia requerida, tambien se activen.
    pub fn activate_cameras(&mut self, location: Location) -> Result<(), CameraError> {
        // Collect the locations that need to be activated first
        let locations_to_activate: Vec<Location> = self
            .cameras
            .values_mut()
            .filter_map(|camera| {
                let distancia = camera.get_location().distance(location.clone());
                if distancia <= AREA_DE_ALCANCE {
                    camera.set_sleep_mode(false);
                    Some(camera.get_location())
                } else {
                    None
                }
            })
            .collect();

        // Activate cameras by the collected locations
        for loc in locations_to_activate {
            self.activate_cameras_by_camera_location(loc)?;
        }

        Ok(())
    }

    /// Recibe una location y activas todas las camaras que esten a menos de NIVEL_DE_PROXIMIDAD_MAXIMO de esta.
    ///
    /// Al activaralas se las pasa de modo ahorro de energia a modo activo
    ///
    /// Adicionalmente, cada camara activada despues avisa a las camaras colindantes para que,
    /// si estan a la distancia requerida, tambien se activen.
    fn activate_cameras_by_camera_location(
        &mut self,
        location: Location,
    ) -> Result<(), CameraError> {
        // Collect the locations that need to be activated first
        let mut locations_to_activate = Vec::new();

        for camera in self.cameras.values_mut() {
            let distancia = camera.get_location().distance(location.clone());
            if distancia <= NIVEL_DE_PROXIMIDAD_MAXIMO && camera.get_sleep_mode() {
                camera.set_sleep_mode(false);
                locations_to_activate.push(camera.get_location());
            }
        }

        // Activate cameras by the collected locations
        for loc in locations_to_activate {
            self.activate_cameras_by_camera_location(loc)?;
        }

        Ok(())
    }

    /// Recibe una location y desactiva todas las camaras que esten a menos de AREA_DE_ALCANCE de esta.
    ///
    /// Al desactivarlas se las pasa de modo activo a modo ahorro de energia
    ///
    /// Adicionalmente, cada camara desactivada despues avisa a las camaras colindantes para que,
    /// si estan a la distancia requerida, tambien se desactiven.
    pub fn deactivate_cameras(&mut self, location: Location) -> Result<(), CameraError> {
        // Collect the locations that need to be activated first
        let locations_to_activate: Vec<Location> = self
            .cameras
            .values_mut()
            .filter_map(|camera| {
                let distancia = camera.get_location().distance(location.clone());
                if distancia <= AREA_DE_ALCANCE {
                    camera.set_sleep_mode(true);
                    Some(camera.get_location())
                } else {
                    None
                }
            })
            .collect();

        // Activate cameras by the collected locations
        for loc in locations_to_activate {
            self.deactivate_cameras_by_camera_location(loc)?;
        }

        Ok(())
    }

    /// Recibe una location y desactiva todas las camaras que esten a menos de NIVEL_DE_PROXIMIDAD_MAXIMO de esta.
    ///
    /// Al desactivarlas se las pasa de modo activo a modo ahorro de energia
    ///
    /// Adicionalmente, cada camara desactivada despues avisa a las camaras colindantes para que,
    /// si estan a la distancia requerida, tambien se desactiven.
    fn deactivate_cameras_by_camera_location(
        &mut self,
        location: Location,
    ) -> Result<(), CameraError> {
        // Collect the locations that need to be activated first
        let mut locations_to_activate = Vec::new();

        for camera in self.cameras.values_mut() {
            let distancia = camera.get_location().distance(location.clone());
            if distancia <= NIVEL_DE_PROXIMIDAD_MAXIMO && !camera.get_sleep_mode() {
                camera.set_sleep_mode(true);
                locations_to_activate.push(camera.get_location());
            }
        }

        // Activate cameras by the collected locations
        for loc in locations_to_activate {
            self.deactivate_cameras_by_camera_location(loc)?;
        }

        Ok(())
    }

    /// Envia un mensaje mediante el channel para que el cliente lo envie al broker
    pub fn send_message(
        &mut self,
        message: Box<dyn MessagesConfig + Send>,
    ) -> Result<(), CameraError> {
        let packet_id = self.camera_system_client.assign_packet_id();
        let message = message.parse_message(packet_id);
        let lock = self.send_to_client_channel.lock().unwrap();
        match lock.send(Box::new(message)) {
            Ok(_) => {}
            Err(e) => {
                println!("Error sending message: {:?}", e);
                return Err(CameraError::SendError);
            }
        };
        Ok(())
    }

    /// Compara la snapshot anterior que tiene almacenada con la actual, envia mediante un pub
    /// Las camaras que hayan cambiado de estado entre el ultimo publish y este.
    /// En un vector de camaras.
    /// Si no hay cambios, no envia nada
    /// Almacena la nueva snapshot para la proxima comparacion
    pub fn publish_cameras_update(&mut self) -> Result<(), CameraError> {
        //load tuples of id,camera to a vector
        let mut new_snapshot: Vec<Camera> = Vec::new();
        for camera in self.cameras.values() {
            new_snapshot.push(camera.clone());
        }

        let mut cameras = Vec::new();
        for camera in new_snapshot.iter() {
            if (!self.snapshot.contains(&camera.clone()))
                || (self.snapshot.contains(&camera.clone())
                    && camera.get_sleep_mode()
                        != self
                            .snapshot
                            .iter()
                            .find(|&x| x == camera)
                            .unwrap()
                            .get_sleep_mode())
            {
                cameras.push(camera.clone());
            }
        }
        let publish_config = match PublishConfig::read_config(
            "./src/surveilling/publish_config_update.json",
            PayloadTypes::CamerasUpdatePayload(cameras),
        ) {
            Ok(config) => config,
            Err(_) => {
                return Err(CameraError::SendError);
            }
        };
        match self.send_message(Box::new(publish_config)) {
            Ok(_) => {}
            Err(_) => {
                return Err(CameraError::SendError);
            }
        }
        self.snapshot = new_snapshot;
        Ok(())
    }
}

impl CameraSystem<Client> {
    pub fn with_real_client(address: String) -> Result<CameraSystem<Client>, ProtocolError> {
        CameraSystem::new(address, |rx, addr, config, tx| {
            Client::new(rx, addr, config, tx)
        })
    }
}

#[cfg(test)]

mod tests {
    use std::sync::{Arc, Condvar, Mutex};
    use std::thread;

    use crate::monitoring::incident::Incident;
    use crate::mqtt::broker::Broker;
    use crate::mqtt::client_message::ClientMessage;
    use crate::mqtt::publish::publish_config::PublishConfig;
    use crate::utils::incident_payload::IncidentPayload;

    use super::*;

    #[test]
    fn test01_new_camera_system_vacio() {
        let args = vec!["127.0.0.1".to_string(), "5000".to_string()];
        let addr = "127.0.0.1:5000";
        let mut broker = match Broker::new(args) {
            Ok(broker) => broker,
            Err(e) => {
                panic!("Error creating broker: {:?}", e)
            }
        };
        thread::spawn(move || {
            _ = broker.server_run();
        });

        thread::spawn(
            move || match CameraSystem::<Client>::with_real_client(addr.to_string()) {
                Ok(mut camera_system) => {
                    assert_eq!(camera_system.get_cameras().len(), 0);
                    assert_eq!(camera_system.get_camera_by_id(1), None);
                    assert_eq!(camera_system.get_camera(), None);
                }
                Err(e) => {
                    panic!("Error creating camera system: {:?}", e);
                }
            },
        );
    }

    #[test]
    fn test02_add_camera() {
        let args = vec!["127.0.0.1".to_string(), "5000".to_string()];
        let addr = "127.0.0.1:5000";
        let mut broker = match Broker::new(args) {
            Ok(broker) => broker,
            Err(e) => {
                panic!("Error creating broker: {:?}", e)
            }
        };
        thread::spawn(move || {
            _ = broker.server_run();
        });

        thread::spawn(move || {
            let mut camera_system =
                CameraSystem::<Client>::with_real_client(addr.to_string()).unwrap();
            let location = Location::new(1.0, 2.0);
            let id = camera_system.add_camera(location.clone()).unwrap();
            assert_eq!(camera_system.get_cameras().len(), 1);
            assert_eq!(
                camera_system.get_camera_by_id(id).unwrap().get_location(),
                location
            );
        });
    }

    #[test]
    fn test03_get_camera() {
        let args = vec!["127.0.0.1".to_string(), "5000".to_string()];
        let addr = "127.0.0.1:5000";
        let mut broker = match Broker::new(args) {
            Ok(broker) => broker,
            Err(e) => {
                panic!("Error creating broker: {:?}", e)
            }
        };
        thread::spawn(move || {
            _ = broker.server_run();
        });

        thread::spawn(move || {
            let mut camera_system =
                CameraSystem::<Client>::with_real_client(addr.to_string()).unwrap();
            let location = Location::new(1.0, 2.0);
            let id = camera_system.add_camera(location.clone()).unwrap();
            assert_eq!(camera_system.get_cameras().len(), 1);
            assert_eq!(
                camera_system.get_camera_by_id(id).unwrap().get_location(),
                location
            );
            assert_eq!(camera_system.get_camera().unwrap().get_location(), location);
        });
    }

    #[test]
    fn test04_run_client() {
        let args = vec!["127.0.0.1".to_string(), "5000".to_string()];
        let addr = "127.0.0.1:5000";
        let mut broker = match Broker::new(args) {
            Ok(broker) => broker,
            Err(e) => {
                panic!("Error creating broker: {:?}", e)
            }
        };
        thread::spawn(move || {
            _ = broker.server_run();
        });

        thread::spawn(move || {
            let mut camera_system =
                CameraSystem::<Client>::with_real_client(addr.to_string()).unwrap();
            assert!(camera_system.run_client(None).is_ok());
        });
    }

    #[test]

    fn test05_envio_de_mensaje() {
        let args = vec!["127.0.0.1".to_string(), "5000".to_string()];
        let addr = "127.0.0.1:5000";
        let mut broker = match Broker::new(args) {
            Ok(broker) => broker,
            Err(e) => {
                panic!("Error creating broker: {:?}", e)
            }
        };
        thread::spawn(move || {
            _ = broker.server_run();
        });

        thread::spawn(move || {
            let mut camera_system =
                CameraSystem::<Client>::with_real_client(addr.to_string()).unwrap();
            let pingreq = ClientMessage::Pingreq;

            match camera_system.send_message(Box::new(pingreq)) {
                Ok(_) => {}
                Err(e) => {
                    panic!("Error sending message: {:?}", e);
                }
            }
        });
    }

    #[test]
    fn test06_activar_camara() {
        let args = vec!["127.0.0.1".to_string(), "5000".to_string()];
        let addr = "127.0.0.1:5000";
        let mut broker = match Broker::new(args) {
            Ok(broker) => broker,
            Err(e) => {
                panic!("Error creating broker: {:?}", e)
            }
        };
        thread::spawn(move || {
            _ = broker.server_run();
        });

        thread::spawn(move || {
            let mut camera_system =
                CameraSystem::<Client>::with_real_client(addr.to_string()).unwrap();
            let location = Location::new(1.0, 2.0);
            let id = camera_system.add_camera(location.clone()).unwrap();
            assert_eq!(camera_system.get_cameras().len(), 1);
            assert_eq!(
                camera_system.get_camera_by_id(id).unwrap().get_location(),
                location
            );
            assert_eq!(camera_system.get_camera().unwrap().get_location(), location);
            let incident_location = Location::new(1.0, 2.0);
            camera_system.activate_cameras(incident_location).unwrap();
            for camera in camera_system.get_cameras().values() {
                assert!(!camera.get_sleep_mode());
            }
        });
    }

    #[test]
    fn test07_activar_multiples_camaras() {
        let args = vec!["127.0.0.1".to_string(), "5005".to_string()];
        let mut broker = match Broker::new(args) {
            Ok(broker) => broker,
            Err(e) => panic!("Error creating broker: {:?}", e),
        };

        let server_ready = Arc::new((Mutex::new(false), Condvar::new()));
        let server_ready_clone = server_ready.clone();
        thread::spawn(move || {
            {
                let (lock, cvar) = &*server_ready_clone;
                let mut ready = lock.lock().unwrap();
                *ready = true;
                cvar.notify_all();
            }
            let _ = broker.server_run();
        });

        // Wait for the server to start
        {
            let (lock, cvar) = &*server_ready;
            let mut ready = lock.lock().unwrap();
            while !*ready {
                ready = cvar.wait(ready).unwrap();
            }
        }
        let addr = "127.0.0.1:5005";
        let handle = thread::spawn(move || {
            let mut camera_system =
                CameraSystem::<Client>::with_real_client(addr.to_string()).unwrap();
            let location = Location::new(5.0, 20.0);
            let id = camera_system.add_camera(location.clone()).unwrap();
            let location2 = Location::new(5.0, 2.0);
            let id2 = camera_system.add_camera(location2.clone()).unwrap();
            let location3 = Location::new(10.0, 2.0);
            let id3 = camera_system.add_camera(location3.clone()).unwrap();
            let location4 = Location::new(10.0, 20.0);
            let id4 = camera_system.add_camera(location4.clone()).unwrap();
            let location5 = Location::new(1.0, 2.0);
            let id5 = camera_system.add_camera(location5.clone()).unwrap();
            assert_eq!(camera_system.get_cameras().len(), 5);
            assert_eq!(
                camera_system.get_camera_by_id(id).unwrap().get_location(),
                location
            );
            let incident_location = Location::new(1.0, 2.0);
            camera_system.activate_cameras(incident_location).unwrap();
            assert!(camera_system.get_camera_by_id(id).unwrap().get_sleep_mode());
            assert!(!camera_system
                .get_camera_by_id(id2)
                .unwrap()
                .get_sleep_mode());
            assert!(!camera_system
                .get_camera_by_id(id3)
                .unwrap()
                .get_sleep_mode());
            assert!(camera_system
                .get_camera_by_id(id4)
                .unwrap()
                .get_sleep_mode());
            assert!(!camera_system
                .get_camera_by_id(id5)
                .unwrap()
                .get_sleep_mode());
        });
        match handle.join() {
            Ok(_) => {}
            Err(e) => {
                panic!("Error joining thread: {:?}", e);
            }
        }
    }

    #[test]

    fn test08_camara_lejana_se_activa_por_reaccion_en_cadena() {
        let args = vec!["127.0.0.1".to_string(), "5020".to_string()];
        let mut broker = match Broker::new(args) {
            Ok(broker) => broker,
            Err(e) => panic!("Error creating broker: {:?}", e),
        };

        let server_ready = Arc::new((Mutex::new(false), Condvar::new()));
        let server_ready_clone = server_ready.clone();
        thread::spawn(move || {
            {
                let (lock, cvar) = &*server_ready_clone;
                let mut ready = lock.lock().unwrap();
                *ready = true;
                cvar.notify_all();
            }
            let _ = broker.server_run();
        });

        // Wait for the server to start
        {
            let (lock, cvar) = &*server_ready;
            let mut ready = lock.lock().unwrap();
            while !*ready {
                ready = cvar.wait(ready).unwrap();
            }
        }
        let addr = "127.0.0.1:5020";
        let handle = thread::spawn(move || {
            let mut camera_system =
                CameraSystem::<Client>::with_real_client(addr.to_string()).unwrap();
            let location = Location::new(10.0, 0.0);
            let id = camera_system.add_camera(location.clone()).unwrap();
            let location2 = Location::new(11.0, 0.0);
            let id2 = camera_system.add_camera(location2.clone()).unwrap();

            assert_eq!(camera_system.get_cameras().len(), 2);

            let incident_location = Location::new(0.0, 0.0);
            camera_system.activate_cameras(incident_location).unwrap();
            assert!(!camera_system.get_camera_by_id(id).unwrap().get_sleep_mode());
            assert!(!camera_system
                .get_camera_by_id(id2)
                .unwrap()
                .get_sleep_mode());
        });
        handle.join().unwrap();
    }

    #[test]
    fn test09_desactivar_camara() {
        let args = vec!["127.0.0.1".to_string(), "5037".to_string()];
        let mut broker = match Broker::new(args) {
            Ok(broker) => broker,
            Err(e) => panic!("Error creating broker: {:?}", e),
        };

        let server_ready = Arc::new((Mutex::new(false), Condvar::new()));
        let server_ready_clone = server_ready.clone();
        thread::spawn(move || {
            {
                let (lock, cvar) = &*server_ready_clone;
                let mut ready = lock.lock().unwrap();
                *ready = true;
                cvar.notify_all();
            }
            let _ = broker.server_run();
        });

        // Wait for the server to start
        {
            let (lock, cvar) = &*server_ready;
            let mut ready = lock.lock().unwrap();
            while !*ready {
                ready = cvar.wait(ready).unwrap();
            }
        }
        let addr = "127.0.0.1:5037";
        let handle = thread::spawn(move || {
            let mut camera_system =
                CameraSystem::<Client>::with_real_client(addr.to_string()).unwrap();
            let location = Location::new(1.0, 2.0);
            let id = camera_system.add_camera(location.clone()).unwrap();
            assert_eq!(camera_system.get_cameras().len(), 1);
            assert_eq!(
                camera_system.get_camera_by_id(id).unwrap().get_location(),
                location
            );
            let incident_location = Location::new(1.0, 2.0);
            camera_system
                .activate_cameras(incident_location.clone())
                .unwrap();
            for camera in camera_system.get_cameras().values() {
                assert!(!camera.get_sleep_mode());
            }
            camera_system.deactivate_cameras(incident_location).unwrap();
            for camera in camera_system.get_cameras().values() {
                assert!(camera.get_sleep_mode());
            }
        });
        handle.join().unwrap();
    }

    #[test]
    fn test_10_deactivate_multiple_cameras() {
        let args = vec!["127.0.0.1".to_string(), "5040".to_string()];
        let mut broker = match Broker::new(args) {
            Ok(broker) => broker,
            Err(e) => panic!("Error creating broker: {:?}", e),
        };

        let server_ready = Arc::new((Mutex::new(false), Condvar::new()));
        let server_ready_clone = server_ready.clone();
        thread::spawn(move || {
            {
                let (lock, cvar) = &*server_ready_clone;
                let mut ready = lock.lock().unwrap();
                *ready = true;
                cvar.notify_all();
            }
            let _ = broker.server_run();
        });

        // Wait for the server to start
        {
            let (lock, cvar) = &*server_ready;
            let mut ready = lock.lock().unwrap();
            while !*ready {
                ready = cvar.wait(ready).unwrap();
            }
        }
        let addr = "127.0.0.1:5040";
        let handle = thread::spawn(move || {
            let mut camera_system =
                CameraSystem::<Client>::with_real_client(addr.to_string()).unwrap();
            let location = Location::new(5.0, 20.0);
            let id = camera_system.add_camera(location.clone()).unwrap();
            let location2 = Location::new(5.0, 2.0);
            let id2 = camera_system.add_camera(location2.clone()).unwrap();
            let location3 = Location::new(10.0, 2.0);
            let id3 = camera_system.add_camera(location3.clone()).unwrap();
            let location4 = Location::new(10.0, 20.0);
            let id4 = camera_system.add_camera(location4.clone()).unwrap();
            let location5 = Location::new(1.0, 2.0);
            let id5 = camera_system.add_camera(location5.clone()).unwrap();
            assert_eq!(camera_system.get_cameras().len(), 5);
            assert_eq!(
                camera_system.get_camera_by_id(id).unwrap().get_location(),
                location
            );
            let incident_location = Location::new(1.0, 2.0);
            camera_system
                .activate_cameras(incident_location.clone())
                .unwrap();
            assert!(camera_system.get_camera_by_id(id).unwrap().get_sleep_mode());
            assert!(!camera_system
                .get_camera_by_id(id2)
                .unwrap()
                .get_sleep_mode());
            assert!(!camera_system
                .get_camera_by_id(id3)
                .unwrap()
                .get_sleep_mode());
            assert!(camera_system
                .get_camera_by_id(id4)
                .unwrap()
                .get_sleep_mode());
            assert!(!camera_system
                .get_camera_by_id(id5)
                .unwrap()
                .get_sleep_mode());

            camera_system.deactivate_cameras(incident_location).unwrap();
            assert!(camera_system.get_camera_by_id(id).unwrap().get_sleep_mode());
            assert!(camera_system
                .get_camera_by_id(id2)
                .unwrap()
                .get_sleep_mode());
            assert!(camera_system
                .get_camera_by_id(id3)
                .unwrap()
                .get_sleep_mode());
            assert!(camera_system
                .get_camera_by_id(id4)
                .unwrap()
                .get_sleep_mode());
            assert!(camera_system
                .get_camera_by_id(id5)
                .unwrap()
                .get_sleep_mode());
        });
        handle.join().unwrap();
    }

    #[test]
    fn test_11_desactivar_camara_por_proximidad() {
        let args = vec!["127.0.0.1".to_string(), "5017".to_string()];
        let mut broker = match Broker::new(args) {
            Ok(broker) => broker,
            Err(e) => panic!("Error creating broker: {:?}", e),
        };

        let server_ready = Arc::new((Mutex::new(false), Condvar::new()));
        let server_ready_clone = server_ready.clone();
        thread::spawn(move || {
            {
                let (lock, cvar) = &*server_ready_clone;
                let mut ready = lock.lock().unwrap();
                *ready = true;
                cvar.notify_all();
            }
            let _ = broker.server_run();
        });

        // Wait for the server to start
        {
            let (lock, cvar) = &*server_ready;
            let mut ready = lock.lock().unwrap();
            while !*ready {
                ready = cvar.wait(ready).unwrap();
            }
        }
        let addr = "127.0.0.1:5017";
        let handle = thread::spawn(move || {
            let mut camera_system =
                CameraSystem::<Client>::with_real_client(addr.to_string()).unwrap();
            let location = Location::new(10.0, 0.0);
            let id = camera_system.add_camera(location.clone()).unwrap();
            let location2 = Location::new(11.0, 0.0);
            let id2 = camera_system.add_camera(location2.clone()).unwrap();

            assert_eq!(camera_system.get_cameras().len(), 2);

            let incident_location = Location::new(0.0, 0.0);
            camera_system.activate_cameras(incident_location).unwrap();
            assert!(!camera_system.get_camera_by_id(id).unwrap().get_sleep_mode());
            assert!(!camera_system
                .get_camera_by_id(id2)
                .unwrap()
                .get_sleep_mode());

            let incident_location = Location::new(0.0, 0.0);
            camera_system.deactivate_cameras(incident_location).unwrap();
            assert!(camera_system.get_camera_by_id(id).unwrap().get_sleep_mode());
            assert!(camera_system
                .get_camera_by_id(id2)
                .unwrap()
                .get_sleep_mode());
        });
        handle.join().unwrap();
    }

    #[test]

    fn test_update_cameras() {
        let args = vec!["127.0.0.1".to_string(), "5033".to_string()];
        let mut broker = match Broker::new(args) {
            Ok(broker) => broker,
            Err(e) => panic!("Error creating broker: {:?}", e),
        };

        let server_ready = Arc::new((Mutex::new(false), Condvar::new()));
        let server_ready_clone = server_ready.clone();
        thread::spawn(move || {
            {
                let (lock, cvar) = &*server_ready_clone;
                let mut ready = lock.lock().unwrap();
                *ready = true;
                cvar.notify_all();
            }
            let _ = broker.server_run();
        });

        // Wait for the server to start
        {
            let (lock, cvar) = &*server_ready;
            let mut ready = lock.lock().unwrap();
            while !*ready {
                ready = cvar.wait(ready).unwrap();
            }
        }
        let addr = "127.0.0.1:5033";
        let handle = thread::spawn(move || {
            let mut camera_system =
                CameraSystem::<Client>::with_real_client(addr.to_string()).unwrap();
            let reciever = camera_system.camera_system_client.get_publish_end_channel();
            let reciever = reciever.lock().unwrap();
            let message = reciever.recv().unwrap();
            //conver message to a ClientMessage
            let packet_id = camera_system.camera_system_client.assign_packet_id();
            let message = message.parse_message(packet_id);
            // Recibe el sub que hace el camera_system cuando se crea por primera vez
            match message {
                ClientMessage::Subscribe {
                    packet_id: _,
                    topic_name,
                    properties: _,
                } => {
                    assert_eq!(topic_name, "incidente");
                }
                _ => {
                    panic!("Unexpected message type");
                }
            }
            let location = Location::new(1.0, 2.0);
            let id = camera_system.add_camera(location.clone()).unwrap();
            assert_eq!(camera_system.get_cameras().len(), 1);
            assert_eq!(
                camera_system.get_camera_by_id(id).unwrap().get_location(),
                location
            );
            let incident_location = Location::new(1.0, 2.0);
            camera_system
                .activate_cameras(incident_location.clone())
                .unwrap();
            for camera in camera_system.get_cameras().values() {
                assert!(!camera.get_sleep_mode());
            }

            // Publico cuando las camaras se encienden
            camera_system.publish_cameras_update().unwrap();

            let message = reciever.recv().unwrap();
            //conver message to a ClientMessage
            let packet_id = camera_system.camera_system_client.assign_packet_id();
            let message = message.parse_message(packet_id);

            match message {
                ClientMessage::Publish {
                    topic_name,
                    payload: PayloadTypes::CamerasUpdatePayload(cameras),
                    ..
                } => {
                    assert_eq!(topic_name, "camera_update");
                    assert_eq!(cameras.len(), 1);
                    assert_eq!(cameras[0].get_location(), location);
                    assert!(!cameras[0].get_sleep_mode());
                }
                _ => {
                    panic!("Unexpected message type");
                }
            }

            camera_system.deactivate_cameras(incident_location).unwrap();
            for camera in camera_system.get_cameras().values() {
                assert!(camera.get_sleep_mode());
            }

            //vuelvo a publicar cuando las camaras se apagan
            camera_system.publish_cameras_update().unwrap();
            let message = reciever.recv().unwrap();
            //conver message to a ClientMessage
            let packet_id = camera_system.camera_system_client.assign_packet_id();
            let message = message.parse_message(packet_id);
            print!("AAAAAAAAAAAAa{:?}", message);

            match message {
                ClientMessage::Publish {
                    topic_name,
                    payload: PayloadTypes::CamerasUpdatePayload(cameras),
                    ..
                } => {
                    assert_eq!(topic_name, "camera_update");
                    assert_eq!(cameras.len(), 1);
                    assert_eq!(cameras[0].get_location(), location);
                    assert!(cameras[0].get_sleep_mode());
                }
                _ => {
                    panic!("Unexpected message type");
                }
            }
        });

        handle.join().unwrap();
    }
    #[test]
    fn test_run_client() {
        #[derive(Debug, Clone)]
        pub struct MockClient {
            messages: Vec<client_message::ClientMessage>,
        }

        impl ClientTrait for MockClient {
            fn client_run(&mut self) -> Result<(), ProtocolError> {
                Ok(())
            }

            fn clone_box(&self) -> Box<dyn ClientTrait> {
                Box::new(self.clone())
            }
            fn assign_packet_id(&self) -> u16 {
                0
            }
            fn get_publish_end_channel(
                &self,
            ) -> Arc<
                std::sync::Mutex<
                    std::sync::mpsc::Receiver<Box<(dyn MessagesConfig + Send + 'static)>>,
                >,
            > {
                Arc::new(std::sync::Mutex::new(std::sync::mpsc::channel().1))
            }
        }

        impl MockClient {
            pub fn new(messages: Vec<client_message::ClientMessage>) -> MockClient {
                MockClient { messages }
            }

            pub fn send_messages(&self, sender: &Sender<client_message::ClientMessage>) {
                for message in &self.messages {
                    sender.send(message.clone()).unwrap();
                }
            }
        }

        let args = vec!["127.0.0.1".to_string(), "5006".to_string()];
        let mut broker = match Broker::new(args) {
            Ok(broker) => broker,
            Err(e) => panic!("Error creating broker: {:?}", e),
        };

        let server_ready = Arc::new((Mutex::new(false), Condvar::new()));
        let server_ready_clone = server_ready.clone();
        thread::spawn(move || {
            {
                let (lock, cvar) = &*server_ready_clone;
                let mut ready = lock.lock().unwrap();
                *ready = true;
                cvar.notify_all();
            }
            let _ = broker.server_run();
        });

        // Wait for the server to start
        {
            let (lock, cvar) = &*server_ready;
            let mut ready = lock.lock().unwrap();
            while !*ready {
                ready = cvar.wait(ready).unwrap();
            }
        }
        let address = "127.0.0.1:5006".to_string();

        let publish_config = PublishConfig::read_config(
            "./src/surveilling/publish_config_test.json",
            PayloadTypes::IncidentLocation(IncidentPayload::new(Incident::new(Location::new(
                1.0, 2.0,
            )))),
        )
        .unwrap();
        let publish = publish_config.parse_message(3);

        let messages = vec![publish];
        let mock_client = MockClient::new(messages.clone());

        let (tx2, rx2) = mpsc::channel();

        let mut camera_system =
            CameraSystem::<MockClient>::new(address.clone(), |_rx, _addr, _configg, _tx| {
                Ok(MockClient { messages })
            })
            .unwrap();

        //add cameras
        let location = Location::new(1.0, 1.0);
        camera_system.add_camera(location.clone());
        let location2 = Location::new(1.0, 2.0);
        camera_system.add_camera(location2.clone());
        let location3 = Location::new(1.0, 3.0);
        camera_system.add_camera(location3.clone());
        let location4 = Location::new(2.0, 5.0);
        camera_system.add_camera(location4.clone());

        let handle = thread::spawn(move || {
            mock_client.send_messages(&tx2);
            println!("meu deus");
            match camera_system.run_client(Some(rx2)) {
                Ok(_) => {}
                Err(e) => {
                    println!("Error running client: {:?}", e);
                }
            }

            // Verify that cameras were activated as expected
            for camera in camera_system.get_cameras().values() {
                println!(
                    "camer: location {:?}, sleep: {:?}",
                    camera.get_location(),
                    camera.get_sleep_mode()
                );

                assert!(!camera.get_sleep_mode());
            }
        });

        handle.join().unwrap();
    }
}<|MERGE_RESOLUTION|>--- conflicted
+++ resolved
@@ -72,7 +72,7 @@
         let camera_system_client = client_factory(rx, address, connect_config, tx2)?;
 
         let subscribe_config = SubscribeConfig::new(
-            "cameras".to_string(),
+            "incidente".to_string(),
             1,
             SubscribeProperties::new(1, vec![("key".to_string(), "value".to_string())]),
         );
@@ -141,7 +141,6 @@
     ) -> Result<(), ProtocolError> {
         self.camera_system_client.client_run()?;
 
-<<<<<<< HEAD
         loop {
             let lock = self.reciev_from_client.lock().unwrap();
             if let Some(ref reciever) = reciever {
@@ -195,27 +194,6 @@
                     }
                 }
             }
-=======
-        let reciever = match self.reciev_from_client.try_recv() {
-            Ok(reciever) => reciever,
-            Err(e) => {
-                println!("Error receiving message: {:?}", e);
-                return Err(ProtocolError::ChanellError);
-            }
-        };
-        if let client_message::ClientMessage::Publish {
-            topic_name: _,
-            payload: PayloadTypes::IncidentLocation(payload),
-            properties: _,
-            packet_id: _,
-            qos: _,
-            retain_flag: _,
-            dup_flag: _,
-        } = reciever
-        {
-            let location = payload.get_incident().get_location();
-            let _ = self.activate_cameras(location);
->>>>>>> 651bcd1d
         }
     }
 
@@ -962,10 +940,12 @@
             match message {
                 ClientMessage::Subscribe {
                     packet_id: _,
-                    topic_name,
+                    payload,
                     properties: _,
                 } => {
-                    assert_eq!(topic_name, "incidente");
+                    for topic in payload {
+                        assert_eq!(topic.topic, "incidente");
+                    }
                 }
                 _ => {
                     panic!("Unexpected message type");
