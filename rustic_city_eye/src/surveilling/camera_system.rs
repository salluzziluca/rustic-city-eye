use std::{
    collections::HashMap,
    path::Path,
    sync::{
        mpsc::{self, channel, Receiver, Sender},
        Arc, Mutex,
    },
    thread,
    time::{Duration, Instant},
};

use rand::Rng;

use crate::{
    monitoring::incident::Incident,
    mqtt::{
        client::{Client, ClientTrait},
        client_message::{self, ClientMessage},
        disconnect_config::DisconnectConfig,
        messages_config::MessagesConfig,
        protocol_error::ProtocolError,
        publish::publish_config::PublishConfig,
        subscribe_config::SubscribeConfig,
        subscribe_properties::SubscribeProperties,
    },
    surveilling::camera::Camera,
    utils::{
        incident_payload::IncidentPayload, location::Location, payload_types::PayloadTypes,
        threadpool::ThreadPool, watcher::watch_directory,
    },
};

const AREA_DE_ALCANCE: f64 = 0.0025;
const NIVEL_DE_PROXIMIDAD_MAXIMO: f64 = AREA_DE_ALCANCE;
const PATH: &str = "src/surveilling/cameras.";
const TIME_INTERVAL_IN_SECS: u64 = 1;
const PATH_POSITION: usize = 1;

use super::camera_error::CameraError;
#[derive(Debug)]

/// Entidad encargada de gestionar todas las camaras. Tiene como parametro a su instancia de cliente, utiliza un hash `<ID, Camera>` como estructura principal y diferentes channels para comunicarse con su cliente.
/// Los mensajes recibidos le llegan mediante el channel `reciev_from_client` y envia una config con los mensajes que quiere enviar mediante `send_to_client_channel``
pub struct CameraSystem<T: ClientTrait + Clone + Send + Sync> {
    pub send_to_client_channel: Arc<Mutex<Sender<Box<dyn MessagesConfig + Send>>>>,
    camera_system_client: T,
    cameras: Arc<Mutex<HashMap<u32, Camera>>>,
    reciev_from_client: Arc<Mutex<Receiver<client_message::ClientMessage>>>,
    snapshot: Vec<Camera>,
}

impl<T: ClientTrait + Clone + Send + Sync> Clone for CameraSystem<T> {
    fn clone(&self) -> Self {
        CameraSystem {
            send_to_client_channel: Arc::clone(&self.send_to_client_channel),
            camera_system_client: self.camera_system_client.clone(),
            cameras: self.cameras.clone(),
            reciev_from_client: Arc::clone(&self.reciev_from_client),
            snapshot: self.snapshot.clone(),
        }
    }
}

impl<T: ClientTrait + Clone + Send + Sync + 'static> CameraSystem<T> {
    /// Crea un nuevo camera system con un cliente de mqtt
    ///
    /// Envia un connect segun la configuracion del archivo connect_config.json
    ///
    /// Se subscribe a los mensajes de tipo "incidente" e "incidente_resuelto"
    ///
    pub fn new<F>(address: String, client_factory: F) -> Result<CameraSystem<T>, ProtocolError>
    where
        F: FnOnce(
            mpsc::Receiver<Box<dyn MessagesConfig + Send>>,
            String,
            client_message::Connect,
            Sender<client_message::ClientMessage>,
        ) -> Result<T, ProtocolError>,
    {
        let connect_config =
            client_message::Connect::read_connect_config("./src/surveilling/connect_config.json")?;

        let (tx, rx) = mpsc::channel();
        let (tx2, rx2) = mpsc::channel();
        let camera_system_client = client_factory(rx, address, connect_config, tx2)?;
        let client_id = camera_system_client.get_client_id();
        let subscribe_config = SubscribeConfig::new(
            "incidente".to_string(),
            SubscribeProperties::new(1, vec![]),
            client_id.clone(),
        );

        let _ = tx.send(Box::new(subscribe_config));
        let subscribe_config = SubscribeConfig::new(
            "incidente_resuelto".to_string(),
            SubscribeProperties::new(1, vec![]),
            client_id,
        );

        let _ = tx.send(Box::new(subscribe_config));
        Ok(CameraSystem {
            send_to_client_channel: Arc::new(Mutex::new(tx)),
            camera_system_client,
            cameras: Arc::new(Mutex::new(HashMap::new())),
            reciev_from_client: Arc::new(Mutex::new(rx2)),
            snapshot: Vec::new(),
        })
    }

    pub fn add_camera(&mut self, location: Location) -> Result<u32, CameraError> {
        let mut rng = rand::thread_rng();

        let mut id = rng.gen();

        let mut cameras = match self.cameras.lock() {
            Ok(guard) => guard,
            Err(_) => {
                return Err(CameraError::ArcMutexError(
                    "Error locking cameras mutex".to_string(),
                ));
            }
        };
        while cameras.contains_key(&id) {
            id = rng.gen();
        }

        let camera = Camera::new(location, id)?;
        println!("CameraSys: creo la camara con id: {:?}", id);
        cameras.insert(id, camera);

        Ok(id)
    }

    pub fn get_cameras(&self) -> Arc<Mutex<HashMap<u32, Camera>>> {
        self.cameras.clone()
    }

    pub fn get_camera_by_id(&mut self, id: u32) -> Option<Camera> {
        let cameras = match self.cameras.lock() {
            Ok(guard) => guard,
            Err(_) => {
                return None;
            }
        };
        let camera = cameras.get(&id).cloned();
        camera
    }

    pub fn get_camera(&mut self) -> Option<Camera> {
        let cameras = match self.cameras.lock() {
            Ok(guard) => guard,
            Err(_) => return None,
        };
        let keys: Vec<&u32> = cameras.keys().collect();
        if keys.is_empty() {
            None
        } else {
            let idx = rand::thread_rng().gen_range(0..keys.len());
            cameras.get(keys[idx]).cloned()
        }
    }

    /// recibe los diferentes mensajes reenviados por el cliente.
    ///
    /// Si el mensaje es un publish con topic accidente, activa las camaras cercanas a la location del incidente.
    ///
    /// Si el mensaje es un publish con topic accidenteresuelto, desactiva las camaras cercanas a la location del incidente.
    ///
    /// Recibe un reciever opcional para poder testear la funcion, si este es None, utiliza el propio del broker
    pub fn run_client(
        parameter_reciever: Option<Arc<Mutex<Receiver<ClientMessage>>>>,
        system: Arc<Mutex<CameraSystem<Client>>>,
    ) -> Result<(), ProtocolError> {
        let system_clone_one = Arc::clone(&system);
        let system_clone_two = Arc::clone(&system);

        thread::spawn(move || {
            let mut lock = match system_clone_one.lock() {
                Ok(guard) => guard,
                Err(_) => {
                    return;
                }
            };
            match lock.camera_system_client.client_run() {
                Ok(_) => {}
                Err(e) => {
                    println!("CameraSys: Error running client: {:?}", e);
                }
            }
        });

        thread::spawn(move || {
            let mut incident_location: Option<Location> = None;
            let mut solved_incident_location: Option<Location> = None;
            let reciever: Arc<Mutex<Receiver<ClientMessage>>> = match parameter_reciever {
                Some(parameter_reciever) => parameter_reciever,
                None => match system_clone_two.lock() {
                    Ok(guard) => guard.reciev_from_client.clone(),
                    Err(_) => {
                        return;
                    }
                },
            };
            loop {
                let self_clone_two = Arc::clone(&system_clone_two);

                let mut lock = match self_clone_two.lock() {
                    Ok(guard) => guard.clone(),
                    Err(_) => {
                        return;
                    }
                };

                if let Some(location) = incident_location {
                    if let Err(e) = lock
                        .activate_cameras(location)
                        .map_err(|e| ProtocolError::CameraError(e.to_string()))
                    {
                        println!("CameraSys: Error activating cameras: {:?}", e);
                    }
                    incident_location = None;
                }
                if let Some(location) = solved_incident_location {
                    if let Err(e) = lock
                        .deactivate_cameras(location)
                        .map_err(|e| ProtocolError::CameraError(e.to_string()))
                    {
                        println!("CameraSys: Error deactivating cameras: {:?}", e);
                    }
                    solved_incident_location = None;
                }

                let reciever = match reciever.lock() {
                    Ok(guard) => guard,
                    Err(_) => {
                        return;
                    }
                };

                match reciever.recv() {
                    Ok(client_message::ClientMessage::Publish {
                        topic_name,
                        payload: PayloadTypes::IncidentLocation(payload),
                        ..
                    }) => {
                        if topic_name == "incidente" {
                            incident_location = Some(payload.get_incident().get_location());
                            drop(reciever); // Release the lock here

                            continue;
                        } else if topic_name == "incidente_resuelto" {
                            solved_incident_location = Some(payload.get_incident().get_location());
                            drop(reciever); // Release the lock here

                            continue;
                        }
                    }
                    Ok(_) => {
                        continue;
                    }
                    Err(_) => {
                        continue;
                    }
                }
            }
        });
        thread::spawn(move || {
            let pool = ThreadPool::new(10);
            let (tx, rx) = channel();
            watch_directory(Path::new(PATH).to_path_buf(), tx);
            let mut last_event_times: HashMap<String, Instant> = HashMap::new();

            loop {
                match rx.recv() {
                    Ok(event) => {
                        let now = Instant::now();
                        let should_process = match last_event_times.get(&event[PATH_POSITION]) {
                            Some(&last_time) => {
                                now.duration_since(last_time)
                                    > Duration::from_secs(TIME_INTERVAL_IN_SECS)
                            }
                            None => true,
                        };

                        if should_process {
                            if let Some(value) = process_dir_change(
                                &mut last_event_times,
                                &event[PATH_POSITION],
                                now,
                                event.clone(),
                                &system,
                                &pool,
                            ) {
                                return value;
                            }
                        }
                    }
                    Err(e) => {
                        println!("watch error: {:?}", e);
                        break;
                    }
                }
            }
            Ok(())
        });
        Ok(())
    }

    /// Busca dentro de un path relativo hacia el directorio donde se guardan las imagenes de una camara determinada
    /// el direntry del mismo.
    fn get_relative_path_to_camera(path: &str) -> Option<&str> {
        let parts: Vec<&str> = path.split('/').collect();

        if let Some(pos) = parts.iter().position(|&x| x == "cameras.") {
            if pos + 1 < parts.len() {
                return Some(parts[pos + 1]);
            }
        }
        None
    }

    pub fn disconnect(&self) -> Result<(), ProtocolError> {
        let disconnect_config = DisconnectConfig::new(
            0x00_u8,
            1,
            "normal".to_string(),
            self.camera_system_client.get_client_id(),
        );
        let send_to_client_channel = match self.send_to_client_channel.lock() {
            Ok(guard) => guard,
            Err(_) => {
                return Err(ProtocolError::SendError(
                    "Error locking send_to_client_channel".to_string(),
                ));
            }
        };
        match send_to_client_channel.send(Box::new(disconnect_config)) {
            Ok(_) => {}
            Err(e) => {
                return Err(ProtocolError::SendError(e.to_string()));
            }
        }
        match self.cameras.lock() {
            Ok(cameras) => {
                for camera in cameras.values() {
                    camera
                        .delete_directory()
                        .map_err(|e| ProtocolError::CameraError(e.to_string()))?;
                }
            }
            Err(e) => return Err(ProtocolError::CameraError(e.to_string())),
        }
        println!("Cliente del system desconectado correctamente");

        Ok(())
    }

    /// Recibe una location y activas todas las camaras que esten a menos de AREA_DE_ALCANCE de esta.
    ///
    /// Al activarlas se las pasa de modo ahorro de energia a modo activo
    ///
    /// Adicionalmente, cada camara activada despues avisa a las camaras colindantes para que,
    /// si estan a la distancia requerida, tambien se activen.
    pub fn activate_cameras(&mut self, location: Location) -> Result<(), CameraError> {
        let locations_to_activate: Vec<Location> = {
            let mut cameras = match self.cameras.lock() {
                Ok(guard) => guard,
                Err(_) => {
                    return Err(CameraError::ArcMutexError(
                        "Error locking cameras mutex".to_string(),
                    ));
                }
            };

            cameras
                .values_mut()
                .filter_map(|camera| {
                    let distancia = camera.get_location().distance(location);
                    if distancia <= AREA_DE_ALCANCE {
                        camera.set_sleep_mode(false);
                        Some(camera.get_location())
                    } else {
                        None
                    }
                })
                .collect()
        };
        for loc in locations_to_activate {
            self.activate_cameras_by_camera_location(loc)?;
        }
        println!("CameraSys: Camaras activadas");
        self.publish_cameras_update()?;

        Ok(())
    }

    /// Recibe una location y activas todas las camaras que esten a menos de NIVEL_DE_PROXIMIDAD_MAXIMO de esta.
    ///
    /// Al activaralas se las pasa de modo ahorro de energia a modo activo
    ///
    /// Adicionalmente, cada camara activada despues avisa a las camaras colindantes para que,
    /// si estan a la distancia requerida, tambien se activen.
    fn activate_cameras_by_camera_location(
        &mut self,
        location: Location,
    ) -> Result<(), CameraError> {
        let mut locations_to_activate = Vec::new();
        {
            let mut cameras = match self.cameras.lock() {
                Ok(guard) => guard,
                Err(_) => {
                    return Err(CameraError::ArcMutexError(
                        "Error locking cameras mutex".to_string(),
                    ));
                }
            };
            for camera in cameras.values_mut() {
                let distancia = camera.get_location().distance(location);
                if distancia <= NIVEL_DE_PROXIMIDAD_MAXIMO && camera.get_sleep_mode() {
                    camera.set_sleep_mode(false);
                    locations_to_activate.push(camera.get_location());
                }
            }
        }

        for loc in locations_to_activate {
            self.activate_cameras_by_camera_location(loc)?;
        }

        Ok(())
    }

    /// Recibe una location y desactiva todas las camaras que esten a menos de AREA_DE_ALCANCE de esta.
    ///
    /// Al desactivarlas se las pasa de modo activo a modo ahorro de energia
    ///
    /// Adicionalmente, cada camara desactivada despues avisa a las camaras colindantes para que,
    /// si estan a la distancia requerida, tambien se desactiven.
    pub fn deactivate_cameras(&mut self, location: Location) -> Result<(), CameraError> {
        let locations_to_activate: Vec<Location> = {
            let mut cameras = match self.cameras.lock() {
                Ok(guard) => guard,
                Err(_) => {
                    return Err(CameraError::ArcMutexError(
                        "Error locking cameras mutex".to_string(),
                    ));
                }
            };
            cameras
                .values_mut()
                .filter_map(|camera| {
                    let distancia = camera.get_location().distance(location);
                    if distancia <= AREA_DE_ALCANCE {
                        camera.set_sleep_mode(true);
                        Some(camera.get_location())
                    } else {
                        None
                    }
                })
                .collect()
        };
        for loc in locations_to_activate {
            self.deactivate_cameras_by_camera_location(loc)?;
        }

        self.publish_cameras_update()?;

        Ok(())
    }

    /// Recibe una location y desactiva todas las camaras que esten a menos de NIVEL_DE_PROXIMIDAD_MAXIMO de esta.
    ///
    /// Al desactivarlas se las pasa de modo activo a modo ahorro de energia
    ///
    /// Adicionalmente, cada camara desactivada despues avisa a las camaras colindantes para que,
    /// si estan a la distancia requerida, tambien se desactiven.
    fn deactivate_cameras_by_camera_location(
        &mut self,
        location: Location,
    ) -> Result<(), CameraError> {
        let mut locations_to_activate = Vec::new();
        {
            let mut cameras = match self.cameras.lock() {
                Ok(guard) => guard,
                Err(_) => {
                    return Err(CameraError::ArcMutexError(
                        "Error locking cameras mutex".to_string(),
                    ));
                }
            };
            for camera in cameras.values_mut() {
                let distancia = camera.get_location().distance(location);
                if distancia <= NIVEL_DE_PROXIMIDAD_MAXIMO && !camera.get_sleep_mode() {
                    camera.set_sleep_mode(true);
                    locations_to_activate.push(camera.get_location());
                }
            }
        }

        for loc in locations_to_activate {
            self.deactivate_cameras_by_camera_location(loc)?;
        }

        Ok(())
    }

    /// Envia un mensaje mediante el channel para que el cliente lo envie al broker
    pub fn send_message(
        &mut self,
        message: Box<dyn MessagesConfig + Send>,
    ) -> Result<(), CameraError> {
        let packet_id = self.camera_system_client.assign_packet_id();
        let message = message.parse_message(packet_id);
        let lock = match self.send_to_client_channel.lock() {
            Ok(lock) => lock,
            Err(_) => {
                return Err(CameraError::SendError);
            }
        };
        match lock.send(Box::new(message)) {
            Ok(_) => {}
            Err(e) => {
                println!("CameraSys: Error sending message: {:?}", e);
                return Err(CameraError::SendError);
            }
        };
        Ok(())
    }

    /// Compara la snapshot anterior que tiene almacenada con la actual, envia mediante un pub
    /// Las camaras que hayan cambiado de estado entre el ultimo publish y este.
    /// En un vector de camaras.
    /// Si no hay cambios, no envia nada
    /// Almacena la nueva snapshot para la proxima comparacion
    pub fn publish_cameras_update(&mut self) -> Result<(), CameraError> {
        let mut new_snapshot: Vec<Camera> = Vec::new();
        let cameras = match self.cameras.lock() {
            Ok(guard) => guard,
            Err(_) => {
                return Err(CameraError::ArcMutexError(
                    "Error locking cameras mutex".to_string(),
                ));
            }
        };
        for camera in cameras.values() {
            new_snapshot.push(camera.clone());
        }

        let mut updated_cameras = Vec::new();
        for camera in new_snapshot.iter() {
            if (!self.snapshot.contains(&camera.clone()))
                || (self.snapshot.contains(&camera.clone())
                    && camera.get_sleep_mode()
                        != match self.snapshot.iter().find(|&x| x == camera) {
                            Some(camera) => camera.get_sleep_mode(),
                            None => false,
                        })
            {
                updated_cameras.push(camera.clone());
            }
        }
        if updated_cameras.is_empty() {
            return Ok(());
        }
        println!("CameraSys: publicando el estado de las camaras a el broker");

        let publish_config = match PublishConfig::read_config(
            "./src/surveilling/publish_config_update.json",
            PayloadTypes::CamerasUpdatePayload(updated_cameras),
        ) {
            Ok(config) => config,
            Err(_) => {
                return Err(CameraError::SendError);
            }
        };

        let lock = match self.send_to_client_channel.lock() {
            Ok(guard) => guard,
            Err(_) => {
                return Err(CameraError::SendError);
            }
        };

        match lock.send(Box::new(publish_config)) {
            Ok(_) => {}
            Err(_) => return Err(CameraError::SendError),
        }
        self.snapshot = new_snapshot;

        Ok(())
    }
}

/// Procesa cualquier evento de cambio en en el directorio observado
/// Si es un evento del tipo Create (creacion de directorio), notifica mediante logging al usuario
///
/// Si el evento es de tipo modify (por ejemplo, un archivo ya existente es movido al dir en cuestion), y es una imagen, la camara correspondiente a la imagen analiza la imagen. Si es un incidente, se envia un mensaje al broker
fn process_dir_change(
    last_event_times: &mut HashMap<String, Instant>,
    str_path: &str,
    now: Instant,
    event: Vec<String>,
    system: &Arc<Mutex<CameraSystem<Client>>>,
    pool: &ThreadPool,
) -> Option<Result<(), ProtocolError>> {
    last_event_times.insert(str_path.to_string().clone(), now);
    match event[0].as_str() {
        "Error" => {
            return Some(Err(ProtocolError::WatcherError(event[1].clone())));
        }
        "New file detected" => {
            if (str_path.ends_with(".jpg") || str_path.ends_with(".jpeg"))
                || str_path.ends_with(".png")
            {
                analize_image(event, system, pool);
            }
        }
        "New directory detected" => {
            let camera_id = match CameraSystem::<Client>::get_relative_path_to_camera(str_path) {
                Some(id) => id,
                None => {
                    return Some(Err(ProtocolError::CameraError(
                        "Error al parsear el id de la camara".to_string(),
                    )))
                }
            };

            println!(
                "se ha creado el directorio de la camara de id {:?}",
                camera_id
            );
        }
        _ => {}
    }
    None
}

/// Al detectar que al directorio de una camara se le agrego una imagen, se busca esa camara dentro del sistema
/// central de camaras, y ella se encarga de clasificar la imagen.
/// Si este devuelve true, la imagen corresponde a un incidente y se envia el respectivo mensaje al broker
/// Con la location de este incidente siendo la de la cámara.
fn analize_image(event: Vec<String>, system: &Arc<Mutex<CameraSystem<Client>>>, pool: &ThreadPool) {
    let system_clone = Arc::clone(system);
    pool.execute(move || -> Result<(), ProtocolError> {
        let system_clone2 = Arc::clone(&system_clone);
        let str_path = event[1].clone();

        let camera_id = match CameraSystem::<Client>::get_relative_path_to_camera(&str_path) {
            Some(id) => id,
            None => {
                return Err(ProtocolError::CameraError(
                    "Error al parsear el id de la camara".to_string(),
                ))
            }
        };

        let camera_id = match camera_id.parse::<u32>() {
            Ok(camera_id) => camera_id,
            Err(_) => {
                println!("Error al parsear el id de la camara");
                return Err(ProtocolError::InvalidCommand(
                    "Invalid camera id".to_string(),
                ));
            }
        };
        println!("La camara de id {:?} esta analizando una imagen", camera_id);

        let camera = match system_clone.lock().unwrap().get_camera_by_id(camera_id) {
            Some(camera) => camera,
            None => {
                return Err(ProtocolError::InvalidCommand(
                    "Camera not found".to_string(),
                ));
            }
        };
        let classification_result = camera.annotate_image(&str_path)?;

        if !classification_result {
            println!("No es un incidente");
        } else {
<<<<<<< HEAD
            println!(
                "CameraSys: La camara de id {:?} ha detectado un incidente",
                camera_id
            );
            let camera = match system_clone.lock() {
                Ok(mut guard) => match guard.get_camera_by_id(camera_id) {
                    Some(camera) => camera,
                    None => {
                        return Err(ProtocolError::InvalidCommand(
                            "Camera not found".to_string(),
                        ));
                    }
                },
                Err(_) => {
                    return Err(ProtocolError::ArcMutexError(
                        "Error locking cameras mutex".to_string(),
                    ));
                }
            };
            let location = camera.get_location();
            let incident = Incident::new(location);
            let incident_payload = IncidentPayload::new(incident);
            let publish_config = PublishConfig::read_config(
                "./src/surveilling/publish_incident_config.json",
                PayloadTypes::IncidentLocation(incident_payload),
            )
            .map_err(|e| ProtocolError::SendError(e.to_string()))?;
            let mut lock = match system_clone2.lock() {
                Ok(guard) => guard,
                Err(_) => {
                    return Err(ProtocolError::ArcMutexError(
                        "Error locking cameras mutex".to_string(),
                    ));
                }
            };
            match lock.send_message(Box::new(publish_config)) {
                Ok(_) => {}
                Err(e) => {
                    return Err(ProtocolError::SendError(e.to_string()));
                }
            }
=======
            publish_incident(&system_clone2, camera)?;
>>>>>>> 50d115b3
        }
        Ok(())
    });
}

/// Publica el incidente que la camara detecto.
fn publish_incident(
    camera_system_ref: &Arc<Mutex<CameraSystem<Client>>>,
    camera: Camera,
) -> Result<(), ProtocolError> {
    let location = camera.get_location();
    let incident = Incident::new(location);
    let incident_payload = IncidentPayload::new(incident);
    let publish_config = PublishConfig::read_config(
        "./src/surveilling/publish_incident_config.json",
        PayloadTypes::IncidentLocation(incident_payload),
    )
    .map_err(|e| ProtocolError::SendError(e.to_string()))?;
    let mut lock = match camera_system_ref.lock() {
        Ok(guard) => guard,
        Err(_) => {
            return Err(ProtocolError::ArcMutexError(
                "Error locking cameras mutex".to_string(),
            ));
        }
    };
    match lock.send_message(Box::new(publish_config)) {
        Ok(_) => Ok(()),
        Err(e) => Err(ProtocolError::SendError(e.to_string())),
    }
}

impl CameraSystem<Client> {
    pub fn with_real_client(address: String) -> Result<CameraSystem<Client>, ProtocolError> {
        CameraSystem::new(address, |rx, addr, config, tx| {
            Client::new(rx, addr, config, tx)
        })
    }
}

#[cfg(test)]

mod tests {
    use std::fs::File;
    use std::path::Path;
    use std::sync::{Arc, Condvar, Mutex};
    use std::thread;

    use super::*;
    use crate::monitoring::incident::Incident;
    use crate::mqtt::broker::Broker;
    use crate::mqtt::client_message::ClientMessage;
    use crate::utils::incident_payload::IncidentPayload;
    use std::time::Duration;
    impl CameraSystem<Client> {
        fn get_client_publish_end_channel(
            &self,
        ) -> Arc<
            std::sync::Mutex<std::sync::mpsc::Receiver<Box<(dyn MessagesConfig + Send + 'static)>>>,
        > {
            self.camera_system_client.get_publish_end_channel()
        }
    }
    #[test]
    fn test01_new_camera_system_vacio() {
        let args = vec!["127.0.0.1".to_string(), "5000".to_string()];
        let addr = "127.0.0.1:5000";
        let mut broker = match Broker::new(args) {
            Ok(broker) => broker,
            Err(e) => {
                panic!("Error creating broker: {:?}", e)
            }
        };
        thread::spawn(move || {
            _ = broker.server_run();
        });

        thread::spawn(
            move || match CameraSystem::<Client>::with_real_client(addr.to_string()) {
                Ok(mut camera_system) => {
                    assert_eq!(camera_system.get_cameras().lock().unwrap().len(), 0);
                    assert_eq!(camera_system.get_camera_by_id(1), None);
                    assert_eq!(camera_system.get_camera(), None);
                }
                Err(e) => {
                    panic!("Error creating camera system: {:?}", e);
                }
            },
        );
    }

    #[test]
    fn test02_add_camera() {
        let args = vec!["127.0.0.1".to_string(), "5000".to_string()];
        let addr = "127.0.0.1:5000";
        let mut broker = match Broker::new(args) {
            Ok(broker) => broker,
            Err(e) => {
                panic!("Error creating broker: {:?}", e)
            }
        };
        thread::spawn(move || {
            _ = broker.server_run();
        });

        thread::spawn(move || {
            let mut camera_system =
                CameraSystem::<Client>::with_real_client(addr.to_string()).unwrap();
            let location = Location::new(1.0, 2.0);
            let id = camera_system.add_camera(location).unwrap();
            assert_eq!(camera_system.get_cameras().lock().unwrap().len(), 1);
            assert_eq!(
                camera_system.get_camera_by_id(id).unwrap().get_location(),
                location
            );
        });
    }

    #[test]
    fn test03_get_camera() {
        let args = vec!["127.0.0.1".to_string(), "5000".to_string()];
        let addr = "127.0.0.1:5000";
        let mut broker = match Broker::new(args) {
            Ok(broker) => broker,
            Err(e) => {
                panic!("Error creating broker: {:?}", e)
            }
        };
        thread::spawn(move || {
            _ = broker.server_run();
        });

        thread::spawn(move || {
            let mut camera_system =
                CameraSystem::<Client>::with_real_client(addr.to_string()).unwrap();
            let location = Location::new(1.0, 2.0);
            let id = camera_system.add_camera(location).unwrap();
            assert_eq!(camera_system.get_cameras().lock().unwrap().len(), 1);
            assert_eq!(
                camera_system.get_camera_by_id(id).unwrap().get_location(),
                location
            );
            assert_eq!(camera_system.get_camera().unwrap().get_location(), location);
        });
    }

    #[test]
    fn test04_run_client() {
        let args = vec!["127.0.0.1".to_string(), "5000".to_string()];
        let addr = "127.0.0.1:5000";
        let mut broker = match Broker::new(args) {
            Ok(broker) => broker,
            Err(e) => {
                panic!("Error creating broker: {:?}", e)
            }
        };
        thread::spawn(move || {
            _ = broker.server_run();
        });

        thread::spawn(move || {
            let camera_system: CameraSystem<Client> =
                CameraSystem::<Client>::with_real_client(addr.to_string()).unwrap();
            let arc_system = Arc::new(Mutex::new(camera_system));
            assert!(CameraSystem::<Client>::run_client(None, arc_system).is_ok());
        });
    }

    #[test]

    fn test05_envio_de_mensaje() {
        let args = vec!["127.0.0.1".to_string(), "5000".to_string()];
        let addr = "127.0.0.1:5000";
        let mut broker = match Broker::new(args) {
            Ok(broker) => broker,
            Err(e) => {
                panic!("Error creating broker: {:?}", e)
            }
        };
        thread::spawn(move || {
            _ = broker.server_run();
        });

        thread::spawn(move || {
            let mut camera_system =
                CameraSystem::<Client>::with_real_client(addr.to_string()).unwrap();
            let pingreq = ClientMessage::Pingreq;

            match camera_system.send_message(Box::new(pingreq)) {
                Ok(_) => {}
                Err(e) => {
                    panic!("Error sending message: {:?}", e);
                }
            }
        });
    }

    #[test]
    fn test06_activar_camara() {
        let args = vec!["127.0.0.1".to_string(), "5000".to_string()];
        let addr = "127.0.0.1:5000";
        let mut broker = match Broker::new(args) {
            Ok(broker) => broker,
            Err(e) => {
                panic!("Error creating broker: {:?}", e)
            }
        };
        thread::spawn(move || {
            _ = broker.server_run();
        });

        thread::spawn(move || {
            let mut camera_system =
                CameraSystem::<Client>::with_real_client(addr.to_string()).unwrap();
            let location = Location::new(1.0, 2.0);
            let id = camera_system.add_camera(location).unwrap();
            assert_eq!(camera_system.get_cameras().lock().unwrap().len(), 1);
            assert_eq!(
                camera_system.get_camera_by_id(id).unwrap().get_location(),
                location
            );
            assert_eq!(camera_system.get_camera().unwrap().get_location(), location);
            let incident_location = Location::new(1.0, 2.0);
            camera_system.activate_cameras(incident_location).unwrap();
            for camera in camera_system.get_cameras().lock().unwrap().values() {
                assert!(!camera.get_sleep_mode());
            }
        });
    }

    #[test]
    fn test07_activar_multiples_camaras() {
        let args = vec!["127.0.0.1".to_string(), "5005".to_string()];
        let mut broker = match Broker::new(args) {
            Ok(broker) => broker,
            Err(e) => panic!("Error creating broker: {:?}", e),
        };

        let server_ready = Arc::new((Mutex::new(false), Condvar::new()));
        let server_ready_clone = server_ready.clone();
        thread::spawn(move || {
            {
                let (lock, cvar) = &*server_ready_clone;
                let mut ready = lock.lock().unwrap();
                *ready = true;
                cvar.notify_all();
            }
            let _ = broker.server_run();
        });

        // Wait for the server to start
        {
            let (lock, cvar) = &*server_ready;
            let mut ready = lock.lock().unwrap();
            while !*ready {
                ready = cvar.wait(ready).unwrap();
            }
        }
        let addr = "127.0.0.1:5005";
        let handle = thread::spawn(move || {
            let mut camera_system =
                CameraSystem::<Client>::with_real_client(addr.to_string()).unwrap();
            let location = Location::new(5.0, 20.0);
            let id = camera_system.add_camera(location).unwrap();
            let location2 = Location::new(0.0001, 0.0002);
            let id2 = camera_system.add_camera(location2).unwrap();
            let location3 = Location::new(0.0003, 0.0001);
            let id3: u32 = camera_system.add_camera(location3).unwrap();
            let location4 = Location::new(10.0, 20.0);
            let id4 = camera_system.add_camera(location4).unwrap();
            let location5 = Location::new(0.0001, 0.0002);
            let id5 = camera_system.add_camera(location5).unwrap();
            assert_eq!(camera_system.get_cameras().lock().unwrap().len(), 5);
            assert_eq!(
                camera_system.get_camera_by_id(id).unwrap().get_location(),
                location
            );
            let incident_location = Location::new(0.0, 0.0);
            camera_system.activate_cameras(incident_location).unwrap();
            assert!(camera_system.get_camera_by_id(id).unwrap().get_sleep_mode());
            assert!(!camera_system
                .get_camera_by_id(id2)
                .unwrap()
                .get_sleep_mode());
            assert!(!camera_system
                .get_camera_by_id(id3)
                .unwrap()
                .get_sleep_mode());
            assert!(camera_system
                .get_camera_by_id(id4)
                .unwrap()
                .get_sleep_mode());
            assert!(!camera_system
                .get_camera_by_id(id5)
                .unwrap()
                .get_sleep_mode());
        });
        match handle.join() {
            Ok(_) => {}
            Err(e) => {
                panic!("Error joining thread: {:?}", e);
            }
        }
    }

    #[test]

    fn test08_camara_lejana_se_activa_por_reaccion_en_cadena() {
        let args = vec!["127.0.0.1".to_string(), "5020".to_string()];
        let mut broker = match Broker::new(args) {
            Ok(broker) => broker,
            Err(e) => panic!("Error creating broker: {:?}", e),
        };

        let server_ready = Arc::new((Mutex::new(false), Condvar::new()));
        let server_ready_clone = server_ready.clone();
        thread::spawn(move || {
            {
                let (lock, cvar) = &*server_ready_clone;
                let mut ready = lock.lock().unwrap();
                *ready = true;
                cvar.notify_all();
            }
            let _ = broker.server_run();
        });

        // Wait for the server to start
        {
            let (lock, cvar) = &*server_ready;
            let mut ready = lock.lock().unwrap();
            while !*ready {
                ready = cvar.wait(ready).unwrap();
            }
        }
        let addr = "127.0.0.1:5020";
        let handle = thread::spawn(move || {
            let mut camera_system =
                CameraSystem::<Client>::with_real_client(addr.to_string()).unwrap();
            let location = Location::new(10.0 / 10000.0, 0.0);
            let id = camera_system.add_camera(location).unwrap();
            let location2 = Location::new(11.0 / 10000.0, 0.0);
            let id2 = camera_system.add_camera(location2).unwrap();

            assert_eq!(camera_system.get_cameras().lock().unwrap().len(), 2);

            let incident_location = Location::new(0.0, 0.0);
            camera_system.activate_cameras(incident_location).unwrap();
            assert!(!camera_system.get_camera_by_id(id).unwrap().get_sleep_mode());
            assert!(!camera_system
                .get_camera_by_id(id2)
                .unwrap()
                .get_sleep_mode());
        });
        handle.join().unwrap();
    }

    #[test]
    fn test09_desactivar_camara() {
        let args = vec!["127.0.0.1".to_string(), "5037".to_string()];
        let mut broker = match Broker::new(args) {
            Ok(broker) => broker,
            Err(e) => panic!("Error creating broker: {:?}", e),
        };

        let server_ready = Arc::new((Mutex::new(false), Condvar::new()));
        let server_ready_clone = server_ready.clone();
        thread::spawn(move || {
            {
                let (lock, cvar) = &*server_ready_clone;
                let mut ready = lock.lock().unwrap();
                *ready = true;
                cvar.notify_all();
            }
            let _ = broker.server_run();
        });

        // Wait for the server to start
        {
            let (lock, cvar) = &*server_ready;
            let mut ready = lock.lock().unwrap();
            while !*ready {
                ready = cvar.wait(ready).unwrap();
            }
        }
        let addr = "127.0.0.1:5037";
        let handle = thread::spawn(move || {
            let mut camera_system =
                CameraSystem::<Client>::with_real_client(addr.to_string()).unwrap();
            let location = Location::new(1.0, 2.0);
            let id = camera_system.add_camera(location).unwrap();
            assert_eq!(camera_system.get_cameras().lock().unwrap().len(), 1);
            assert_eq!(
                camera_system.get_camera_by_id(id).unwrap().get_location(),
                location
            );
            let incident_location = Location::new(1.0, 2.0);
            camera_system.activate_cameras(incident_location).unwrap();
            for camera in camera_system.get_cameras().lock().unwrap().values() {
                assert!(!camera.get_sleep_mode());
            }
            camera_system.deactivate_cameras(incident_location).unwrap();
            for camera in camera_system.get_cameras().lock().unwrap().values() {
                assert!(camera.get_sleep_mode());
            }
        });
        handle.join().unwrap();
    }

    #[test]
    fn test_10_deactivate_multiple_cameras() {
        let args = vec!["127.0.0.1".to_string(), "5040".to_string()];
        let mut broker = match Broker::new(args) {
            Ok(broker) => broker,
            Err(e) => panic!("Error creating broker: {:?}", e),
        };

        let server_ready = Arc::new((Mutex::new(false), Condvar::new()));
        let server_ready_clone = server_ready.clone();
        thread::spawn(move || {
            {
                let (lock, cvar) = &*server_ready_clone;
                let mut ready = lock.lock().unwrap();
                *ready = true;
                cvar.notify_all();
            }
            let _ = broker.server_run();
        });

        // Wait for the server to start
        {
            let (lock, cvar) = &*server_ready;
            let mut ready = lock.lock().unwrap();
            while !*ready {
                ready = cvar.wait(ready).unwrap();
            }
        }
        let addr = "127.0.0.1:5040";
        let handle = thread::spawn(move || {
            let mut camera_system =
                CameraSystem::<Client>::with_real_client(addr.to_string()).unwrap();
            let location = Location::new(5.0 / 1000.0, 20.0 / 1000.0);
            let id = camera_system.add_camera(location).unwrap();
            let location2 = Location::new(5.0 / 10000.0, 2.0 / 10000.0);
            let id2 = camera_system.add_camera(location2).unwrap();
            let location3 = Location::new(10.0 / 10000.0, 2.0 / 10000.0);
            let id3 = camera_system.add_camera(location3).unwrap();
            let location4 = Location::new(10.0 / 1000.0, 20.0 / 1000.0);
            let id4 = camera_system.add_camera(location4).unwrap();
            let location5 = Location::new(1.0 / 10000.0, 2.0 / 10000.0);
            let id5 = camera_system.add_camera(location5).unwrap();
            assert_eq!(camera_system.get_cameras().lock().unwrap().len(), 5);
            assert_eq!(
                camera_system.get_camera_by_id(id).unwrap().get_location(),
                location
            );
            let incident_location = Location::new(0.0, 0.0);
            camera_system.activate_cameras(incident_location).unwrap();
            assert!(camera_system.get_camera_by_id(id).unwrap().get_sleep_mode());
            assert!(!camera_system
                .get_camera_by_id(id2)
                .unwrap()
                .get_sleep_mode());
            assert!(!camera_system
                .get_camera_by_id(id3)
                .unwrap()
                .get_sleep_mode());
            assert!(camera_system
                .get_camera_by_id(id4)
                .unwrap()
                .get_sleep_mode());
            assert!(!camera_system
                .get_camera_by_id(id5)
                .unwrap()
                .get_sleep_mode());

            camera_system.deactivate_cameras(incident_location).unwrap();
            assert!(camera_system.get_camera_by_id(id).unwrap().get_sleep_mode());
            assert!(camera_system
                .get_camera_by_id(id2)
                .unwrap()
                .get_sleep_mode());
            assert!(camera_system
                .get_camera_by_id(id3)
                .unwrap()
                .get_sleep_mode());
            assert!(camera_system
                .get_camera_by_id(id4)
                .unwrap()
                .get_sleep_mode());
            assert!(camera_system
                .get_camera_by_id(id5)
                .unwrap()
                .get_sleep_mode());
        });
        handle.join().unwrap();
    }

    #[test]
    fn test_11_desactivar_camara_por_proximidad() {
        let args = vec!["127.0.0.1".to_string(), "5017".to_string()];
        let mut broker = match Broker::new(args) {
            Ok(broker) => broker,
            Err(e) => panic!("Error creating broker: {:?}", e),
        };

        let server_ready = Arc::new((Mutex::new(false), Condvar::new()));
        let server_ready_clone = server_ready.clone();
        thread::spawn(move || {
            {
                let (lock, cvar) = &*server_ready_clone;
                let mut ready = lock.lock().unwrap();
                *ready = true;
                cvar.notify_all();
            }
            let _ = broker.server_run();
        });

        // Wait for the server to start
        {
            let (lock, cvar) = &*server_ready;
            let mut ready = lock.lock().unwrap();
            while !*ready {
                ready = cvar.wait(ready).unwrap();
            }
        }
        let addr = "127.0.0.1:5017";
        let handle = thread::spawn(move || {
            let mut camera_system =
                CameraSystem::<Client>::with_real_client(addr.to_string()).unwrap();
            let location = Location::new(10.0 / 10000.0, 0.0);
            let id = camera_system.add_camera(location).unwrap();
            let location2 = Location::new(11.0 / 10000.0, 0.0);
            let id2 = camera_system.add_camera(location2).unwrap();

            assert_eq!(camera_system.get_cameras().lock().unwrap().len(), 2);

            let incident_location = Location::new(0.0, 0.0);
            camera_system.activate_cameras(incident_location).unwrap();
            assert!(!camera_system.get_camera_by_id(id).unwrap().get_sleep_mode());
            assert!(!camera_system
                .get_camera_by_id(id2)
                .unwrap()
                .get_sleep_mode());

            let incident_location = Location::new(0.0, 0.0);
            camera_system.deactivate_cameras(incident_location).unwrap();
            assert!(camera_system.get_camera_by_id(id).unwrap().get_sleep_mode());
            assert!(camera_system
                .get_camera_by_id(id2)
                .unwrap()
                .get_sleep_mode());
        });
        handle.join().unwrap();
    }

    #[test]
    fn test_12_multiples_incidentes() {
        let args = vec!["127.0.0.1".to_string(), "5066".to_string()];
        let mut broker = match Broker::new(args) {
            Ok(broker) => broker,
            Err(e) => panic!("Error creating broker: {:?}", e),
        };

        let server_ready = Arc::new((Mutex::new(false), Condvar::new()));
        let server_ready_clone = server_ready.clone();
        thread::spawn(move || {
            {
                let (lock, cvar) = &*server_ready_clone;
                let mut ready = lock.lock().unwrap();
                *ready = true;
                cvar.notify_all();
            }
            let _ = broker.server_run();
        });

        // Wait for the server to start
        {
            let (lock, cvar) = &*server_ready;
            let mut ready = lock.lock().unwrap();
            while !*ready {
                ready = cvar.wait(ready).unwrap();
            }
        }
        let addr = "127.0.0.1:5066";
        let handle = thread::spawn(move || {
            let mut cameras = HashMap::new();
            let mut camera_system =
                CameraSystem::<Client>::with_real_client(addr.to_string()).unwrap();
            let channel = camera_system.get_client_publish_end_channel();
            let location = Location::new(10.0 / 10000.0, 0.0);
            let id = camera_system.add_camera(location).unwrap();
            let location2 = Location::new(11.0 / 10000.0, 0.0);
            let id2 = camera_system.add_camera(location2).unwrap();

            assert_eq!(camera_system.get_cameras().lock().unwrap().len(), 2);

            let incident_location = Location::new(0.0, 0.0);
            camera_system.activate_cameras(incident_location).unwrap();
            assert!(!camera_system.get_camera_by_id(id).unwrap().get_sleep_mode());
            assert!(!camera_system
                .get_camera_by_id(id2)
                .unwrap()
                .get_sleep_mode());

            let incident_location = Location::new(0.0, 0.0);
            camera_system.activate_cameras(incident_location).unwrap();
            assert!(!camera_system.get_camera_by_id(id).unwrap().get_sleep_mode());
            assert!(!camera_system
                .get_camera_by_id(id2)
                .unwrap()
                .get_sleep_mode());

            let incident_location = Location::new(2.00001, 2.00001);
            let id3 = camera_system.add_camera(incident_location).unwrap();
            let id4 = camera_system.add_camera(incident_location).unwrap();
            camera_system.activate_cameras(incident_location).unwrap();
            assert!(!camera_system.get_camera_by_id(id).unwrap().get_sleep_mode());
            assert!(!camera_system
                .get_camera_by_id(id2)
                .unwrap()
                .get_sleep_mode());
            assert!(!camera_system
                .get_camera_by_id(id3)
                .unwrap()
                .get_sleep_mode());
            assert!(!camera_system
                .get_camera_by_id(id4)
                .unwrap()
                .get_sleep_mode());
            let message_config = channel.lock().unwrap().recv().unwrap();
            let message = message_config.parse_message(0);
            println!("mensaje 1{:?}", message);
            let message_config = channel.lock().unwrap().recv().unwrap();
            let message = message_config.parse_message(1);
            println!("mensaje 2{:?}", message);
            let message_config = channel.lock().unwrap().recv().unwrap();
            let message = message_config.parse_message(2);
            println!("mensaje 3{:?}", message);
            match message {
                ClientMessage::Publish {
                    packet_id: _,
                    topic_name: _,
                    qos: _,
                    retain_flag: _,
                    payload,
                    dup_flag: _,
                    properties: _,
                } => {
                    if let PayloadTypes::CamerasUpdatePayload(updated_cameras) = payload {
                        for camera in updated_cameras {
                            cameras.insert(camera.get_id(), camera);
                        }
                    }
                }
                _ => {
                    panic!("Unexpected message type");
                }
            }
            let message_config = channel.lock().unwrap().recv().unwrap();
            let message = message_config.parse_message(3);
            println!("mensaje 4{:?}", message);
            match message {
                ClientMessage::Publish {
                    packet_id: _,
                    topic_name: _,
                    qos: _,
                    retain_flag: _,
                    payload,
                    dup_flag: _,
                    properties: _,
                } => {
                    if let PayloadTypes::CamerasUpdatePayload(updated_cameras) = payload {
                        for camera in updated_cameras {
                            cameras.insert(camera.get_id(), camera);
                        }
                    }
                }
                _ => {
                    panic!("Unexpected message type");
                }
            }
            assert_eq!(cameras.len(), 4);
            for camera in cameras.values() {
                assert!(!camera.get_sleep_mode());
            }
        });
        handle.join().unwrap();
    }
    #[test]

    fn test_update_cameras() {
        let args = vec!["127.0.0.1".to_string(), "5033".to_string()];
        let mut broker = match Broker::new(args) {
            Ok(broker) => broker,
            Err(e) => panic!("Error creating broker: {:?}", e),
        };

        let server_ready = Arc::new((Mutex::new(false), Condvar::new()));
        let server_ready_clone = server_ready.clone();
        thread::spawn(move || {
            {
                let (lock, cvar) = &*server_ready_clone;
                let mut ready = lock.lock().unwrap();
                *ready = true;
                cvar.notify_all();
            }
            let _ = broker.server_run();
        });

        // Wait for the server to start
        {
            let (lock, cvar) = &*server_ready;
            let mut ready = lock.lock().unwrap();
            while !*ready {
                ready = cvar.wait(ready).unwrap();
            }
        }
        let addr = "127.0.0.1:5033";
        let handle = thread::spawn(move || {
            let mut camera_system =
                CameraSystem::<Client>::with_real_client(addr.to_string()).unwrap();
            let reciever = camera_system.camera_system_client.get_publish_end_channel();
            let reciever = reciever.lock().unwrap();
            let message = reciever.recv().unwrap();
            //conver message to a ClientMessage
            let packet_id = camera_system.camera_system_client.assign_packet_id();
            let message = message.parse_message(packet_id);
            // Recibe el sub que hace el camera_system cuando se crea por primera vez
            match message {
                ClientMessage::Subscribe {
                    packet_id: _,
                    payload,
                    properties: _,
                } => {
                    assert_eq!(payload.topic, "incidente");
                }
                _ => {
                    panic!("Unexpected message type");
                }
            }
            let message = reciever.recv().unwrap();
            //conver message to a ClientMessage
            let packet_id = camera_system.camera_system_client.assign_packet_id();
            let message = message.parse_message(packet_id);
            // Recibe el sub que hace el camera_system cuando se crea por primera vez
            match message {
                ClientMessage::Subscribe {
                    packet_id: _,
                    payload,
                    properties: _,
                } => {
                    assert_eq!(payload.topic, "incidente_resuelto");
                }
                _ => {
                    panic!("Unexpected message type");
                }
            }
            let location = Location::new(1.0, 2.0);
            let id = camera_system.add_camera(location).unwrap();
            assert_eq!(camera_system.get_cameras().lock().unwrap().len(), 1);
            assert_eq!(
                camera_system.get_camera_by_id(id).unwrap().get_location(),
                location
            );
            let incident_location = Location::new(1.0, 2.0);
            camera_system.activate_cameras(incident_location).unwrap();
            for camera in camera_system.get_cameras().lock().unwrap().values() {
                assert!(!camera.get_sleep_mode());
            }

            let message = reciever.recv().unwrap();
            //conver message to a ClientMessage
            let packet_id = camera_system.camera_system_client.assign_packet_id();
            let message = message.parse_message(packet_id);

            match message {
                ClientMessage::Publish {
                    topic_name,
                    payload: PayloadTypes::CamerasUpdatePayload(cameras),
                    ..
                } => {
                    assert_eq!(topic_name, "camera_update");
                    assert_eq!(cameras.len(), 1);
                    assert_eq!(cameras[0].get_location(), location);
                    assert!(!cameras[0].get_sleep_mode());
                }
                _ => {
                    panic!("Unexpected message type: {:?}", message);
                }
            }

            camera_system.deactivate_cameras(incident_location).unwrap();
            for camera in camera_system.get_cameras().lock().unwrap().values() {
                assert!(camera.get_sleep_mode());
            }

            let message = reciever.recv().unwrap();
            //conver message to a ClientMessage
            let packet_id = camera_system.camera_system_client.assign_packet_id();
            let message = message.parse_message(packet_id);
            print!("AAAAAAAAAAAAa{:?}", message);

            match message {
                ClientMessage::Publish {
                    topic_name,
                    payload: PayloadTypes::CamerasUpdatePayload(cameras),
                    ..
                } => {
                    assert_eq!(topic_name, "camera_update");
                    assert_eq!(cameras.len(), 1);
                    assert_eq!(cameras[0].get_location(), location);
                    assert!(cameras[0].get_sleep_mode());
                }
                _ => {
                    panic!("Unexpected message type");
                }
            }
        });

        handle.join().unwrap();
    }

    #[test]
    fn test_run_client() {
        #[derive(Debug, Clone)]
        pub struct MockClient {
            messages: Vec<client_message::ClientMessage>,
        }

        impl ClientTrait for MockClient {
            fn client_run(&mut self) -> Result<(), ProtocolError> {
                Ok(())
            }

            fn clone_box(&self) -> Box<dyn ClientTrait> {
                Box::new(self.clone())
            }
            fn assign_packet_id(&self) -> u16 {
                0
            }
            fn get_publish_end_channel(
                &self,
            ) -> Arc<
                std::sync::Mutex<
                    std::sync::mpsc::Receiver<Box<(dyn MessagesConfig + Send + 'static)>>,
                >,
            > {
                Arc::new(std::sync::Mutex::new(std::sync::mpsc::channel().1))
            }

            fn get_client_id(&self) -> String {
                "mock".to_string()
            }

            fn disconnect_client(&self) -> Result<(), ProtocolError> {
                Ok(())
            }
        }

        impl MockClient {
            pub fn new(messages: Vec<client_message::ClientMessage>) -> MockClient {
                MockClient { messages }
            }

            pub fn send_messages(&self, sender: &Sender<client_message::ClientMessage>) {
                for message in &self.messages {
                    sender.send(message.clone()).unwrap();
                }
            }
        }

        let args = vec!["127.0.0.1".to_string(), "5006".to_string()];
        let mut broker = match Broker::new(args) {
            Ok(broker) => broker,
            Err(e) => panic!("Error creating broker: {:?}", e),
        };

        let server_ready = Arc::new((Mutex::new(false), Condvar::new()));
        let server_ready_clone = server_ready.clone();
        thread::spawn(move || {
            {
                let (lock, cvar) = &*server_ready_clone;
                let mut ready = lock.lock().unwrap();
                *ready = true;
                cvar.notify_all();
            }
            let _ = broker.server_run();
        });

        // Wait for the server to start
        {
            let (lock, cvar) = &*server_ready;
            let mut ready = lock.lock().unwrap();
            while !*ready {
                ready = cvar.wait(ready).unwrap();
            }
        }
        let address = "127.0.0.1:5006".to_string();

        let publish_config = PublishConfig::read_config(
            "./src/surveilling/publish_config_test.json",
            PayloadTypes::IncidentLocation(IncidentPayload::new(Incident::new(Location::new(
                1.0, 2.0,
            )))),
        )
        .unwrap();
        let publish = publish_config.parse_message(3);

        let messages = vec![publish];
        let mock_client = MockClient::new(messages.clone());

        let (tx2, rx2) = mpsc::channel();

        let mut camera_system =
            CameraSystem::<MockClient>::new(address.clone(), |_rx, _addr, _configg, _tx| {
                Ok(MockClient { messages })
            })
            .unwrap();

        //add cameras
        let location = Location::new(1.0, 1.0);
        let _ = camera_system.add_camera(location);
        let location2 = Location::new(1.0, 2.0);
        let _ = camera_system.add_camera(location2);
        let location3 = Location::new(1.0, 3.0);
        let _ = camera_system.add_camera(location3);
        let location4 = Location::new(2.0, 5.0);
        let _ = camera_system.add_camera(location4);

        let handle = thread::spawn(move || {
            mock_client.send_messages(&tx2);
            println!("CameraSys: meu deus");
            let arc_system: Arc<Mutex<CameraSystem<Client>>> = Arc::new(Mutex::new(
                CameraSystem::<Client>::with_real_client(address.to_string()).unwrap(),
            ));
            let arc_sys_clone = Arc::clone(&arc_system);
            let arc_rx2 = Arc::new(Mutex::new(rx2));
            match CameraSystem::<Client>::run_client(Some(arc_rx2), arc_sys_clone) {
                Ok(_) => {}
                Err(e) => {
                    println!("CameraSys: Error running client: {:?}", e);
                }
            }
            let camera_system = arc_system.lock().unwrap();
            // Verify that cameras were activated as expected
            for camera in camera_system.get_cameras().lock().unwrap().values() {
                println!(
                    "camer: location {:?}, sleep: {:?}",
                    camera.get_location(),
                    camera.get_sleep_mode()
                );

                assert!(!camera.get_sleep_mode());
            }
        });

        handle.join().unwrap();
    }

    #[test]

    fn test_13_creo_dirs_y_al_hacer_disconnect_se_borran() {
        let args = vec!["127.0.0.1".to_string(), "6000".to_string()];
        let addr = "127.0.0.1:6000";
        let mut broker = match Broker::new(args) {
            Ok(broker) => broker,
            Err(e) => {
                panic!("Error creating broker: {:?}", e)
            }
        };
        thread::spawn(move || {
            _ = broker.server_run();
        });

        let handle = thread::spawn(move || {
            let mut camera_system =
                CameraSystem::<Client>::with_real_client(addr.to_string()).unwrap();
            let location = Location::new(1.0, 2.0);
            let id: u32 = camera_system.add_camera(location).unwrap();
            let location2 = Location::new(1.0, 5.0);
            let id2 = camera_system.add_camera(location2).unwrap();
            assert_eq!(camera_system.get_cameras().lock().unwrap().len(), 2);
            assert_eq!(
                camera_system.get_camera_by_id(id).unwrap().get_location(),
                location
            );
            assert_eq!(
                camera_system.get_camera_by_id(id2).unwrap().get_location(),
                location2
            );

            let dir_name = format!("./{}", id);
            let path1 = "src/surveilling/cameras".to_string() + &dir_name;
            assert!(Path::new(path1.as_str()).exists());

            let dir_name = format!("./{}", id2);
            let path2 = "src/surveilling/cameras".to_string() + &dir_name;
            assert!(Path::new(path2.as_str()).exists());

            camera_system.disconnect().unwrap();

            assert!(!Path::new(path1.as_str()).exists());
            assert!(!Path::new(path2.as_str()).exists());
        });
        handle.join().unwrap();
    }

    #[test]
    fn test_creo_file_en_dir_e_imprime_ok() {
        let args = vec!["127.0.0.1".to_string(), "5055".to_string()];
        let addr = "127.0.0.1:5055";
        let mut broker = match Broker::new(args) {
            Ok(broker) => broker,
            Err(e) => panic!("Error creating broker: {:?}", e),
        };

        let server_ready = Arc::new((Mutex::new(false), Condvar::new()));
        let server_ready_clone = server_ready.clone();
        thread::spawn(move || {
            {
                let (lock, cvar) = &*server_ready_clone;
                let mut ready = lock.lock().unwrap();
                *ready = true;
                cvar.notify_all();
            }
            let _ = broker.server_run();
        });

        // Wait for the server to start
        {
            let (lock, cvar) = &*server_ready;
            let mut ready = lock.lock().unwrap();
            while !*ready {
                ready = cvar.wait(ready).unwrap();
            }
        }
        let locurote = thread::spawn(move || {
            let camera_system = CameraSystem::<Client>::with_real_client(addr.to_string()).unwrap();
            let camera_arc = Arc::new(Mutex::new(camera_system));
            let can_start_second_thread = Arc::new((Mutex::new(false), Condvar::new()));
            let second_thread_completed = Arc::new((Mutex::new(false), Condvar::new()));
            let camera_id_shared = Arc::new(Mutex::new(None)); // Shared camera ID

            let (
                can_start_second_thread_clone,
                second_thread_completed_clone,
                camera_id_shared_clone,
            ) = (
                Arc::clone(&can_start_second_thread),
                Arc::clone(&second_thread_completed),
                Arc::clone(&camera_id_shared),
            );

            // Thread 1: Camera system run
            let camera_arc_clone_for_thread1 = Arc::clone(&camera_arc);
            let camera_arc_clone_for_thread2 = Arc::clone(&camera_arc);
            let handler_camera_system = thread::spawn(move || {
                CameraSystem::<Client>::run_client(None, camera_arc_clone_for_thread1).unwrap();
                let mut camera_system = camera_arc_clone_for_thread2.lock().unwrap();
                let location = Location::new(1.0, 2.0);
                let id: u32 = camera_system.add_camera(location).unwrap();
                *camera_id_shared.lock().unwrap() = Some(id);
                // Signal to start the second thread
                {
                    let (lock, cvar) = &*can_start_second_thread_clone;
                    let mut start = lock.lock().unwrap();
                    *start = true;
                    cvar.notify_one();
                }
                // Wait for the second thread to complete
                {
                    let (lock, cvar) = &*second_thread_completed_clone;
                    let mut completed = lock.lock().unwrap();
                    while !*completed {
                        completed = cvar.wait(completed).unwrap();
                    }
                }
                camera_system.disconnect().unwrap();
            });

            // Thread 2: File creation and deletion
            let handler_file_operations = thread::spawn(move || {
                // Wait for the signal from the first thread to start
                {
                    let (lock, cvar) = &*can_start_second_thread;
                    let mut start = lock.lock().unwrap();
                    while !*start {
                        start = cvar.wait(start).unwrap();
                    }
                } // Retrieve the shared camera ID
                let camera_id = camera_id_shared_clone.lock().unwrap();
                let path1 =
                    "src/surveilling/cameras./".to_string() + &camera_id.unwrap().to_string();
                let dir_path = Path::new(path1.as_str());
                let temp_file_path = dir_path.join("temp_file.txt");
                File::create(&temp_file_path).expect("Failed to create temporary file");

                // Wait 2 seconds
                thread::sleep(Duration::from_secs(2));

                std::fs::remove_file(temp_file_path).expect("Failed to remove temporary file");
                {
                    let (lock, cvar) = &*second_thread_completed;
                    let mut completed = lock.lock().unwrap();
                    *completed = true;
                    cvar.notify_one();
                }
            });

            // Wait for both threads to complete
            handler_camera_system.join().unwrap();
            handler_file_operations.join().unwrap();
        });
        locurote.join().unwrap();
    }
}<|MERGE_RESOLUTION|>--- conflicted
+++ resolved
@@ -678,51 +678,7 @@
         if !classification_result {
             println!("No es un incidente");
         } else {
-<<<<<<< HEAD
-            println!(
-                "CameraSys: La camara de id {:?} ha detectado un incidente",
-                camera_id
-            );
-            let camera = match system_clone.lock() {
-                Ok(mut guard) => match guard.get_camera_by_id(camera_id) {
-                    Some(camera) => camera,
-                    None => {
-                        return Err(ProtocolError::InvalidCommand(
-                            "Camera not found".to_string(),
-                        ));
-                    }
-                },
-                Err(_) => {
-                    return Err(ProtocolError::ArcMutexError(
-                        "Error locking cameras mutex".to_string(),
-                    ));
-                }
-            };
-            let location = camera.get_location();
-            let incident = Incident::new(location);
-            let incident_payload = IncidentPayload::new(incident);
-            let publish_config = PublishConfig::read_config(
-                "./src/surveilling/publish_incident_config.json",
-                PayloadTypes::IncidentLocation(incident_payload),
-            )
-            .map_err(|e| ProtocolError::SendError(e.to_string()))?;
-            let mut lock = match system_clone2.lock() {
-                Ok(guard) => guard,
-                Err(_) => {
-                    return Err(ProtocolError::ArcMutexError(
-                        "Error locking cameras mutex".to_string(),
-                    ));
-                }
-            };
-            match lock.send_message(Box::new(publish_config)) {
-                Ok(_) => {}
-                Err(e) => {
-                    return Err(ProtocolError::SendError(e.to_string()));
-                }
-            }
-=======
             publish_incident(&system_clone2, camera)?;
->>>>>>> 50d115b3
         }
         Ok(())
     });
