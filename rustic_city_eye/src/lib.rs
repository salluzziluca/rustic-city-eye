--- conflicted
+++ resolved
@@ -1,6 +1,6 @@
 pub mod doc;
 pub mod drone_system;
-mod utils;
+pub mod utils;
 #[doc = include_str!("doc/informe.md")]
 #[doc = include_str!("doc/marco_teorico.md")]
 
@@ -27,12 +27,9 @@
 
     pub mod client_return;
     pub mod error;
-<<<<<<< HEAD
     pub mod protocol_return;
-=======
 
     pub mod payload;
->>>>>>> d0bb0163
 }
 
 pub mod monitoring {
@@ -44,16 +41,4 @@
 pub mod surveilling {
     pub mod camera;
     pub mod camera_system;
-}
-
-pub mod helpers {
-    pub mod incident_payload;
-    pub mod location;
-    pub mod payload_types;
-}
-
-// pub mod utils {
-//     pub mod reader;
-//     pub mod threadpool;
-//     pub mod writer;
-// }+}