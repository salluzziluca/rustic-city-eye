--- conflicted
+++ resolved
@@ -35,11 +35,10 @@
     WatcherError(String),
 
     InvalidCommand(String),
-<<<<<<< HEAD
-=======
+
     AnnotationError(String),
     ArcMutexError(String),
->>>>>>> 59d52831
+
 }
 
 impl fmt::Display for ProtocolError {
