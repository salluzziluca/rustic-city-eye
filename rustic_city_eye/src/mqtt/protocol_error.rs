--- conflicted
+++ resolved
@@ -31,11 +31,11 @@
     BindingError(String),
     DisconnectError,
     RemoveClientError(String),
-<<<<<<< HEAD
+
     WatcherError(String),
-=======
+
     InvalidCommand(String),
->>>>>>> 60f69255
+
 }
 
 impl fmt::Display for ProtocolError {
