--- conflicted
+++ resolved
@@ -63,11 +63,7 @@
     ) -> Result<(), Box<dyn std::error::Error>> {
         let path = format!("./src/mqtt/clients/{}.json", client_id);
         if !ClientConfig::client_exists(client_id.clone()) {
-<<<<<<< HEAD
             let _ = ClientConfig::save_client_log_in_json(client_id.clone());
-=======
-            ClientConfig::save_client_log_in_json(client_id.clone())?;
->>>>>>> 41a0b3bd
         }
         let file = std::fs::File::open(path.clone())?;
         let mut client_config: ClientConfig = serde_json::from_reader(file)?;
