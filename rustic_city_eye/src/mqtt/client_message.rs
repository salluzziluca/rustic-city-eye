use std::io::{BufWriter, Error, Read, Write};

use crate::mqtt::publish_properties::PublishProperties;
use crate::mqtt::reader::*;
use crate::mqtt::will_properties::*;
use crate::mqtt::writer::*;

<<<<<<< HEAD
=======
use std::io::{BufWriter, Error, Read, Write};

use super::connect_propierties::ConnectProperties;

>>>>>>> e56abc25
//use self::quality_of_service::QualityOfService;
const PROTOCOL_VERSION: u8 = 5;

#[path = "quality_of_service.rs"]
mod quality_of_service;

#[derive(Debug, PartialEq)]
pub enum ClientMessage {
    ///El Connect Message es el primer menasje que el cliente envia cuando se conecta al broker. Este contiene toda la informacion necesaria para que el broker identifique al cliente y pueda establecer una sesion con los parametros establecidos.
    ///
    /// clean_start especifica si se debe limpiar la sesion previa del cliente y arrancar una nueva limpia y desde cero.
    ///
    /// last_will_flag especifica si el will message se debe guardar asociado a la sesion, last_will_qos especifica el QoS level utilizado cuando se publique el will message, last_will_retain especifica si el will message se retiene despues de ser publicado.
    ///
    /// keep_alive especifica el tiempo en segundos que el broker debe esperar entre mensajes del cliente antes de desconectarlo.
    ///
    /// Si el will flag es true, se escriben el will topic y el will message.
    ///
    /// finalmente, si el cliente envia un username y un password, estos se escriben en el payload.
    Connect {
        clean_start: bool,
        last_will_flag: bool,
        last_will_qos: u8,
        last_will_retain: bool,
        keep_alive: u16,
        // properties: ConnectProperties,
        client_id: String,
        will_properties: WillProperties,
        last_will_topic: String,
        last_will_message: String,
        username: String,
        password: String,
    },
    Publish {
        packet_id: u16,
        topic_name: String,
        qos: usize,
        retain_flag: bool,
        payload: String,
        dup_flag: bool,
        properties: PublishProperties,
    },
}

#[allow(dead_code)]
impl ClientMessage {
    pub fn write_to(&self, stream: &mut dyn Write) -> std::io::Result<()> {
        let mut writer = BufWriter::new(stream);
        match self {
            ClientMessage::Connect {
                client_id,
                clean_start,
                last_will_flag,
                last_will_qos,
                last_will_retain,
                keep_alive,
                // properties,
                will_properties,
                last_will_topic,
                last_will_message,
                username,
                password,
            } => {
                //fixed header
                let byte_1: u8 = 0x10_u8.to_le(); //00010000
                writer.write(&[byte_1])?;

                //TODO: aca deberia ir el remaining lenght field
                //protocol name
                let protocol_name = "MQTT";
                write_string(&mut writer, protocol_name)?;

                //protocol version
                let protocol_version: u8 = 0x05;
                writer.write(&[protocol_version])?;

                //connection flags
                let mut connect_flags: u8 = 0x00;
                if *clean_start {
                    connect_flags |= 1 << 1; //set bit 1 to 1
                }

                if *last_will_flag {
                    connect_flags |= 1 << 2;
                }
                if *last_will_qos > 3 {
                    return Err(Error::new(
                        std::io::ErrorKind::Other,
                        "Invalid last will qos",
                    ));
                }
                connect_flags |= (last_will_qos & 0b11) << 3;

                if *last_will_retain {
                    connect_flags |= 1 << 5;
                }

                if password.len() != 0 {
                    connect_flags |= 1 << 6;
                }

                if username.len() != 0 {
                    connect_flags |= 1 << 7;
                }

                writer.write(&[connect_flags])?;

                //keep alive
                write_u16(&mut writer, keep_alive)?;

                //connect properties
                // properties.write_to(&mut writer)?;
                //let mut property_length = 0;
                //TODO: implementar las 300 millones de propiedades, por ahi estría bueno usar un struct

                //payload
                write_string(&mut writer, &client_id)?;

                will_properties.write_to(&mut writer)?;

                if *last_will_flag {
                    write_string(&mut writer, &last_will_topic)?;
                    write_string(&mut writer, &last_will_message)?;
                }

                if username.len() != 0 {
                    write_string(&mut writer, &username)?;
                }
                if password.len() != 0 {
                    write_string(&mut writer, &password)?;
                }

                writer.flush()?;
                Ok(())
            }
            ClientMessage::Publish {
                packet_id,
                topic_name,
                qos,
                retain_flag,
                payload,
                dup_flag,
                properties,
            } => {
                //fixed header
                let mut byte_1 = 0x30_u8;

                if *retain_flag {
                    //we must replace any existing retained message for this topic and store
                    //the app message.
                    byte_1 |= 1 << 0;
                }

                if *qos == 0x01 {
                    byte_1 |= 1 << 1;
                    byte_1 |= 0 << 2;
                } else if *qos != 0x00 && *qos != 0x01 {
                    //we should throw a DISCONNECT with reason code 0x9B(QoS not supported).
                    println!("invalid qos");
                }

                if *dup_flag {
                    byte_1 |= 1 << 3;
                }

                //Dup flag must be set to 0 for all QoS 0 messages.
                if *qos == 0x00 {
                    byte_1 |= 0 << 3;
                }

                writer.write(&[byte_1])?;

                //Remaining Length
                write_string(&mut writer, &topic_name)?;

                //packet_id
                write_u16(&mut writer, packet_id)?;

                //Properties
                properties.write_properties(&mut writer)?;

                //Payload
                write_string(&mut writer, &payload)?;

                writer.flush()?;
                Ok(())
            }
        }
    }

    pub fn read_from(stream: &mut dyn Read) -> Result<ClientMessage, Error> {
        let mut header = [0u8; 1];
        stream.read_exact(&mut header)?;

        let mut header = u8::from_le_bytes(header);
        let (mut dup_flag, mut qos, mut retain_flag) = (false, 0, false);

        let first_header_digits = header >> 4;
        if first_header_digits == 0x3 {
            let mask = 0b00001111;
            let last_header_digits = header & mask;

            header = 0x30_u8.to_le();

            if last_header_digits & 0b00000001 == 0b00000001 {
                retain_flag = true;
            }
            if last_header_digits & 0b00000010 == 0b00000010 {
                qos = 1;
            }
            if (last_header_digits >> 3) == 1 {
                dup_flag = true;
            }
        }

        match header {
            0x10 => {
                //leo el protocol name

                let protocol_name = read_string(stream)?;

                if protocol_name != "MQTT" {
                    return Err(Error::new(
                        std::io::ErrorKind::Other,
                        "Invalid protocol name",
                    ));
                }
                //protocol version
                let protocol_version = read_u8(stream)?;

                if protocol_version != PROTOCOL_VERSION {
                    return Err(Error::new(
                        std::io::ErrorKind::Other,
                        "Invalid protocol version",
                    ));
                }

                //connect flags
                let connect_flags = read_u8(stream)?;
                let clean_start = (connect_flags & (1 << 1)) != 0;
                let last_will_flag = (connect_flags & (1 << 2)) != 0;
                let last_will_qos = (connect_flags >> 3) & 0b11;
                let last_will_retain = (connect_flags & (1 << 5)) != 0;

                //keep alive
                let keep_alive = read_u16(stream)?;
<<<<<<< HEAD
                println!("keep_alive: {:?}", keep_alive);
=======

                //properties
                let properties = ConnectProperties::read_from(stream)?;

>>>>>>> e56abc25
                //payload
                //client ID
                let client_id = read_string(stream)?;
                println!("client_id: {:?}", client_id);
                let will_properties = WillProperties::read_from(stream)?;
                println!("will properties: {:?}", will_properties);

                let mut last_will_topic = String::new();
                let mut will_message = String::new();
                if last_will_flag {
                    last_will_topic = read_string(stream)?;
                    will_message = read_string(stream)?;
                }

                let hay_user = (connect_flags & (1 << 7)) != 0;
                let mut user = String::new();
                if hay_user {
                    user = read_string(stream)?;
                }

                let hay_pass = (connect_flags & (1 << 6)) != 0;
                let mut pass = String::new();
                if hay_pass {
                    pass = read_string(stream)?;
                }

                Ok(ClientMessage::Connect {
                    client_id: client_id.to_string(),
                    clean_start: clean_start,
                    last_will_flag: last_will_flag,
                    last_will_qos: last_will_qos,
                    last_will_retain: last_will_retain,
                    keep_alive: keep_alive,
                    // properties: properties,
                    will_properties: will_properties,
                    last_will_topic: last_will_topic.to_string(),
                    last_will_message: will_message.to_string(),
                    username: user.to_string(),
                    password: pass.to_string(),
                })
            }
            0x30 => {
                let properties = PublishProperties::new(
                    1,
                    10,
                    10,
                    "String".to_string(),
                    [1, 2, 3].to_vec(),
                    "a".to_string(),
                    1,
                    "a".to_string(),
                );
                let topic_name = read_string(stream)?;
                let packet_id = read_u16(stream)?;
                properties.read_properties(stream)?;
                let message = read_string(stream)?;
                Ok(ClientMessage::Publish {
                    packet_id,
                    topic_name,
                    qos,
                    retain_flag,
                    payload: message,
                    dup_flag,
                    properties,
                })
            }
            _ => Err(Error::new(std::io::ErrorKind::Other, "Invalid header")),
        }
    }
}

#[cfg(test)]
mod tests {
    use std::io::Cursor;

    use super::*;

    #[test]
    fn test_publish_message_ok() {
        let properties = PublishProperties::new(
            1,
            10,
            10,
            "String".to_string(),
            [1, 2, 3].to_vec(),
            "a".to_string(),
            1,
            "a".to_string(),
        );

        let publish = ClientMessage::Publish {
            packet_id: 1,
            topic_name: "mensajes para juan".to_string(),
            qos: 1,
            retain_flag: true,
            payload: "hola soy juan".to_string(),
            dup_flag: true,
            properties,
        };

        let mut cursor = Cursor::new(Vec::<u8>::new());
        publish.write_to(&mut cursor).unwrap();
        cursor.set_position(0);

        match ClientMessage::read_from(&mut cursor) {
            Ok(read_publish) => {
                assert_eq!(publish, read_publish);
            }
            Err(e) => {
                panic!("no se pudo leer del cursor {:?}", e);
            }
        }
    }
}<|MERGE_RESOLUTION|>--- conflicted
+++ resolved
@@ -1,17 +1,11 @@
 use std::io::{BufWriter, Error, Read, Write};
 
+use crate::mqtt::connect_propierties::ConnectProperties;
 use crate::mqtt::publish_properties::PublishProperties;
 use crate::mqtt::reader::*;
 use crate::mqtt::will_properties::*;
 use crate::mqtt::writer::*;
 
-<<<<<<< HEAD
-=======
-use std::io::{BufWriter, Error, Read, Write};
-
-use super::connect_propierties::ConnectProperties;
-
->>>>>>> e56abc25
 //use self::quality_of_service::QualityOfService;
 const PROTOCOL_VERSION: u8 = 5;
 
@@ -37,7 +31,7 @@
         last_will_qos: u8,
         last_will_retain: bool,
         keep_alive: u16,
-        // properties: ConnectProperties,
+        properties: ConnectProperties,
         client_id: String,
         will_properties: WillProperties,
         last_will_topic: String,
@@ -68,7 +62,7 @@
                 last_will_qos,
                 last_will_retain,
                 keep_alive,
-                // properties,
+                properties,
                 will_properties,
                 last_will_topic,
                 last_will_message,
@@ -122,12 +116,6 @@
                 //keep alive
                 write_u16(&mut writer, keep_alive)?;
 
-                //connect properties
-                // properties.write_to(&mut writer)?;
-                //let mut property_length = 0;
-                //TODO: implementar las 300 millones de propiedades, por ahi estría bueno usar un struct
-
-                //payload
                 write_string(&mut writer, &client_id)?;
 
                 will_properties.write_to(&mut writer)?;
@@ -144,6 +132,7 @@
                     write_string(&mut writer, &password)?;
                 }
 
+                properties.write_to(&mut writer)?;
                 writer.flush()?;
                 Ok(())
             }
@@ -258,14 +247,8 @@
 
                 //keep alive
                 let keep_alive = read_u16(stream)?;
-<<<<<<< HEAD
-                println!("keep_alive: {:?}", keep_alive);
-=======
-
+                println!("keep alive: {:?}", keep_alive);
                 //properties
-                let properties = ConnectProperties::read_from(stream)?;
-
->>>>>>> e56abc25
                 //payload
                 //client ID
                 let client_id = read_string(stream)?;
@@ -279,6 +262,7 @@
                     last_will_topic = read_string(stream)?;
                     will_message = read_string(stream)?;
                 }
+                print!("last will topic: {:?}", last_will_topic);
 
                 let hay_user = (connect_flags & (1 << 7)) != 0;
                 let mut user = String::new();
@@ -291,6 +275,7 @@
                 if hay_pass {
                     pass = read_string(stream)?;
                 }
+                let properties = ConnectProperties::read_from(stream)?;
 
                 Ok(ClientMessage::Connect {
                     client_id: client_id.to_string(),
@@ -299,7 +284,7 @@
                     last_will_qos: last_will_qos,
                     last_will_retain: last_will_retain,
                     keep_alive: keep_alive,
-                    // properties: properties,
+                    properties: properties,
                     will_properties: will_properties,
                     last_will_topic: last_will_topic.to_string(),
                     last_will_message: will_message.to_string(),
