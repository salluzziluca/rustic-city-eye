use crate::mqtt::subscribe_properties::SubscribeProperties;
use std::io::{BufWriter, Error, Read, Write};

use crate::mqtt::connect_properties::ConnectProperties;
use crate::mqtt::publish_properties::{PublishProperties, TopicProperties};
use crate::mqtt::reader::*;
use crate::mqtt::will_properties::*;
use crate::mqtt::writer::*;

//use self::quality_of_service::QualityOfService;
const PROTOCOL_VERSION: u8 = 5;
const SESSION_EXPIRY_INTERVAL_ID: u8 = 0x11;
const REASON_STRING_ID: u8 = 0x1F;
const USER_PROPERTY_ID: u8 = 0x26;

#[derive(Debug, PartialEq, Clone)]
pub enum ClientMessage {
    ///El Connect Message es el primer menasje que el cliente envia cuando se conecta al broker. Este contiene toda la informacion necesaria para que el broker identifique al cliente y pueda establecer una sesion con los parametros establecidos.
    ///
    /// clean_start especifica si se debe limpiar la sesion previa del cliente y arrancar una nueva limpia y desde cero.
    ///
    /// last_will_flag especifica si el will message se debe guardar asociado a la sesion, last_will_qos especifica el QoS level utilizado cuando se publique el will message, last_will_retain especifica si el will message se retiene despues de ser publicado.
    ///
    /// keep_alive especifica el tiempo en segundos que el broker debe esperar entre mensajes del cliente antes de desconectarlo.
    ///
    /// Si el will flag es true, se escriben el will topic y el will message.
    ///
    /// finalmente, si el cliente envia un username y un password, estos se escriben en el payload.
    Connect {
        clean_start: bool,
        last_will_flag: bool,
        last_will_qos: u8,
        last_will_retain: bool,
        keep_alive: u16,
        properties: ConnectProperties,
        client_id: String,
        will_properties: WillProperties,
        last_will_topic: String,
        last_will_message: String,
        username: String,
        password: String,
    },

    /// El paquete Publish es enviado desde un cliente al servidor, o desde un servidor al cliente para transportar un mensaje de aplicacion.
    Publish {
        packet_id: u16,

        ///Identifica el canal de informacion por el cual el Payload data se va a publicar.
        topic_name: String,

        ///Indica el nivel de garantia de delivery de un application message.
        qos: usize,

        /// Si vale 1, el server debe reemplazar cualquier retained message para ese topic
        /// y guardar este application message.
        retain_flag: usize,

        ///Es el application message que se esta publicando.
        ///El contenido y formato de la data es especificado por la aplicacion.
        payload: String,

        ///Dup flag indica si fue la primera ocasion que el client o el servidor intento enviar este packete.
        /// Debe ser 0 para todos los mensajes con QoS 0.
        /// Debe valer 1 para indicar que es el segundo intento de envio del packete.
        dup_flag: usize,

        /// Una property es un identificador que define el uso y tipos de data, seguido de un valor.
        properties: PublishProperties,
    },

    /// El Subscribe Message se utiliza para suscribirse a uno o más topics. El cliente puede enviar un mensaje de subscribe con un packet id y una lista de topics a los que se quiere suscribir. El broker responde con un mensaje de suback con el mismo packet id y una lista de return codes que indican si la suscripcion fue exitosa o no.
    Subscribe {
        packet_id: u16,
        /// topic_name es el nombre del topic al que se quiere suscribir.
        topic_name: String,
        /// properties es un struct que contiene las propiedades del mensaje de subscribe.
        properties: SubscribeProperties,
    },
<<<<<<< HEAD
    Unsubscribe {
        packet_id: u16,
        topic_name: String,
        properties: SubscribeProperties,
    },
=======
    /// Es el ultimo mensaje que el cliente envia antes de desconectarse, este mensaje contiene informacion sobre la razon de la desconexión y propiedades adicionales.
    /// reason_code es el codigo de la razon de la desconexión.
    /// session_expiry_interval es el tiempo en segundos que el broker debe mantener la sesion del cliente activa despues de que este se desconecte.
    /// reason_string es un mensaje de texto que describe la razon de la desconexión.
    /// user_properties es un conjunto de propiedades adicionales que el cliente puede enviar.
    Disconnect {
        reason_code: u8,
        session_expiry_interval: u32,
        reason_string: String,
        user_properties: Vec<(String, String)>,
    },
    Pingreq,
>>>>>>> 458506d9
}

#[allow(dead_code)]
impl ClientMessage {
    pub fn write_to(&self, stream: &mut dyn Write) -> std::io::Result<()> {
        let mut writer = BufWriter::new(stream);
        match self {
            ClientMessage::Connect {
                client_id,
                clean_start,
                last_will_flag,
                last_will_qos,
                last_will_retain,
                keep_alive,
                properties,
                will_properties,
                last_will_topic,
                last_will_message,
                username,
                password,
            } => {
                //fixed header
                self.write_first_packet_byte(&mut writer)?;

                //TODO: aca deberia ir el remaining lenght field
                //protocol name
                let protocol_name = "MQTT";
                write_string(&mut writer, protocol_name)?;

                //protocol version
                let protocol_version: u8 = 0x05;
                writer.write_all(&[protocol_version])?;

                //connection flags
                let mut connect_flags: u8 = 0x00;
                if *clean_start {
                    connect_flags |= 1 << 1; //set bit 1 to 1
                }

                if *last_will_flag {
                    connect_flags |= 1 << 2;
                }
                if *last_will_qos > 3 {
                    return Err(Error::new(
                        std::io::ErrorKind::Other,
                        "Invalid last will qos",
                    ));
                }
                connect_flags |= (last_will_qos & 0b11) << 3;

                if *last_will_retain {
                    connect_flags |= 1 << 5;
                }

                if !password.is_empty() {
                    connect_flags |= 1 << 6;
                }

                if !username.is_empty() {
                    connect_flags |= 1 << 7;
                }

                writer.write_all(&[connect_flags])?;

                //keep alive
                write_u16(&mut writer, keep_alive)?;
                write_string(&mut writer, client_id)?;

                will_properties.write_to(&mut writer)?;

                if *last_will_flag {
                    write_string(&mut writer, last_will_topic)?;
                    write_string(&mut writer, last_will_message)?;
                }

                if !username.is_empty() {
                    write_string(&mut writer, username)?;
                }
                if !password.is_empty() {
                    write_string(&mut writer, password)?;
                }
                properties.write_to(&mut writer)?;

                writer.flush()?;
                Ok(())
            }
            ClientMessage::Publish {
                packet_id: _,
                topic_name: _,
                qos: _,
                retain_flag: _,
                payload,
                dup_flag: _,
                properties: _,
            } => {
                //fixed header
                self.write_first_packet_byte(&mut writer)?;

                //Remaining Length
                self.write_packet_properties(&mut writer)?;

                //Payload
                write_string(&mut writer, payload)?;

                writer.flush()?;
                Ok(())
            }
            ClientMessage::Subscribe {
                packet_id: _,
                topic_name: _,
                properties: _,
            } => {
                self.write_first_packet_byte(&mut writer)?;
                self.write_packet_properties(&mut writer)?;
                writer.flush()?;
                Ok(())
            }
            ClientMessage::Unsubscribe {
                packet_id: _,
                topic_name: _,
                properties: _,
            } => {
                self.write_first_packet_byte(&mut writer)?;
                self.write_packet_properties(&mut writer)?;
                writer.flush()?;
                Ok(())
            }
        }
    }

    fn write_first_packet_byte(
        &self,
        writer: &mut BufWriter<&mut dyn Write>,
    ) -> std::io::Result<()> {
        match self {
            ClientMessage::Connect {
                clean_start: _,
                last_will_flag: _,
                last_will_qos: _,
                last_will_retain: _,
                keep_alive: _,
                properties: _,
                client_id: _,
                will_properties: _,
                last_will_topic: _,
                last_will_message: _,
                username: _,
                password: _,
            } => {
                let byte_1: u8 = 0x10_u8.to_le(); //00010000
                writer.write_all(&[byte_1])?;
            }
            ClientMessage::Publish {
                packet_id: _,
                topic_name: _,
                qos,
                retain_flag,
                payload: _,
                dup_flag,
                properties: _,
            } => {
                let mut byte_1 = 0x30_u8;

                if *retain_flag == 1 {
                    //we must replace any existing retained message for this topic and store
                    //the app message.
                    byte_1 |= 1 << 0;
                }

                if *qos == 1 {
                    byte_1 |= 1 << 1;
                    byte_1 |= 0 << 2;
                } else if *qos != 0x00 && *qos != 0x01 {
                    //we should throw a DISCONNECT with reason code 0x81(Malformed packet).
                    println!("Qos inválido");
                }

                if *dup_flag == 1 {
                    byte_1 |= 1 << 3;
                }

                //Dup flag must be set to 0 for all QoS 0 messages.
                if *qos == 0x00 {
                    byte_1 |= 0 << 3;
                }

                writer.write_all(&[byte_1])?;
            }
            ClientMessage::Subscribe {
                packet_id: _,
                topic_name: _,
                properties: _,
            } => {
                let byte_1: u8 = 0x82_u8;
                writer.write_all(&[byte_1])?;
            }
            ClientMessage::Unsubscribe {
                packet_id: _,
                topic_name: _,
                properties: _,
            } => {
                let byte_1: u8 = 0xA2_u8;
                writer.write_all(&[byte_1])?;
            }
        }
        Ok(())
    }

    fn write_packet_properties(
        &self,
        writer: &mut BufWriter<&mut dyn Write>,
    ) -> std::io::Result<()> {
        match self {
            ClientMessage::Connect {
                clean_start: _,
                last_will_flag: _,
                last_will_qos: _,
                last_will_retain: _,
                keep_alive: _,
                properties: _,
                client_id: _,
                will_properties: _,
                last_will_topic: _,
                last_will_message: _,
                username: _,
                password: _,
            } => todo!(),
            ClientMessage::Publish {
                packet_id,
                topic_name,
                qos: _,
                retain_flag: _,
                payload: _,
                dup_flag: _,
                properties,
            } => {
                write_u16(writer, packet_id)?;

                write_string(writer, topic_name)?;

                //Properties
                properties.write_properties(writer)?;
            },
            ClientMessage::Subscribe {
                packet_id,
                topic_name,
                properties,
            } => {
                write_u16(writer, packet_id)?;

                write_string(writer, topic_name)?;

                //Properties
                properties.write_properties(writer)?;
            },
            ClientMessage::Unsubscribe {
                packet_id,
                topic_name,
                properties,
            } => {
<<<<<<< HEAD
                write_u16(writer, packet_id)?;

                write_string(writer, topic_name)?;

                //Properties
                properties.write_properties(writer)?;
            },
=======
                let byte_1: u8 = 0x82_u8;
                writer.write_all(&[byte_1])?;
                write_u16(&mut writer, packet_id)?;
                write_string(&mut writer, topic_name)?;
                properties.write_properties(&mut writer)?;
                writer.flush()?;
                Ok(())
            }
            ClientMessage::Disconnect {
                reason_code,
                session_expiry_interval,
                reason_string,
                user_properties,
            } => {
                //fixed header
                let header: u8 = 0xE0_u8.to_le(); //11100000
                write_u8(&mut writer, &header)?;
                //variable_header
                write_u8(&mut writer, reason_code)?;

                write_u8(&mut writer, &SESSION_EXPIRY_INTERVAL_ID)?;
                write_u32(&mut writer, session_expiry_interval)?;

                write_u8(&mut writer, &REASON_STRING_ID)?;
                write_string(&mut writer, reason_string)?;

                write_u8(&mut writer, &USER_PROPERTY_ID)?;
                write_string_pairs(&mut writer, user_properties)?;
                writer.flush()?;
                Ok(())
            }

            ClientMessage::Pingreq => {
                let byte_1: u8 = 0xC0_u8;
                writer.write_all(&[byte_1])?;
                writer.flush()?;
                Ok(())
            }
>>>>>>> 458506d9
        }

        Ok(())
    }

    pub fn read_from(stream: &mut dyn Read) -> Result<ClientMessage, Error> {
        let mut header = [0u8; 1];
        stream.read_exact(&mut header)?;

        let mut header = u8::from_le_bytes(header);
        let (mut dup_flag, mut qos, mut retain_flag) = (0, 0, 0);

        let first_header_digits = header >> 4;
        if first_header_digits == 0x3 {
            let mask = 0b00001111;
            let last_header_digits = header & mask;

            header = 0x30_u8.to_le();

            if last_header_digits & 0b00000001 == 0b00000001 {
                retain_flag = 1;
            }
            if last_header_digits & 0b00000010 == 0b00000010 {
                qos = 1;
            }
            if (last_header_digits >> 3) == 1 {
                dup_flag = 1;
            }
        }

        match header {
            0x10 => {
                //leo el protocol name

                let protocol_name = read_string(stream)?;

                if protocol_name != "MQTT" {
                    return Err(Error::new(
                        std::io::ErrorKind::Other,
                        "Nombre de protocolo inválido",
                    ));
                }
                //protocol version
                let protocol_version = read_u8(stream)?;

                if protocol_version != PROTOCOL_VERSION {
                    return Err(Error::new(
                        std::io::ErrorKind::Other,
                        "Version de protocol inválido",
                    ));
                }

                //connect flags
                let connect_flags = read_u8(stream)?;
                let clean_start = (connect_flags & (1 << 1)) != 0;
                let last_will_flag = (connect_flags & (1 << 2)) != 0;
                let last_will_qos = (connect_flags >> 3) & 0b11;
                let last_will_retain = (connect_flags & (1 << 5)) != 0;

                //keep alive
                let keep_alive = read_u16(stream)?;
                //properties
                //payload
                //client ID
                let client_id = read_string(stream)?;
                let will_properties = WillProperties::read_from(stream)?;

                let mut last_will_topic = String::new();
                let mut will_message = String::new();
                if last_will_flag {
                    last_will_topic = read_string(stream)?;
                    will_message = read_string(stream)?;
                }

                let hay_user = (connect_flags & (1 << 7)) != 0;
                let mut user = String::new();
                if hay_user {
                    user = read_string(stream)?;
                }

                let hay_pass = (connect_flags & (1 << 6)) != 0;
                let mut pass = String::new();
                if hay_pass {
                    pass = read_string(stream)?;
                }

                let properties: ConnectProperties = ConnectProperties::read_from(stream)?;
                Ok(ClientMessage::Connect {
                    client_id: client_id.to_string(),
                    clean_start,
                    last_will_flag,
                    last_will_qos,
                    last_will_retain,
                    keep_alive,
                    properties,
                    will_properties,
                    last_will_topic: last_will_topic.to_string(),
                    last_will_message: will_message.to_string(),
                    username: user.to_string(),
                    password: pass.to_string(),
                })
            }
            0x30 => {
                let topic_properties = TopicProperties {
                    topic_alias: 10,
                    response_topic: "String".to_string(),
                };

                let properties = PublishProperties::new(
                    1,
                    10,
                    topic_properties,
                    [1, 2, 3].to_vec(),
                    "a".to_string(),
                    1,
                    "a".to_string(),
                );
                let packet_id = read_u16(stream)?;
                let topic_name = read_string(stream)?;
                properties.read_properties(stream)?;
                let message = read_string(stream)?;
                Ok(ClientMessage::Publish {
                    packet_id,
                    topic_name,
                    qos,
                    retain_flag,
                    payload: message,
                    dup_flag,
                    properties,
                })
            }
            0x82 => {
                let packet_id = read_u16(stream)?;
                let topic = read_string(stream)?;
                let properties = SubscribeProperties::read_properties(stream)?;
                Ok(ClientMessage::Subscribe {
                    packet_id,
                    topic_name: topic,
                    properties,
                })
            }
<<<<<<< HEAD
            0xA2 => {
                let packet_id = read_u16(stream)?;
                let topic = read_string(stream)?;
                let properties = SubscribeProperties::read_properties(stream)?;
                Ok(ClientMessage::Unsubscribe {
                    packet_id,
                    topic_name: topic,
                    properties,
                })
            }
=======
            0xE0 => {
                let reason_code = read_u8(stream)?;
                let session_expiry_interval_id = read_u8(stream)?;
                if session_expiry_interval_id != SESSION_EXPIRY_INTERVAL_ID {
                    return Err(Error::new(
                        std::io::ErrorKind::Other,
                        "Invalid session expiry interval id",
                    ));
                }
                let session_expiry_interval = read_u32(stream)?;

                let reason_string_id = read_u8(stream)?;
                if reason_string_id != REASON_STRING_ID {
                    return Err(Error::new(
                        std::io::ErrorKind::Other,
                        "Invalid reason string id",
                    ));
                }
                let reason_string = read_string(stream)?;

                let user_property_id = read_u8(stream)?;
                if user_property_id != USER_PROPERTY_ID {
                    return Err(Error::new(
                        std::io::ErrorKind::Other,
                        "Invalid user property id",
                    ));
                }
                let user_properties = read_string_pairs(stream)?;

                Ok(ClientMessage::Disconnect {
                    reason_code,
                    session_expiry_interval,
                    reason_string,
                    user_properties,
                })
            }
            0xC0 => Ok(ClientMessage::Pingreq),
>>>>>>> 458506d9
            _ => Err(Error::new(std::io::ErrorKind::Other, "Invalid header")),
        }
    }

    // pub fn analize_packet_id(&self, packet: u16) -> bool {
    //     match self {
    //         ClientMessage::Connect { clean_start, last_will_flag, last_will_qos, last_will_retain, keep_alive, properties, client_id, will_properties, last_will_topic, last_will_message, username, password } => todo!(),
    //         ClientMessage::Publish { packet_id, topic_name, qos, retain_flag, payload, dup_flag, properties } => {
    //             if *packet_id == packet {
    //                 return true;
    //             }
    //             false
    //         },
    //         ClientMessage::Subscribe { packet_id, topic_name, properties } => {
    //             if *packet_id == packet {
    //                 return true;
    //             }
    //             false
    //         },
    //     }
    // }
}

#[cfg(test)]
mod tests {
    use std::io::Cursor;

    use super::*;

    #[test]
    fn test_01_connect_message_ok() {
        let connect_propierties = ConnectProperties {
            session_expiry_interval: 1,
            receive_maximum: 2,
            maximum_packet_size: 10,
            topic_alias_maximum: 99,
            request_response_information: true,
            request_problem_information: false,
            user_properties: vec![
                ("Hola".to_string(), "Mundo".to_string()),
                ("Chau".to_string(), "Mundo".to_string()),
            ],
            authentication_method: "test".to_string(),
            authentication_data: vec![1_u8, 2_u8, 3_u8, 4_u8, 5_u8],
        };
        let will_properties = WillProperties::new(
            120,
            1,
            30,
            "plain".to_string(),
            "topic".to_string(),
            vec![1, 2, 3, 4, 5],
            vec![("propiedad".to_string(), "valor".to_string())],
        );
        let connect = ClientMessage::Connect {
            clean_start: true,
            last_will_flag: true,
            last_will_qos: 1,
            last_will_retain: true,
            keep_alive: 35,
            properties: connect_propierties,
            client_id: "kvtr33".to_string(),
            will_properties,
            last_will_topic: "topic".to_string(),
            last_will_message: "chauchis".to_string(),
            username: "prueba".to_string(),
            password: "".to_string(),
        };
        let mut cursor = Cursor::new(Vec::<u8>::new());
        match connect.write_to(&mut cursor) {
            Ok(_) => {}
            Err(e) => {
                panic!("no se pudo escribir en el cursor {:?}", e);
            }
        }

        cursor.set_position(0);

        match ClientMessage::read_from(&mut cursor) {
            Ok(read_connect) => {
                assert_eq!(connect, read_connect);
            }
            Err(e) => {
                panic!("no se pudo leer del cursor {:?}", e);
            }
        }
    }

    #[test]
    fn test_02_connect_without_props_err() {
        let connect_properties = ConnectProperties {
            session_expiry_interval: 0,
            receive_maximum: 0,
            maximum_packet_size: 0,
            topic_alias_maximum: 0,
            request_response_information: false,
            request_problem_information: false,
            user_properties: vec![],
            authentication_method: "".to_string(),
            authentication_data: vec![],
        };

        let connect = ClientMessage::Connect {
            clean_start: true,
            last_will_flag: true,
            last_will_qos: 1,
            last_will_retain: true,
            keep_alive: 35,
            properties: connect_properties,
            client_id: "kvtr33".to_string(),
            will_properties: WillProperties::new(
                0,
                1,
                0,
                "".to_string(),
                "".to_string(),
                vec![],
                vec![],
            ),
            last_will_topic: "topic".to_string(),
            last_will_message: "chauchis".to_string(),
            username: "prueba".to_string(),
            password: "".to_string(),
        };
        let mut cursor = Cursor::new(Vec::<u8>::new());
        match connect.write_to(&mut cursor) {
            Ok(_) => {}
            Err(e) => {
                panic!("no se pudo escribir en el cursor {:?}", e);
            }
        }
        cursor.set_position(0);

        match ClientMessage::read_from(&mut cursor) {
            Ok(read_connect) => {
                assert_eq!(connect, read_connect);
            }
            Err(e) => {
                panic!("no se pudo leer del cursor {:?}", e);
            }
        }
    }

    #[test]
    fn test_03_publish_message_ok() {
        let topic_properties = TopicProperties {
            topic_alias: 10,
            response_topic: "String".to_string(),
        };

        let properties = PublishProperties::new(
            1,
            10,
            topic_properties,
            [1, 2, 3].to_vec(),
            "a".to_string(),
            1,
            "a".to_string(),
        );

        let publish = ClientMessage::Publish {
            packet_id: 1,
            topic_name: "mensajes para juan".to_string(),
            qos: 1,
            retain_flag: 1,
            payload: "hola soy juan".to_string(),
            dup_flag: 1,
            properties,
        };

        let mut cursor = Cursor::new(Vec::<u8>::new());
        match publish.write_to(&mut cursor) {
            Ok(_) => {}
            Err(e) => {
                panic!("no se pudo escribir en el cursor {:?}", e);
            }
        }
        cursor.set_position(0);

        match ClientMessage::read_from(&mut cursor) {
            Ok(read_publish) => {
                println!("{:?}", read_publish);
                assert_eq!(publish, read_publish);
            }
            Err(e) => {
                panic!("no se pudo leer del cursor {:?}", e);
            }
        }
    }

    #[test]
    fn test_04_subscribe_ok() {
        let sub = ClientMessage::Subscribe {
            packet_id: 1,
            topic_name: "topico".to_string(),
            properties: SubscribeProperties::new(
                1,
                vec![("propiedad".to_string(), "valor".to_string())],
                vec![0, 1, 2, 3],
            ),
        };

        let mut cursor = Cursor::new(Vec::<u8>::new());
        match sub.write_to(&mut cursor) {
            Ok(_) => {}
            Err(e) => {
                panic!("no se pudo escribir en el cursor {:?}", e);
            }
        }
        cursor.set_position(0);
        let read_sub = match ClientMessage::read_from(&mut cursor) {
            Ok(sub) => sub,
            Err(e) => {
                panic!("no se pudo leer del cursor {:?}", e);
            }
        };
        assert_eq!(sub, read_sub);
    }

<<<<<<< HEAD
   
    
=======
    #[test]
    fn test_05_disconnect_ok() {
        let disconect = ClientMessage::Disconnect {
            reason_code: 1,
            session_expiry_interval: 1,
            reason_string: "hola".to_string(),
            user_properties: vec![("hola".to_string(), "mundo".to_string())],
        };

        let mut cursor = Cursor::new(Vec::<u8>::new());
        match disconect.write_to(&mut cursor) {
            Ok(_) => {}
            Err(e) => {
                panic!("no se pudo escribir en el cursor {:?}", e);
            }
        }
        cursor.set_position(0);
        let read_disconect = match ClientMessage::read_from(&mut cursor) {
            Ok(disconect) => disconect,
            Err(e) => {
                panic!("no se pudo leer del cursor {:?}", e);
            }
        };
        assert_eq!(disconect, read_disconect);
    }
>>>>>>> 458506d9
}<|MERGE_RESOLUTION|>--- conflicted
+++ resolved
@@ -76,13 +76,11 @@
         /// properties es un struct que contiene las propiedades del mensaje de subscribe.
         properties: SubscribeProperties,
     },
-<<<<<<< HEAD
     Unsubscribe {
         packet_id: u16,
         topic_name: String,
         properties: SubscribeProperties,
     },
-=======
     /// Es el ultimo mensaje que el cliente envia antes de desconectarse, este mensaje contiene informacion sobre la razon de la desconexión y propiedades adicionales.
     /// reason_code es el codigo de la razon de la desconexión.
     /// session_expiry_interval es el tiempo en segundos que el broker debe mantener la sesion del cliente activa despues de que este se desconecte.
@@ -95,7 +93,6 @@
         user_properties: Vec<(String, String)>,
     },
     Pingreq,
->>>>>>> 458506d9
 }
 
 #[allow(dead_code)]
@@ -223,6 +220,37 @@
                 writer.flush()?;
                 Ok(())
             }
+            ClientMessage::Disconnect {
+                reason_code,
+                session_expiry_interval,
+                reason_string,
+                user_properties,
+            } => {
+                //fixed header
+                let header: u8 = 0xE0_u8.to_le(); //11100000
+                write_u8(&mut writer, &header)?;
+
+                //variable_header
+                write_u8(&mut writer, reason_code)?;
+
+                write_u8(&mut writer, &SESSION_EXPIRY_INTERVAL_ID)?;
+                write_u32(&mut writer, session_expiry_interval)?;
+
+                write_u8(&mut writer, &REASON_STRING_ID)?;
+                write_string(&mut writer, reason_string)?;
+
+                write_u8(&mut writer, &USER_PROPERTY_ID)?;
+                write_string_pairs(&mut writer, user_properties)?;
+
+                writer.flush()?;
+                Ok(())
+            }
+            ClientMessage::Pingreq => {
+                let byte_1: u8 = 0xC0_u8;
+                writer.write_all(&[byte_1])?;
+                writer.flush()?;
+                Ok(())
+            }
         }
     }
 
@@ -298,6 +326,19 @@
                 properties: _,
             } => {
                 let byte_1: u8 = 0xA2_u8;
+                writer.write_all(&[byte_1])?;
+            }
+            ClientMessage::Disconnect {
+                reason_code: _,
+                session_expiry_interval: _,
+                reason_string: _,
+                user_properties: _,
+            } => {
+                let byte_1: u8 = 0xE0_u8;
+                writer.write_all(&[byte_1])?;
+            }
+            ClientMessage::Pingreq => {
+                let byte_1: u8 = 0xC0_u8;
                 writer.write_all(&[byte_1])?;
             }
         }
@@ -356,7 +397,6 @@
                 topic_name,
                 properties,
             } => {
-<<<<<<< HEAD
                 write_u16(writer, packet_id)?;
 
                 write_string(writer, topic_name)?;
@@ -364,16 +404,7 @@
                 //Properties
                 properties.write_properties(writer)?;
             },
-=======
-                let byte_1: u8 = 0x82_u8;
-                writer.write_all(&[byte_1])?;
-                write_u16(&mut writer, packet_id)?;
-                write_string(&mut writer, topic_name)?;
-                properties.write_properties(&mut writer)?;
-                writer.flush()?;
-                Ok(())
-            }
-            ClientMessage::Disconnect {
+           ClientMessage::Disconnect {
                 reason_code,
                 session_expiry_interval,
                 reason_string,
@@ -381,29 +412,28 @@
             } => {
                 //fixed header
                 let header: u8 = 0xE0_u8.to_le(); //11100000
-                write_u8(&mut writer, &header)?;
+                write_u8(writer, &header)?;
                 //variable_header
-                write_u8(&mut writer, reason_code)?;
-
-                write_u8(&mut writer, &SESSION_EXPIRY_INTERVAL_ID)?;
-                write_u32(&mut writer, session_expiry_interval)?;
-
-                write_u8(&mut writer, &REASON_STRING_ID)?;
-                write_string(&mut writer, reason_string)?;
-
-                write_u8(&mut writer, &USER_PROPERTY_ID)?;
-                write_string_pairs(&mut writer, user_properties)?;
+                write_u8(writer, reason_code)?;
+
+                write_u8(writer, &SESSION_EXPIRY_INTERVAL_ID)?;
+                write_u32(writer, session_expiry_interval)?;
+
+                write_u8(writer, &REASON_STRING_ID)?;
+                write_string(writer, reason_string)?;
+
+                write_u8( writer, &USER_PROPERTY_ID)?;
+                write_string_pairs(writer, user_properties)?;
                 writer.flush()?;
-                Ok(())
+                
             }
 
             ClientMessage::Pingreq => {
                 let byte_1: u8 = 0xC0_u8;
                 writer.write_all(&[byte_1])?;
                 writer.flush()?;
-                Ok(())
-            }
->>>>>>> 458506d9
+              
+            }
         }
 
         Ok(())
@@ -545,7 +575,6 @@
                     properties,
                 })
             }
-<<<<<<< HEAD
             0xA2 => {
                 let packet_id = read_u16(stream)?;
                 let topic = read_string(stream)?;
@@ -556,7 +585,6 @@
                     properties,
                 })
             }
-=======
             0xE0 => {
                 let reason_code = read_u8(stream)?;
                 let session_expiry_interval_id = read_u8(stream)?;
@@ -594,7 +622,6 @@
                 })
             }
             0xC0 => Ok(ClientMessage::Pingreq),
->>>>>>> 458506d9
             _ => Err(Error::new(std::io::ErrorKind::Other, "Invalid header")),
         }
     }
@@ -813,11 +840,7 @@
         };
         assert_eq!(sub, read_sub);
     }
-
-<<<<<<< HEAD
-   
     
-=======
     #[test]
     fn test_05_disconnect_ok() {
         let disconect = ClientMessage::Disconnect {
@@ -843,5 +866,4 @@
         };
         assert_eq!(disconect, read_disconect);
     }
->>>>>>> 458506d9
 }