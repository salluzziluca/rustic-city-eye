use serde::{Deserialize, Serialize};

use crate::mqtt::subscribe_properties::SubscribeProperties;
use crate::utils::payload_types::PayloadTypes;
use std::env;
use std::fs::File;
use std::io::{BufReader, BufWriter, Error, ErrorKind, Read, Write};

use crate::mqtt::publish::publish_properties::{PublishProperties, TopicProperties};
use crate::utils::{reader::*, writer::*};

use super::connect::connect_properties::ConnectProperties;
use super::connect::will_properties::WillProperties;
use super::messages_config::MessagesConfig;
use super::payload::Payload;
<<<<<<< HEAD
use super::subscription::Subscription;

=======
use super::protocol_error::ProtocolError;
use crate::mqtt::connect::last_will::LastWill;
>>>>>>> 41fbf176
const PROTOCOL_VERSION: u8 = 5;
const SESSION_EXPIRY_INTERVAL_ID: u8 = 0x11;
const REASON_STRING_ID: u8 = 0x1F;

#[derive(Debug, PartialEq, Clone, Deserialize, Serialize)]
///El Connect Message es el primer mensaje que el cliente envia cuando se conecta al broker. Este contiene toda la informacion necesaria para que el broker identifique al cliente y pueda establecer una sesion con los parametros establecidos.
///
/// clean_start especifica si se debe limpiar la sesion previa del cliente y arrancar una nueva limpia y desde cero.
///
/// last_will_flag especifica si el will message se debe guardar asociado a la sesion, last_will_qos especifica el QoS level utilizado cuando se publique el will message, last_will_retain especifica si el will message se retiene despues de ser publicado.
///
/// keep_alive especifica el tiempo en segundos que el broker debe esperar entre mensajes del cliente antes de desconectarlo.
///
/// Si el will flag es true, se escriben el will topic y el will message.
///
/// finalmente, si el cliente envia un username y un password, estos se escriben en el payload.
pub struct Connect {
    clean_start: bool,
    last_will_flag: bool,
    last_will_qos: u8,
    last_will_retain: bool,
    keep_alive: u16,
    pub(crate) properties: ConnectProperties,

    /// Connect Payload
    /// Ayuda a que el servidor identifique al cliente. Siempre debe ser
    /// el primer campo del payload del packet Connect.
    pub(crate) client_id: String,

    will_properties: Option<WillProperties>,
    last_will_topic: Option<String>,
    last_will_message: Option<String>,
    pub(crate) username: Option<String>,
    pub(crate) password: Option<Vec<u8>>,
}

#[derive(Debug, PartialEq, Clone)]
pub enum ClientMessage {
    Connect(Connect),

    /// El paquete Publish es enviado desde un cliente al servidor, o desde un servidor al cliente para transportar un mensaje de aplicacion.
    Publish {
        packet_id: u16,

        ///Identifica el canal de informacion por el cual el Payload data se va a publicar.
        topic_name: String,

        ///Indica el nivel de garantia de delivery de un application message.
        qos: usize,

        /// Si vale 1, el server debe reemplazar cualquier retained message para ese topic
        /// y guardar este application message.
        retain_flag: usize,

        ///Es el application message que se esta publicando.
        ///El contenido y formato de la data es especificado por la aplicacion.
        payload: PayloadTypes,

        ///Dup flag indica si fue la primera ocasion que el client o el servidor intento enviar este packete.
        /// Debe ser 0 para todos los mensajes con QoS 0.
        /// Debe valer 1 para indicar que es el segundo intento de envio del packete.
        dup_flag: usize,

        /// Una property es un identificador que define el uso y tipos de data, seguido de un valor.
        properties: PublishProperties,
    },

    /// El Subscribe Message se utiliza para suscribirse a uno o más topics. El cliente puede enviar un mensaje de subscribe con un packet id y una lista de topics a los que se quiere suscribir. El broker responde con un mensaje de suback con el mismo packet id y una lista de return codes que indican si la suscripcion fue exitosa o no.
    Subscribe {
        /// packet_id es un identificador unico que el cliente asigna a cada mensaje que envia.
        packet_id: u16,
        /// properties es un struct que contiene las propiedades del mensaje de subscribe.
        properties: SubscribeProperties,
        /// Vector de subscription es un struct que contiene la informacion de la suscripcion.
        payload: Vec<Subscription>,
    },
    Unsubscribe {
        packet_id: u16,
        properties: SubscribeProperties,
        payload: Vec<Subscription>,
    },
    /// Es el ultimo mensaje que el cliente envia antes de desconectarse, este mensaje contiene informacion sobre la razon de la desconexión y propiedades adicionales.
    /// reason_code es el codigo de la razon de la desconexión.
    /// session_expiry_interval es el tiempo en segundos que el broker debe mantener la sesion del cliente activa despues de que este se desconecte.
    /// reason_string es un mensaje de texto que describe la razon de la desconexión.
    /// client_id es el identificador unico del cliente.
    Disconnect {
        reason_code: u8,
        session_expiry_interval: u32,
        reason_string: String,
        client_id: String,
    },
    /// El Pingreq Message es un mensaje que el cliente envia al broker para mantener la conexion activa.
    Pingreq,
<<<<<<< HEAD
    /// Sirve para autenticar usuarios. Se puede enviar desde el cliente al server, o desde el server al cliente.
=======

    /// Sirve para autenticar usuarios. Tanto el Broker como el Client pueden enviar estos packets(van a ser iguales).
    ///
>>>>>>> 41fbf176
    /// La idea es utilizar propiedades que se definen dentro de los packets del tipo Connect, y poder realizar la
    /// autenticacion correctamente.
    Auth {
        /// Nos indica el estado de nuestra autenticacion.
        reason_code: u8,

        /// Indica el metodo de autenticacion a seguir.
        authentication_method: String,

        /// Contiene data binaria sobre la autenticacion.
        authentication_data: Vec<u8>,

        /// Aca se muestra mas a detalle la razon de la desconexion. La idea es mostrarle
        /// al usuario a traves de un texto legible el por que el broker decidio desconectarlo.
        reason_string: String,

        /// Para diagnosticos e informacion adicionales.
        user_properties: Vec<(String, String)>,
    },
}
impl MessagesConfig for Connect {
    /// Hereda del trait de MessagesConfig, por lo que sabe
    /// crear un ClientMessage -> en este caso devolvera
    /// siempre un mensaje del tipo Connect.
    fn parse_message(&self, _packet_id: u16) -> ClientMessage {
        ClientMessage::Connect(self.clone())
    }
}
impl MessagesConfig for ClientMessage {
    fn parse_message(&self, _packet_id: u16) -> ClientMessage {
        self.clone()
    }
}
impl Connect {
    #[allow(clippy::too_many_arguments)]
    pub fn new(
        clean_start: bool,
        last_will_flag: bool,
        last_will_qos: u8,
        last_will_retain: bool,
        keep_alive: u16,
        properties: ConnectProperties,
        client_id: String,
        will_properties: WillProperties,
        last_will_topic: String,
        last_will_message: String,
        username: String,
        password: String,
    ) -> Connect {
        Connect {
            clean_start,
            last_will_flag,
            last_will_qos,
            last_will_retain,
            keep_alive,
            properties,
            client_id,
            will_properties: Some(will_properties),
            last_will_topic: Some(last_will_topic),
            last_will_message: Some(last_will_message),
            username: Some(username),
            password: Some(password.into_bytes()),
        }
    }

    /// Devuelve, en caso de que haya, un last will. Si el will flag está seteado en false, devuelve None
    pub fn give_will_message(self) -> Option<LastWill> {
        if !self.last_will_flag {
            return None;
        }

        Some(LastWill::new(
            self.last_will_topic.unwrap(),
            self.last_will_message.unwrap(),
            self.last_will_qos,
            self.last_will_retain,
            self.will_properties.unwrap(),
        ))
    }
    /// Abre un archivo de configuracion con propiedades y guarda sus lecturas.
    pub fn read_connect_config(file_path: &str) -> Result<Connect, ProtocolError> {
        let current_dir = env::current_dir().unwrap();
        println!("Current directory: {}", current_dir.display());
        let config_file = match File::open(file_path) {
            Ok(file) => file,
            Err(e) => {
                println!("AAAAAAAAAA{:?}", e);
                return Err(ProtocolError::ReadingConfigFileError);
            }
        };

        let reader: BufReader<File> = BufReader::new(config_file);
        let connect: Connect = match serde_json::from_reader(reader) {
            Ok(c) => c,
            Err(_) => return Err(ProtocolError::ReadingConfigFileError),
        };

        connect.check_will_properties()?;

        Ok(connect)
    }

    /// Abre un archivo de configuracion con propiedades y guarda sus lecturas.
    pub fn read_connect(file_path: &str) -> Result<Connect, ProtocolError> {
        let config_file = match File::open(file_path) {
            Ok(file) => file,
            Err(_) => return Err(ProtocolError::ReadingConfigFileError),
        };

        let reader: BufReader<File> = BufReader::new(config_file);
        let config: Connect = match serde_json::from_reader(reader) {
            Ok(c) => c,
            Err(_) => return Err(ProtocolError::ReadingConfigFileError),
        };

        config.check_will_properties()?;

        Ok(config)
    }

    fn check_will_properties(&self) -> Result<(), ProtocolError> {
        if let (Some(_), Some(_), Some(_)) = (
            &self.will_properties,
            &self.last_will_topic,
            &self.last_will_message,
        ) {
            if self.last_will_qos > 1 {
                //si es una QoS no soportada...
                return Err(ProtocolError::InvalidQOS);
            }
            return Ok(());
        }

        Err(ProtocolError::MissingWillMessageProperties)
    }

    pub fn write_to(&self, writer: &mut dyn Write) -> Result<(), ProtocolError> {
        //fixed header
        let byte_1: u8 = 0x10_u8.to_le(); //00010000
        let _ = writer
            .write_all(&[byte_1])
            .map_err(|_e| ProtocolError::WriteError);

        //protocol name
        let protocol_name = "MQTT";
        write_string(writer, protocol_name)?;

        //protocol version
        let protocol_version: u8 = 0x05;
        let _ = writer
            .write_all(&[protocol_version])
            .map_err(|_e| ProtocolError::WriteError);
        //connection flags
        let mut connect_flags: u8 = 0x00;
        if self.clean_start {
            connect_flags |= 1 << 1; //set bit 1 to 1
        }

        if self.last_will_flag {
            connect_flags |= 1 << 2;
        }
        if self.last_will_qos > 1 {
            return Err(ProtocolError::InvalidQOS);
        }
        connect_flags |= (self.last_will_qos & 0b11) << 3;

        if self.last_will_retain {
            connect_flags |= 1 << 5;
        }

        if let Some(password) = self.password.as_ref() {
            if !password.is_empty() {
                connect_flags |= 1 << 6;
            }
        }

        if let Some(username) = self.username.as_ref() {
            if !username.is_empty() {
                connect_flags |= 1 << 7;
            }
<<<<<<< HEAD
            ClientMessage::Subscribe {
                packet_id: _,
                properties: _,
                payload,
            } => {
                // fixed header
                self.write_first_packet_byte(&mut writer)?;

                // variable header
                self.write_packet_properties(&mut writer)?;

                //payload
                let payload_length = payload.len() as u32;
                write_u32(&mut writer, &payload_length)?;
                for subscription in payload {
                    write_string(&mut writer, &subscription.topic)?;
                    write_string(&mut writer, &subscription.client_id)?;
                    write_u8(&mut writer, &subscription.qos)?;
                }

                writer.flush()?;
                Ok(())
            }
            ClientMessage::Unsubscribe {
                packet_id: _,
                properties: _,
                payload,
            } => {
                // fixed header
                self.write_first_packet_byte(&mut writer)?;

                // variable header
                self.write_packet_properties(&mut writer)?;

                //payload
                let payload_length = payload.len() as u32;
                write_u32(&mut writer, &payload_length)?;
                for subscription in payload {
                    write_string(&mut writer, &subscription.topic)?;
                    write_string(&mut writer, &subscription.client_id)?;
                    write_u8(&mut writer, &subscription.qos)?;
                }

                writer.flush()?;
                Ok(())
            }
            ClientMessage::Disconnect {
                reason_code,
                session_expiry_interval,
                reason_string,
                client_id,
            } => {
                //fixed header
                let header: u8 = 0xE0_u8.to_le(); //11100000
                write_u8(&mut writer, &header)?;
=======
        }

        let _ = writer
            .write_all(&[connect_flags])
            .map_err(|_e| ProtocolError::WriteError);

        //keep alive
        write_u16(writer, &self.keep_alive)?;
        write_string(writer, &self.client_id)?;

        if let (Some(will_properties), Some(last_will_topic), Some(last_will_message)) = (
            self.will_properties.clone(),
            self.last_will_topic.clone(),
            self.last_will_message.clone(),
        ) {
            if self.last_will_flag {
                will_properties.write_to(writer)?;
                write_string(writer, &last_will_topic)?;
                write_string(writer, &last_will_message)?;
            }
        }

        if let Some(username) = self.username.as_ref() {
            if !username.is_empty() {
                write_string(writer, username)?;
            }
        }
>>>>>>> 41fbf176

        if let Some(password) = self.password.as_ref() {
            if !password.is_empty() {
                write_bin_vec(writer, password)?;
            }
        }

        self.properties.write_to(writer)?;

        Ok(())
    }

<<<<<<< HEAD
                write_string(&mut writer, &client_id)?;
=======
    pub fn read_from(stream: &mut impl Read) -> Result<Connect, Error> {
        let protocol_name = read_string(stream)?;
>>>>>>> 41fbf176

        if protocol_name != "MQTT" {
            return Err(Error::new(
                std::io::ErrorKind::Other,
                "Nombre de protocolo inválido",
            ));
        }
        //protocol version
        let protocol_version = read_u8(stream)?;

        if protocol_version != PROTOCOL_VERSION {
            return Err(Error::new(
                std::io::ErrorKind::Other,
                "Version de protocol inválido",
            ));
        }
        //connect flags
        let connect_flags = read_u8(stream)?;
        let clean_start = (connect_flags & (1 << 1)) != 0;
        let last_will_flag = (connect_flags & (1 << 2)) != 0;
        let last_will_qos = (connect_flags >> 3) & 0b11;
        let last_will_retain = (connect_flags & (1 << 5)) != 0;

        //keep alive
        let keep_alive = read_u16(stream)?;
        //payload
        //client ID
        let client_id = read_string(stream)?;

        let mut last_will_topic = String::new();
        let mut will_message = String::new();

        let will_properties = WillProperties::read_from(stream)?;
        if last_will_flag {
            last_will_topic = read_string(stream)?;
            will_message = read_string(stream)?;
        }

        let hay_user = (connect_flags & (1 << 7)) != 0;
        let mut user = String::new();
        if hay_user {
            user = read_string(stream)?;
        }

        let hay_pass = (connect_flags & (1 << 6)) != 0;
        let mut pass = Vec::new();
        if hay_pass {
            pass = read_bin_vec(stream)?;
        }

        //properties
        let properties: ConnectProperties = ConnectProperties::read_from(stream)?;

        Ok(Connect {
            clean_start,
            last_will_flag,
            last_will_qos,
            last_will_retain,
            keep_alive,
            properties,
            client_id,
            will_properties: Some(will_properties),
            last_will_topic: Some(last_will_topic),
            last_will_message: Some(will_message),
            username: Some(user),
            password: Some(pass),
        })
    }
}

impl ClientMessage {
    pub fn write_to(&self, stream: &mut dyn Write) -> Result<(), ProtocolError> {
        let mut writer = BufWriter::new(stream);
        match self {
            ClientMessage::Connect(connect) => {
                connect.write_to(&mut writer)?;
                Ok(())
            }
            ClientMessage::Publish {
                packet_id,
                topic_name,
                qos,
                retain_flag,
                payload,
                dup_flag,
                properties,
            } => {
                //fixed header
                let mut byte_1 = 0x30_u8;

                if *retain_flag == 1 {
                    //we must replace any existing retained message for this topic and store
                    //the app message.
                    byte_1 |= 1 << 0;
                }

                if *qos == 1 {
                    byte_1 |= 1 << 1;
                    byte_1 |= 0 << 2;
                } else if *qos != 0x00 && *qos != 0x01 {
                    return Err(ProtocolError::InvalidQOS);
                }

                if *dup_flag == 1 {
                    byte_1 |= 1 << 3;
                }

                //Dup flag must be set to 0 for all QoS 0 messages.
                if *qos == 0x00 {
                    byte_1 |= 0 << 3;
                }

<<<<<<< HEAD
                writer.write_all(&[byte_1])?;
            }
            ClientMessage::Subscribe {
                packet_id: _,
                properties: _,
                payload: _,
            } => {
                let byte_1: u8 = 0x82_u8;
                writer.write_all(&[byte_1])?;
            }
            ClientMessage::Unsubscribe {
                packet_id: _,
                properties: _,
                payload: _,
            } => {
                let byte_1: u8 = 0xA2_u8;
                writer.write_all(&[byte_1])?;
            }
            ClientMessage::Disconnect {
                reason_code: _,
                session_expiry_interval: _,
                reason_string: _,
                client_id: _,
            } => {
                let byte_1: u8 = 0xE0_u8;
                writer.write_all(&[byte_1])?;
            }
            ClientMessage::Pingreq => {
                let byte_1: u8 = 0xC0_u8;
                writer.write_all(&[byte_1])?;
            }
            ClientMessage::Auth {
                reason_code: _,
                authentication_method: _,
                authentication_data: _,
                reason_string: _,
                user_properties: _,
            } => {
                let byte_1 = 0xF0_u8;
                writer.write_all(&[byte_1])?;
            }
        }
        Ok(())
    }
=======
                let _ = writer
                    .write_all(&[byte_1])
                    .map_err(|_e| ProtocolError::WriteError);
>>>>>>> 41fbf176

                //Remaining Length
                write_u16(&mut writer, packet_id)?;

                write_string(&mut writer, topic_name)?;

                //Properties
                let _ = properties
                    .write_properties(&mut writer)
                    .map_err(|_e| ProtocolError::WriteError);

                //Payload
                payload.write_to(&mut writer)?;

                let _ = writer.flush().map_err(|_e| ProtocolError::WriteError);
                Ok(())
            }
            ClientMessage::Subscribe {
                packet_id,
                properties,
                payload,
            } => {
                let byte_1: u8 = 0x82_u8;
                let _ = writer
                    .write_all(&[byte_1])
                    .map_err(|_e| ProtocolError::WriteError);
                write_u16(&mut writer, packet_id)?;

<<<<<<< HEAD
                //Properties
                properties.write_properties(writer)?;

                // escribir largo del payload
                let payload_length = payload.len() as u32;
                write_u32(writer, &payload_length)?;

                // payload
                for subscription in payload {
                    write_string(writer, &subscription.topic)?;
                    write_string(writer, &subscription.client_id)?;
                    write_u8(writer, &subscription.qos)?;
                }
=======
                write_string(&mut writer, topic_name)?;

                //Properties
                let _ = properties
                    .write_properties(&mut writer)
                    .map_err(|_e| ProtocolError::WriteError);

                let _ = writer.flush().map_err(|_e| ProtocolError::WriteError);
                Ok(())
>>>>>>> 41fbf176
            }
            ClientMessage::Unsubscribe {
                packet_id,
                properties,
                payload,
            } => {
                let byte_1: u8 = 0xA2_u8;
                let _ = writer
                    .write_all(&[byte_1])
                    .map_err(|_e| ProtocolError::WriteError);
                write_u16(&mut writer, packet_id)?;

<<<<<<< HEAD
                // variable header
                properties.write_properties(writer)?;

                // escribir largo del payload
                let payload_length = payload.len() as u32;
                write_u32(writer, &payload_length)?;

                //payload
                for subscription in payload {
                    write_string(writer, &subscription.topic)?;
                    write_string(writer, &subscription.client_id)?;
                    write_u8(writer, &subscription.qos)?;
                }
=======
                write_string(&mut writer, topic_name)?;

                //Properties
                let _ = properties
                    .write_properties(&mut writer)
                    .map_err(|_e| ProtocolError::WriteError);

                let _ = writer.flush().map_err(|_e| ProtocolError::WriteError);
                Ok(())
>>>>>>> 41fbf176
            }
            ClientMessage::Disconnect {
                reason_code,
                session_expiry_interval,
                reason_string,
                client_id,
            } => {
                //fixed header
                let header: u8 = 0xE0_u8.to_le(); //11100000
                write_u8(&mut writer, &header)?;

                //variable_header
                write_u8(&mut writer, reason_code)?;

                write_u8(&mut writer, &SESSION_EXPIRY_INTERVAL_ID)?;
                write_u32(&mut writer, session_expiry_interval)?;

                write_u8(&mut writer, &REASON_STRING_ID)?;
                write_string(&mut writer, reason_string)?;

<<<<<<< HEAD
                write_string(writer, client_id)?;

                writer.flush()?;
=======
                write_u8(&mut writer, &USER_PROPERTY_ID)?;
                write_string_pairs(&mut writer, user_properties)?;

                let _ = writer.flush().map_err(|_e| ProtocolError::WriteError);
                Ok(())
>>>>>>> 41fbf176
            }
            ClientMessage::Pingreq => {
                let byte_1: u8 = 0xC0_u8;
                let _ = writer
                    .write_all(&[byte_1])
                    .map_err(|_e| ProtocolError::WriteError);
                let _ = writer.flush().map_err(|_e| ProtocolError::WriteError);
                Ok(())
            }
            ClientMessage::Auth {
                reason_code,
                authentication_method,
                authentication_data,
                reason_string,
                user_properties,
            } => {
                let byte_1 = 0xF0_u8;
                let _ = writer
                    .write_all(&[byte_1])
                    .map_err(|_e| ProtocolError::WriteError);

                write_u8(&mut writer, reason_code)?;

                let authentication_method_id: u8 = 0x15_u8;
                let _ = writer
                    .write_all(&[authentication_method_id])
                    .map_err(|_e| ProtocolError::WriteError);
                write_string(&mut writer, authentication_method)?;

                let authentication_data_id: u8 = 0x16_u8;
                let _ = writer
                    .write_all(&[authentication_data_id])
                    .map_err(|_e| ProtocolError::WriteError);
                write_bin_vec(&mut writer, authentication_data)?;

                let reason_string_id: u8 = 0x1F_u8;
                let _ = writer
                    .write_all(&[reason_string_id])
                    .map_err(|_e| ProtocolError::WriteError);
                write_string(&mut writer, reason_string)?;

                let user_properties_id: u8 = 0x26_u8; // 38
                let _ = writer
                    .write_all(&[user_properties_id])
                    .map_err(|_e| ProtocolError::WriteError);
                write_tuple_vec(&mut writer, user_properties)?;

                let _ = writer.flush().map_err(|_e| ProtocolError::WriteError);

                Ok(())
            }
        }
    }

    pub fn read_from(stream: &mut impl Read) -> Result<ClientMessage, Error> {
        let mut header = [0u8; 1];
        stream.read_exact(&mut header)?;

        let mut header = u8::from_le_bytes(header);
        let (mut dup_flag, mut qos, mut retain_flag) = (0, 0, 0);

        let first_header_digits = header >> 4;
        if first_header_digits == 0x3 {
            let mask = 0b00001111;
            let last_header_digits = header & mask;

            header = 0x30_u8.to_le();

            if last_header_digits & 0b00000001 == 0b00000001 {
                retain_flag = 1;
            }
            if last_header_digits & 0b00000010 == 0b00000010 {
                qos = 1;
            }
            if (last_header_digits >> 3) == 1 {
                dup_flag = 1;
            }
        }

        match header {
            0x10 => {
                //leo el protocol name

                let connect = Connect::read_from(stream)?;

                Ok(ClientMessage::Connect(connect))
            }
            0x30 => {
                let topic_properties = TopicProperties {
                    topic_alias: 10,
                    response_topic: "String".to_string(),
                };

                let properties = PublishProperties::new(
                    1,
                    10,
                    topic_properties,
                    [1, 2, 3].to_vec(),
                    "a".to_string(),
                    1,
                    "a".to_string(),
                );
                let packet_id = read_u16(stream)?;
                let topic_name = read_string(stream)?;
                PublishProperties::read_from(stream)?;

                let payload = PayloadTypes::read_from(stream)?;

                Ok(ClientMessage::Publish {
                    packet_id,
                    topic_name,
                    qos,
                    retain_flag,
                    payload,
                    dup_flag,
                    properties,
                })
            }
            0x82 => {
                let packet_id = read_u16(stream)?;

                let properties = SubscribeProperties::read_properties(stream)?;

                let payload_length = read_u32(stream)?;
                let mut payload = Vec::with_capacity(payload_length as usize);

                for _ in 0..payload_length {
                    let topic = read_string(stream)?;
                    if topic == "" {
                        return Err(Error::new(std::io::ErrorKind::Other, "Invalid topic name"));
                    }
                    let client_id = read_string(stream)?;
                    let qos = read_u8(stream)?;

                    payload.push(Subscription {
                        topic,
                        client_id,
                        qos,
                    });
                }

                Ok(ClientMessage::Subscribe {
                    packet_id,
                    properties,
                    payload,
                })
            }
            0xA2 => {
                let packet_id = read_u16(stream)?;

                let properties = SubscribeProperties::read_properties(stream)?;

                let payload_length = read_u32(stream)?;
                let mut payload = Vec::with_capacity(payload_length as usize);

                for _ in 0..payload_length {
                    let topic = read_string(stream)?;
                    let client_id = read_string(stream)?;
                    let qos = read_u8(stream)?;

                    payload.push(Subscription {
                        topic,
                        client_id,
                        qos,
                    });
                }

                Ok(ClientMessage::Unsubscribe {
                    packet_id,
                    properties,
                    payload,
                })
            }
            0xE0 => {
                let reason_code = read_u8(stream)?;
                let session_expiry_interval_id = read_u8(stream)?;
                if session_expiry_interval_id != SESSION_EXPIRY_INTERVAL_ID {
                    return Err(Error::new(
                        std::io::ErrorKind::Other,
                        "Invalid session expiry interval id",
                    ));
                }
                let session_expiry_interval = read_u32(stream)?;

                let reason_string_id = read_u8(stream)?;
                if reason_string_id != REASON_STRING_ID {
                    return Err(Error::new(
                        std::io::ErrorKind::Other,
                        "Invalid reason string id",
                    ));
                }
                let reason_string = read_string(stream)?;

                let client_id = read_string(stream)?;

                Ok(ClientMessage::Disconnect {
                    reason_code,
                    session_expiry_interval,
                    reason_string,
                    client_id,
                })
            }
            0xC0 => Ok(ClientMessage::Pingreq),
            0xF0 => {
                let reason_code = read_u8(stream)?;
                let mut authentication_method: Option<String> = None;
                let mut authentication_data: Option<Vec<u8>> = None;
                let mut reason_string: Option<String> = None;
                let mut user_properties: Option<Vec<(String, String)>> = None;

                let mut count = 0;
                while let Ok(property_id) = read_u8(stream) {
                    match property_id {
                        0x15 => {
                            let value = read_string(stream)?;
                            authentication_method = Some(value);
                        }
                        0x16 => {
                            let value = read_bin_vec(stream)?;
                            authentication_data = Some(value);
                        }
                        0x26 => {
                            let value = read_tuple_vec(stream)?;
                            user_properties = Some(value);
                        }
                        0x1F => {
                            let value = read_string(stream)?;
                            reason_string = Some(value);
                        }
                        _ => {
                            return Err(Error::new(ErrorKind::InvalidData, "Property ID inválido"));
                        }
                    }
                    count += 1;
                    if count == 4 {
                        break;
                    }
                }

                Ok(ClientMessage::Auth {
                    reason_code,
                    user_properties: user_properties.ok_or(Error::new(
                        ErrorKind::InvalidData,
                        "Missing user_properties property",
                    ))?,
                    authentication_method: authentication_method.ok_or(Error::new(
                        ErrorKind::InvalidData,
                        "Missing authentication_method property",
                    ))?,
                    authentication_data: authentication_data.ok_or(Error::new(
                        ErrorKind::InvalidData,
                        "Missing authentication_data property",
                    ))?,
                    reason_string: reason_string.ok_or(Error::new(
                        ErrorKind::InvalidData,
                        "Missing reason_string property",
                    ))?,
                })
            }
            _ => Err(Error::new(std::io::ErrorKind::Other, "Invalid header")),
        }
    }
}

#[cfg(test)]
mod tests {
    use std::io::Cursor;

    use crate::{
        monitoring::incident::Incident,
        mqtt::connect::{connect_properties::ConnectProperties, will_properties::WillProperties},
        utils::{incident_payload::IncidentPayload, location::Location},
    };

    use super::*;
    fn read_json_to_connect_config(json_data: &str) -> Result<Connect, Box<dyn std::error::Error>> {
        let connect_config: Connect = serde_json::from_str(json_data)?;
        Ok(connect_config)
    }
    #[test]
    fn test_01_connect_message_ok() {
        let connect_read = Connect::read_connect("./src/monitoring/connect_config.json").unwrap();

        let connect = ClientMessage::Connect(connect_read.clone());

        let mut cursor = Cursor::new(Vec::<u8>::new());
        match connect.write_to(&mut cursor) {
            Ok(_) => {}
            Err(e) => {
                panic!("no se pudo escribir en el cursor {:?}", e);
            }
        }

        cursor.set_position(0);

        match ClientMessage::read_from(&mut cursor) {
            Ok(_) => {
                assert_eq!(
                    connect,
                    crate::mqtt::client_message::ClientMessage::Connect(connect_read)
                );
            }
            Err(e) => {
                panic!("no se pudo leer del cursor {:?}", e);
            }
        }
    }

    #[test]
    fn test_02_connect_without_props_err() {
        let connect = ClientMessage::Connect(Connect::new(
            true,
            true,
            1,
            true,
            35,
            ConnectProperties::new(
                30,
                1,
                20,
                20,
                true,
                true,
                vec![("hola".to_string(), "chau".to_string())],
                "password-based".to_string(),
                vec![1, 2, 3],
            ),
            "kvtr33".to_string(),
            WillProperties::new(
                1,
                1,
                1,
                "a".to_string(),
                "a".to_string(),
                [1, 2, 3].to_vec(),
                vec![("a".to_string(), "a".to_string())],
            ),
            "camera system".to_string(),
            "soy el monitoring y me desconecte".to_string(),
            "a".to_string(),
            "a".to_string(),
        ));
        let mut cursor = Cursor::new(Vec::<u8>::new());
        match connect.write_to(&mut cursor) {
            Ok(_) => {}
            Err(e) => {
                panic!("no se pudo escribir en el cursor {:?}", e);
            }
        }
        cursor.set_position(0);

        match ClientMessage::read_from(&mut cursor) {
            Ok(read_connect) => {
                assert_eq!(connect, read_connect);
            }
            Err(e) => {
                panic!("no se pudo leer del cursor {:?}", e);
            }
        }
    }

    #[test]
    fn test_03_publish_message_ok() {
        let topic_properties = TopicProperties {
            topic_alias: 10,
            response_topic: "String".to_string(),
        };

        let properties = PublishProperties::new(
            1,
            10,
            topic_properties,
            [1, 2, 3].to_vec(),
            "a".to_string(),
            1,
            "a".to_string(),
        );

        let location = Location::new(12.1, 25.0);
        let incident = Incident::new(location);

        let payload = PayloadTypes::IncidentLocation(IncidentPayload::new(incident));

        let publish = ClientMessage::Publish {
            packet_id: 1,
            topic_name: "mensajes para juan".to_string(),
            qos: 1,
            retain_flag: 1,
            payload,
            dup_flag: 1,
            properties,
        };

        let mut cursor = Cursor::new(Vec::<u8>::new());
        match publish.write_to(&mut cursor) {
            Ok(_) => {}
            Err(e) => {
                panic!("no se pudo escribir en el cursor {:?}", e);
            }
        }
        cursor.set_position(0);

        match ClientMessage::read_from(&mut cursor) {
            Ok(read_publish) => {
                println!("{:?}", read_publish);
                assert_eq!(publish, read_publish);
            }
            Err(e) => {
                panic!("no se pudo leer del cursor {:?}", e);
            }
        }
    }

    #[test]
    fn test_04_subscribe_ok() {
        let vector = vec![Subscription {
            topic: "topic".to_string(),
            client_id: "client".to_string(),
            qos: 1,
        }];

        let sub = ClientMessage::Subscribe {
            packet_id: 1,
            properties: SubscribeProperties::new(
                1,
                vec![("propiedad".to_string(), "valor".to_string())],
            ),
            payload: vector,
        };

        let mut cursor = Cursor::new(Vec::<u8>::new());
        match sub.write_to(&mut cursor) {
            Ok(_) => {}
            Err(e) => {
                panic!("no se pudo escribir en el cursor {:?}", e);
            }
        }
        cursor.set_position(0);
        let read_sub = match ClientMessage::read_from(&mut cursor) {
            Ok(sub) => sub,
            Err(e) => {
                panic!("no se pudo leer del cursor {:?}", e);
            }
        };

        println!("{:?}", read_sub);
        println!("{:?}", sub);
        assert_eq!(sub, read_sub);
    }

    #[test]
    fn test_05_unsubscribe_ok() {
        let vector = vec![Subscription {
            topic: "topic".to_string(),
            client_id: "client".to_string(),
            qos: 1,
        }];

        let unsub = ClientMessage::Unsubscribe {
            packet_id: 1,
            properties: SubscribeProperties::new(
                1,
                vec![("propiedad".to_string(), "valor".to_string())],
            ),
            payload: vector,
        };

        let mut cursor = Cursor::new(Vec::<u8>::new());
        match unsub.write_to(&mut cursor) {
            Ok(_) => {}
            Err(e) => {
                panic!("no se pudo escribir en el cursor {:?}", e);
            }
        }
        cursor.set_position(0);
        let read_unsub = match ClientMessage::read_from(&mut cursor) {
            Ok(unsub) => unsub,
            Err(e) => {
                panic!("no se pudo leer del cursor {:?}", e);
            }
        };

        assert_eq!(unsub, read_unsub);
    }

    #[test]
    fn test_06_disconnect_ok() {
        let disconect = ClientMessage::Disconnect {
            reason_code: 1,
            session_expiry_interval: 1,
            reason_string: "hola".to_string(),
            client_id: "client".to_string(),
        };

        let mut cursor = Cursor::new(Vec::<u8>::new());
        match disconect.write_to(&mut cursor) {
            Ok(_) => {}
            Err(e) => {
                panic!("no se pudo escribir en el cursor {:?}", e);
            }
        }
        cursor.set_position(0);
        let read_disconect = match ClientMessage::read_from(&mut cursor) {
            Ok(disconect) => disconect,
            Err(e) => {
                panic!("no se pudo leer del cursor {:?}", e);
            }
        };
        assert_eq!(disconect, read_disconect);
    }

    #[test]
    fn test_07_auth_ok() {
        let auth = ClientMessage::Auth {
            reason_code: 0x00_u8,
            authentication_method: "password-based".to_string(),
            authentication_data: vec![],
            reason_string: "usuario no encontrado".to_string(),
            user_properties: vec![("propiedad".to_string(), "valor".to_string())],
        };

        let mut cursor = Cursor::new(Vec::<u8>::new());
        match auth.write_to(&mut cursor) {
            Ok(_) => {}
            Err(e) => {
                panic!("no se pudo escribir en el cursor {:?}", e);
            }
        }
        cursor.set_position(0);
        let read_auth = match ClientMessage::read_from(&mut cursor) {
            Ok(auth) => auth,
            Err(e) => {
                panic!("no se pudo leer del cursor {:?}", e);
            }
        };
        assert_eq!(auth, read_auth);
    }

    #[test]
    fn test_07_connect_with_invalid_qos_throws_err() -> std::io::Result<()> {
        let connect = ClientMessage::Connect(Connect::new(
            true,
            true,
            1,
            true,
            35,
            ConnectProperties::new(
                30,
                1,
                20,
                20,
                true,
                true,
                vec![("hola".to_string(), "chau".to_string())],
                "password-based".to_string(),
                vec![1, 2, 3],
            ),
            "kvtr33".to_string(),
            WillProperties::new(
                1,
                1,
                1,
                "a".to_string(),
                "a".to_string(),
                [1, 2, 3].to_vec(),
                vec![("a".to_string(), "a".to_string())],
            ),
            "camera system".to_string(),
            "soy el monitoring y me desconecte".to_string(),
            "a".to_string(),
            "a".to_string(),
        ));
        let mut cursor = Cursor::new(Vec::<u8>::new());

        match connect.write_to(&mut cursor) {
            Ok(_) => Ok(()),
            Err(e) => {
                println!("QoS invalida");
                assert_eq!(e, ProtocolError::InvalidQOS);
                Ok(())
            }
        }
    }

    #[test]
    fn test_01_config_creation_cases() {
        let config_ok = Connect::read_connect_config("./src/monitoring/connect_config.json");

        let config_err = Connect::read_connect_config("este/es/un/path/feo");

        assert!(config_ok.is_ok());
        assert!(config_err.is_err());
    }

    #[test]
    fn test_02_config_without_last_will_msg_throws_err() {
        let config_err = Connect::read_connect_config(
            "./tests/connect_config_test/config_without_will_msg.json",
        );

        assert!(config_err.is_err());
    }

    #[test]
    fn test_03_config_with_lat_will_invalid_qos_err() {
        let config_err = Connect::read_connect_config(
            "./tests/connect_config_test/connect_config_invalid_qos.json",
        );

        assert!(config_err.is_err());
    }

    #[test]
    fn test_read_json_connect_config() {
        let json_data = r#"{
            "clean_start": true,
            "last_will_flag": true,
            "last_will_qos": 1,
            "last_will_retain": true,
            "keep_alive": 35,
            "properties": {
                "session_expiry_interval": 30,
                "receive_maximum": 1,
                "maximum_packet_size": 20,
                "topic_alias_maximum": 20,
                "request_response_information": true,
                "request_problem_information": true,
                "user_properties": [
                    [
                        "hola",
                        "chau"
                    ]
                ],
                "authentication_method": "password-based",
                "authentication_data": [
                    1,
                    2,
                    3
                ]
            },
            "client_id": "kvtr33",
            "will_properties": {
                "last_will_delay_interval": 1,
                "payload_format_indicator": 1,
                "message_expiry_interval": 1,
                "content_type": "a",
                "response_topic": "a",
                "correlation_data": [
                    1,
                    2,
                    3
                ],
                "user_properties": [
                    [
                        "a",
                        "a"
                    ]
                ]
            },
            "last_will_topic": "camera system",
            "last_will_message": "soy el monitoring y me desconecte",
            "username": "a",
            "password": [97]
        }"#;
        let connect_config = read_json_to_connect_config(json_data).unwrap();
        let expected_connect_config = Connect::new(
            true,
            true,
            1,
            true,
            35,
            ConnectProperties::new(
                30,
                1,
                20,
                20,
                true,
                true,
                vec![("hola".to_string(), "chau".to_string())],
                "password-based".to_string(),
                vec![1, 2, 3],
            ),
            "kvtr33".to_string(),
            WillProperties::new(
                1,
                1,
                1,
                "a".to_string(),
                "a".to_string(),
                [1, 2, 3].to_vec(),
                vec![("a".to_string(), "a".to_string())],
            ),
            "camera system".to_string(),
            "soy el monitoring y me desconecte".to_string(),
            "a".to_string(),
            "a".to_string(),
        );
        assert_eq!(connect_config, expected_connect_config);
    }

    #[test]
    fn test_parse_message() {
        let connect_properties = ConnectProperties::new(
            30,
            1,
            20,
            20,
            true,
            true,
            vec![("hola".to_string(), "chau".to_string())],
            "auth".to_string(),
            vec![1, 2, 3],
        );

        let will_properties = WillProperties::new(
            1,
            1,
            1,
            "a".to_string(),
            "a".to_string(),
            [1, 2, 3].to_vec(),
            vec![("a".to_string(), "a".to_string())],
        );

        let connect_config = Connect::new(
            true,
            true,
            1,
            true,
            35,
            connect_properties.clone(),
            "juancito".to_string(),
            will_properties.clone(),
            "camera system".to_string(),
            "soy el monitoring y me desconecte".to_string(),
            "a".to_string(),
            "a".to_string(),
        );

        let connect_message = connect_config.parse_message(1);

        assert_eq!(
            connect_message,
            ClientMessage::Connect(connect_config.clone())
        );
    }

    #[test]
    fn test_parse_pingreq() {
        let pingreq = ClientMessage::Pingreq;
        let pingreq_message = pingreq.parse_message(1);

        assert_eq!(pingreq_message, ClientMessage::Pingreq);
    }
}<|MERGE_RESOLUTION|>--- conflicted
+++ resolved
@@ -13,13 +13,10 @@
 use super::connect::will_properties::WillProperties;
 use super::messages_config::MessagesConfig;
 use super::payload::Payload;
-<<<<<<< HEAD
 use super::subscription::Subscription;
 
-=======
 use super::protocol_error::ProtocolError;
 use crate::mqtt::connect::last_will::LastWill;
->>>>>>> 41fbf176
 const PROTOCOL_VERSION: u8 = 5;
 const SESSION_EXPIRY_INTERVAL_ID: u8 = 0x11;
 const REASON_STRING_ID: u8 = 0x1F;
@@ -114,13 +111,9 @@
     },
     /// El Pingreq Message es un mensaje que el cliente envia al broker para mantener la conexion activa.
     Pingreq,
-<<<<<<< HEAD
-    /// Sirve para autenticar usuarios. Se puede enviar desde el cliente al server, o desde el server al cliente.
-=======
 
     /// Sirve para autenticar usuarios. Tanto el Broker como el Client pueden enviar estos packets(van a ser iguales).
     ///
->>>>>>> 41fbf176
     /// La idea es utilizar propiedades que se definen dentro de los packets del tipo Connect, y poder realizar la
     /// autenticacion correctamente.
     Auth {
@@ -301,63 +294,6 @@
             if !username.is_empty() {
                 connect_flags |= 1 << 7;
             }
-<<<<<<< HEAD
-            ClientMessage::Subscribe {
-                packet_id: _,
-                properties: _,
-                payload,
-            } => {
-                // fixed header
-                self.write_first_packet_byte(&mut writer)?;
-
-                // variable header
-                self.write_packet_properties(&mut writer)?;
-
-                //payload
-                let payload_length = payload.len() as u32;
-                write_u32(&mut writer, &payload_length)?;
-                for subscription in payload {
-                    write_string(&mut writer, &subscription.topic)?;
-                    write_string(&mut writer, &subscription.client_id)?;
-                    write_u8(&mut writer, &subscription.qos)?;
-                }
-
-                writer.flush()?;
-                Ok(())
-            }
-            ClientMessage::Unsubscribe {
-                packet_id: _,
-                properties: _,
-                payload,
-            } => {
-                // fixed header
-                self.write_first_packet_byte(&mut writer)?;
-
-                // variable header
-                self.write_packet_properties(&mut writer)?;
-
-                //payload
-                let payload_length = payload.len() as u32;
-                write_u32(&mut writer, &payload_length)?;
-                for subscription in payload {
-                    write_string(&mut writer, &subscription.topic)?;
-                    write_string(&mut writer, &subscription.client_id)?;
-                    write_u8(&mut writer, &subscription.qos)?;
-                }
-
-                writer.flush()?;
-                Ok(())
-            }
-            ClientMessage::Disconnect {
-                reason_code,
-                session_expiry_interval,
-                reason_string,
-                client_id,
-            } => {
-                //fixed header
-                let header: u8 = 0xE0_u8.to_le(); //11100000
-                write_u8(&mut writer, &header)?;
-=======
         }
 
         let _ = writer
@@ -385,7 +321,6 @@
                 write_string(writer, username)?;
             }
         }
->>>>>>> 41fbf176
 
         if let Some(password) = self.password.as_ref() {
             if !password.is_empty() {
@@ -398,12 +333,8 @@
         Ok(())
     }
 
-<<<<<<< HEAD
-                write_string(&mut writer, &client_id)?;
-=======
     pub fn read_from(stream: &mut impl Read) -> Result<Connect, Error> {
         let protocol_name = read_string(stream)?;
->>>>>>> 41fbf176
 
         if protocol_name != "MQTT" {
             return Err(Error::new(
@@ -516,56 +447,9 @@
                     byte_1 |= 0 << 3;
                 }
 
-<<<<<<< HEAD
-                writer.write_all(&[byte_1])?;
-            }
-            ClientMessage::Subscribe {
-                packet_id: _,
-                properties: _,
-                payload: _,
-            } => {
-                let byte_1: u8 = 0x82_u8;
-                writer.write_all(&[byte_1])?;
-            }
-            ClientMessage::Unsubscribe {
-                packet_id: _,
-                properties: _,
-                payload: _,
-            } => {
-                let byte_1: u8 = 0xA2_u8;
-                writer.write_all(&[byte_1])?;
-            }
-            ClientMessage::Disconnect {
-                reason_code: _,
-                session_expiry_interval: _,
-                reason_string: _,
-                client_id: _,
-            } => {
-                let byte_1: u8 = 0xE0_u8;
-                writer.write_all(&[byte_1])?;
-            }
-            ClientMessage::Pingreq => {
-                let byte_1: u8 = 0xC0_u8;
-                writer.write_all(&[byte_1])?;
-            }
-            ClientMessage::Auth {
-                reason_code: _,
-                authentication_method: _,
-                authentication_data: _,
-                reason_string: _,
-                user_properties: _,
-            } => {
-                let byte_1 = 0xF0_u8;
-                writer.write_all(&[byte_1])?;
-            }
-        }
-        Ok(())
-    }
-=======
                 let _ = writer
                     .write_all(&[byte_1])
                     .map_err(|_e| ProtocolError::WriteError);
->>>>>>> 41fbf176
 
                 //Remaining Length
                 write_u16(&mut writer, packet_id)?;
@@ -584,78 +468,50 @@
                 Ok(())
             }
             ClientMessage::Subscribe {
-                packet_id,
-                properties,
+                packet_id: _,
+                properties: _,
                 payload,
             } => {
-                let byte_1: u8 = 0x82_u8;
-                let _ = writer
-                    .write_all(&[byte_1])
-                    .map_err(|_e| ProtocolError::WriteError);
-                write_u16(&mut writer, packet_id)?;
-
-<<<<<<< HEAD
-                //Properties
-                properties.write_properties(writer)?;
-
-                // escribir largo del payload
+                // fixed header
+                self.write_first_packet_byte(&mut writer)?;
+
+                // variable header
+                self.write_packet_properties(&mut writer)?;
+
+                //payload
                 let payload_length = payload.len() as u32;
-                write_u32(writer, &payload_length)?;
-
-                // payload
+                write_u32(&mut writer, &payload_length)?;
                 for subscription in payload {
-                    write_string(writer, &subscription.topic)?;
-                    write_string(writer, &subscription.client_id)?;
-                    write_u8(writer, &subscription.qos)?;
-                }
-=======
-                write_string(&mut writer, topic_name)?;
-
-                //Properties
-                let _ = properties
-                    .write_properties(&mut writer)
-                    .map_err(|_e| ProtocolError::WriteError);
-
-                let _ = writer.flush().map_err(|_e| ProtocolError::WriteError);
+                    write_string(&mut writer, &subscription.topic)?;
+                    write_string(&mut writer, &subscription.client_id)?;
+                    write_u8(&mut writer, &subscription.qos)?;
+                }
+
+                writer.flush().map_err(|_e| ProtocolError::WriteError)?;
                 Ok(())
->>>>>>> 41fbf176
             }
             ClientMessage::Unsubscribe {
-                packet_id,
-                properties,
+                packet_id: _,
+                properties: _,
                 payload,
             } => {
-                let byte_1: u8 = 0xA2_u8;
-                let _ = writer
-                    .write_all(&[byte_1])
-                    .map_err(|_e| ProtocolError::WriteError);
-                write_u16(&mut writer, packet_id)?;
-
-<<<<<<< HEAD
+                // fixed header
+                self.write_first_packet_byte(&mut writer)?;
+
                 // variable header
-                properties.write_properties(writer)?;
-
-                // escribir largo del payload
+                self.write_packet_properties(&mut writer)?;
+
+                //payload
                 let payload_length = payload.len() as u32;
-                write_u32(writer, &payload_length)?;
-
-                //payload
+                write_u32(&mut writer, &payload_length)?;
                 for subscription in payload {
-                    write_string(writer, &subscription.topic)?;
-                    write_string(writer, &subscription.client_id)?;
-                    write_u8(writer, &subscription.qos)?;
-                }
-=======
-                write_string(&mut writer, topic_name)?;
-
-                //Properties
-                let _ = properties
-                    .write_properties(&mut writer)
-                    .map_err(|_e| ProtocolError::WriteError);
-
-                let _ = writer.flush().map_err(|_e| ProtocolError::WriteError);
+                    write_string(&mut writer, &subscription.topic)?;
+                    write_string(&mut writer, &subscription.client_id)?;
+                    write_u8(&mut writer, &subscription.qos)?;
+                }
+
+                writer.flush().map_err(|_e| ProtocolError::WriteError)?;
                 Ok(())
->>>>>>> 41fbf176
             }
             ClientMessage::Disconnect {
                 reason_code,
@@ -676,17 +532,10 @@
                 write_u8(&mut writer, &REASON_STRING_ID)?;
                 write_string(&mut writer, reason_string)?;
 
-<<<<<<< HEAD
-                write_string(writer, client_id)?;
-
-                writer.flush()?;
-=======
-                write_u8(&mut writer, &USER_PROPERTY_ID)?;
-                write_string_pairs(&mut writer, user_properties)?;
+                write_string(&mut writer, &client_id)?;
 
                 let _ = writer.flush().map_err(|_e| ProtocolError::WriteError);
                 Ok(())
->>>>>>> 41fbf176
             }
             ClientMessage::Pingreq => {
                 let byte_1: u8 = 0xC0_u8;
@@ -694,6 +543,229 @@
                     .write_all(&[byte_1])
                     .map_err(|_e| ProtocolError::WriteError);
                 let _ = writer.flush().map_err(|_e| ProtocolError::WriteError);
+                Ok(())
+            }
+            ClientMessage::Auth {
+                reason_code,
+                authentication_method: _,
+                authentication_data: _,
+                reason_string: _,
+                user_properties: _,
+            } => {
+                println!("authenticating user...");
+                self.write_first_packet_byte(&mut writer)?;
+
+                write_u8(&mut writer, reason_code)?;
+                self.write_packet_properties(&mut writer)?;
+                writer.flush().map_err(|_e| ProtocolError::WriteError)?;
+
+                Ok(())
+            }
+        }
+    }
+
+    fn write_first_packet_byte(
+        &self,
+        writer: &mut BufWriter<&mut dyn Write>,
+    ) -> Result<(), ProtocolError> {
+        match self {
+            ClientMessage::Connect { .. } => {
+                let byte_1: u8 = 0x10_u8.to_le(); //00010000
+                writer
+                    .write_all(&[byte_1])
+                    .map_err(|_e| ProtocolError::WriteError)?;
+            }
+            ClientMessage::Publish {
+                packet_id: _,
+                topic_name: _,
+                qos,
+                retain_flag,
+                payload: _,
+                dup_flag,
+                properties: _,
+            } => {
+                let mut byte_1 = 0x30_u8;
+
+                if *retain_flag == 1 {
+                    //we must replace any existing retained message for this topic and store
+                    //the app message.
+                    byte_1 |= 1 << 0;
+                }
+
+                if *qos == 1 {
+                    byte_1 |= 1 << 1;
+                    byte_1 |= 0 << 2;
+                } else if *qos != 0x00 && *qos != 0x01 {
+                    //we should throw a DISCONNECT with reason code 0x81(Malformed packet).
+                    println!("Qos inválido");
+                }
+
+                if *dup_flag == 1 {
+                    byte_1 |= 1 << 3;
+                }
+
+                //Dup flag must be set to 0 for all QoS 0 messages.
+                if *qos == 0x00 {
+                    byte_1 |= 0 << 3;
+                }
+
+                match writer.write_all(&[byte_1]) {
+                    Ok(_) => {}
+                    Err(e) => {
+                        return Err(ProtocolError::WriteError);
+                    }
+                }
+            }
+            ClientMessage::Subscribe {
+                packet_id: _,
+                properties: _,
+                payload: _,
+            } => {
+                let byte_1: u8 = 0x82_u8;
+                writer
+                    .write_all(&[byte_1])
+                    .map_err(|_e| ProtocolError::WriteError)?;
+            }
+            ClientMessage::Unsubscribe {
+                packet_id: _,
+                properties: _,
+                payload: _,
+            } => {
+                let byte_1: u8 = 0xA2_u8;
+                writer
+                    .write_all(&[byte_1])
+                    .map_err(|_e| ProtocolError::WriteError)?;
+            }
+            ClientMessage::Disconnect {
+                reason_code: _,
+                session_expiry_interval: _,
+                reason_string: _,
+                client_id: _,
+            } => {
+                let byte_1: u8 = 0xE0_u8;
+                writer
+                    .write_all(&[byte_1])
+                    .map_err(|_e| ProtocolError::WriteError)?;
+            }
+            ClientMessage::Pingreq => {
+                let byte_1: u8 = 0xC0_u8;
+                writer
+                    .write_all(&[byte_1])
+                    .map_err(|_e| ProtocolError::WriteError)?;
+            }
+            ClientMessage::Auth {
+                reason_code: _,
+                authentication_method: _,
+                authentication_data: _,
+                reason_string: _,
+                user_properties: _,
+            } => {
+                let byte_1 = 0xF0_u8;
+                writer
+                    .write_all(&[byte_1])
+                    .map_err(|_e| ProtocolError::WriteError)?;
+            }
+        }
+        Ok(())
+    }
+
+    fn write_packet_properties(
+        &self,
+        mut writer: &mut BufWriter<&mut dyn Write>,
+    ) -> Result<(), ProtocolError> {
+        match self {
+            ClientMessage::Connect { .. } => Ok(()),
+            ClientMessage::Publish {
+                packet_id,
+                topic_name,
+                qos: _,
+                retain_flag: _,
+                payload: _,
+                dup_flag: _,
+                properties,
+            } => {
+                write_u16(writer, packet_id)?;
+
+                write_string(writer, topic_name)?;
+
+                //Properties
+                properties.write_properties(writer)?;
+                Ok(())
+            }
+            ClientMessage::Subscribe {
+                packet_id,
+                properties,
+                payload,
+            } => {
+                write_u16(writer, packet_id)?;
+
+                //Properties
+                properties.write_properties(writer)?;
+
+                // escribir largo del payload
+                let payload_length = payload.len() as u32;
+                write_u32(writer, &payload_length)?;
+
+                // payload
+                for subscription in payload {
+                    write_string(writer, &subscription.topic)?;
+                    write_string(writer, &subscription.client_id)?;
+                    write_u8(writer, &subscription.qos)?;
+                }
+                Ok(())
+            }
+            ClientMessage::Unsubscribe {
+                packet_id,
+                properties,
+                payload,
+            } => {
+                write_u16(writer, packet_id)?;
+
+                // variable header
+                properties.write_properties(writer)?;
+
+                // escribir largo del payload
+                let payload_length = payload.len() as u32;
+                write_u32(writer, &payload_length)?;
+
+                //payload
+                for subscription in payload {
+                    write_string(writer, &subscription.topic)?;
+                    write_string(writer, &subscription.client_id)?;
+                    write_u8(writer, &subscription.qos)?;
+                }
+                Ok(())
+            }
+            ClientMessage::Disconnect {
+                reason_code,
+                session_expiry_interval,
+                reason_string,
+                client_id,
+            } => {
+                //fixed header
+                let header: u8 = 0xE0_u8.to_le(); //11100000
+                write_u8(writer, &header)?;
+                //variable_header
+                write_u8(writer, reason_code)?;
+
+                write_u8(writer, &SESSION_EXPIRY_INTERVAL_ID)?;
+                write_u32(writer, session_expiry_interval)?;
+
+                write_u8(writer, &REASON_STRING_ID)?;
+                write_string(writer, reason_string)?;
+
+                write_string(writer, client_id)?;
+
+                writer.flush().map_err(|_e| ProtocolError::WriteError)?;
+
+                Ok(())
+            }
+            ClientMessage::Pingreq => {
+                let byte_1: u8 = 0xC0_u8;
+                writer
+                    .write_all(&[byte_1])
+                    .map_err(|_e| ProtocolError::WriteError)?;
+                writer.flush().map_err(|_e| ProtocolError::WriteError)?;
                 Ok(())
             }
             ClientMessage::Auth {
@@ -708,7 +780,7 @@
                     .write_all(&[byte_1])
                     .map_err(|_e| ProtocolError::WriteError);
 
-                write_u8(&mut writer, reason_code)?;
+                write_u8(&mut writer, reason_code).map_err(|_e| ProtocolError::WriteError)?;
 
                 let authentication_method_id: u8 = 0x15_u8;
                 let _ = writer
