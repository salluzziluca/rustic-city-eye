use serde::{Deserialize, Serialize};

use crate::mqtt::subscribe_properties::SubscribeProperties;
use crate::utils::payload_types::PayloadTypes;
use std::fs::File;
use std::io::{BufReader, BufWriter, Error, ErrorKind, Read, Write};

use crate::mqtt::publish::publish_properties::{PublishProperties, TopicProperties};
use crate::utils::{reader::*, writer::*};

use super::connect::connect_properties::ConnectProperties;
use super::connect::will_properties::WillProperties;
use super::messages_config::MessagesConfig;
use super::payload::Payload;
use super::subscription::Subscription;

use super::protocol_error::ProtocolError;
use crate::mqtt::connect::last_will::LastWill;
const PROTOCOL_VERSION: u8 = 5;
const SESSION_EXPIRY_INTERVAL_ID: u8 = 0x11;
const REASON_STRING_ID: u8 = 0x1F;

#[derive(Debug, PartialEq, Clone, Deserialize, Serialize)]
///El Connect Message es el primer mensaje que el cliente envia cuando se conecta al broker. Este contiene toda la informacion necesaria para que el broker identifique al cliente y pueda establecer una sesion con los parametros establecidos.
///
/// clean_start especifica si se debe limpiar la sesion previa del cliente y arrancar una nueva limpia y desde cero.
///
/// last_will_flag especifica si el will message se debe guardar asociado a la sesion, last_will_qos especifica el QoS level utilizado cuando se publique el will message, last_will_retain especifica si el will message se retiene despues de ser publicado.
///
/// keep_alive especifica el tiempo en segundos que el broker debe esperar entre mensajes del cliente antes de desconectarlo.
///
/// Si el will flag es true, se escriben el will topic y el will message.
///
/// finalmente, si el cliente envia un username y un password, estos se escriben en el payload.
pub struct Connect {
    clean_start: bool,
    last_will_flag: bool,
    last_will_qos: u8,
    last_will_retain: bool,
    keep_alive: u16,
    pub(crate) properties: ConnectProperties,

    /// Connect Payload
    /// Ayuda a que el servidor identifique al cliente. Siempre debe ser
    /// el primer campo del payload del packet Connect.
    pub(crate) client_id: String,

    will_properties: Option<WillProperties>,
    last_will_topic: Option<String>,
    last_will_message: Option<String>,
    pub(crate) username: Option<String>,
    pub(crate) password: Option<Vec<u8>>,
}

#[derive(Debug, PartialEq, Clone)]
pub enum ClientMessage {
    Connect(Connect),

    /// El paquete Publish es enviado desde un cliente al servidor, o desde un servidor al cliente para transportar un mensaje de aplicacion.
    Publish {
        packet_id: u16,

        ///Identifica el canal de informacion por el cual el Payload data se va a publicar.
        topic_name: String,

        ///Indica el nivel de garantia de delivery de un application message.
        qos: usize,

        /// Si vale 1, el server debe reemplazar cualquier retained message para ese topic
        /// y guardar este application message.
        retain_flag: usize,

        ///Es el application message que se esta publicando.
        ///El contenido y formato de la data es especificado por la aplicacion.
        payload: PayloadTypes,

        ///Dup flag indica si fue la primera ocasion que el client o el servidor intento enviar este packete.
        /// Debe ser 0 para todos los mensajes con QoS 0.
        /// Debe valer 1 para indicar que es el segundo intento de envio del packete.
        dup_flag: usize,

        /// Una property es un identificador que define el uso y tipos de data, seguido de un valor.
        properties: PublishProperties,
    },

    /// El Subscribe Message se utiliza para suscribirse a uno o más topics. El cliente puede enviar un mensaje de subscribe con un packet id y una lista de topics a los que se quiere suscribir. El broker responde con un mensaje de suback con el mismo packet id y una lista de return codes que indican si la suscripcion fue exitosa o no.
    Subscribe {
        /// packet_id es un identificador unico que el cliente asigna a cada mensaje que envia.
        packet_id: u16,
        /// properties es un struct que contiene las propiedades del mensaje de subscribe.
        properties: SubscribeProperties,
        /// Vector de subscription es un struct que contiene la informacion de la suscripcion.
        payload: Vec<Subscription>,
    },
    Unsubscribe {
        packet_id: u16,
        properties: SubscribeProperties,
        payload: Vec<Subscription>,
    },
    /// Es el ultimo mensaje que el cliente envia antes de desconectarse, este mensaje contiene informacion sobre la razon de la desconexión y propiedades adicionales.
    /// reason_code es el codigo de la razon de la desconexión.
    /// session_expiry_interval es el tiempo en segundos que el broker debe mantener la sesion del cliente activa despues de que este se desconecte.
    /// reason_string es un mensaje de texto que describe la razon de la desconexión.
    /// client_id es el identificador unico del cliente.
    Disconnect {
        reason_code: u8,
        session_expiry_interval: u32,
        reason_string: String,
        client_id: String,
    },
    /// El Pingreq Message es un mensaje que el cliente envia al broker para mantener la conexion activa.
    Pingreq,

    /// Sirve para autenticar usuarios. Tanto el Broker como el Client pueden enviar estos packets(van a ser iguales).
    ///
    /// La idea es utilizar propiedades que se definen dentro de los packets del tipo Connect, y poder realizar la
    /// autenticacion correctamente.
    Auth {
        /// Nos indica el estado de nuestra autenticacion.
        reason_code: u8,

        /// Indica el metodo de autenticacion a seguir.
        authentication_method: String,

        /// Contiene data binaria sobre la autenticacion.
        authentication_data: Vec<u8>,

        /// Aca se muestra mas a detalle la razon de la desconexion. La idea es mostrarle
        /// al usuario a traves de un texto legible el por que el broker decidio desconectarlo.
        reason_string: String,

        /// Para diagnosticos e informacion adicionales.
        user_properties: Vec<(String, String)>,
    },
}
impl MessagesConfig for Connect {
    /// Hereda del trait de MessagesConfig, por lo que sabe
    /// crear un ClientMessage -> en este caso devolvera
    /// siempre un mensaje del tipo Connect.
    fn parse_message(&self, _packet_id: u16) -> ClientMessage {
        ClientMessage::Connect(self.clone())
    }
}
impl MessagesConfig for ClientMessage {
    fn parse_message(&self, _packet_id: u16) -> ClientMessage {
        self.clone()
    }
}
impl Connect {
    #[allow(clippy::too_many_arguments)]
    pub fn new(
        clean_start: bool,
        last_will_flag: bool,
        last_will_qos: u8,
        last_will_retain: bool,
        keep_alive: u16,
        properties: ConnectProperties,
        client_id: String,
        will_properties: WillProperties,
        last_will_topic: String,
        last_will_message: String,
        username: String,
        password: String,
    ) -> Connect {
        Connect {
            clean_start,
            last_will_flag,
            last_will_qos,
            last_will_retain,
            keep_alive,
            properties,
            client_id,
            will_properties: Some(will_properties),
            last_will_topic: Some(last_will_topic),
            last_will_message: Some(last_will_message),
            username: Some(username),
            password: Some(password.into_bytes()),
        }
    }

    /// Devuelve, en caso de que haya, un last will. Si el will flag está seteado en false, devuelve None
    pub fn give_will_message(self) -> Option<LastWill> {
        if !self.last_will_flag {
            return None;
        }
        let last_will_topic = match self.last_will_topic{
            Some(topic) => topic,
            None => return None,
        };
        let last_will_message = match self.last_will_message{
            Some(message) => message,
            None => return None,
        };
        let will_properties = match self.will_properties{
            Some(properties) => properties,
            None => return None,
        };

        let last_will_topic = self.last_will_topic?;
        let last_will_message = self.last_will_message?;
        let will_properties = self.will_properties?;

        Some(LastWill::new(
            last_will_topic,
            last_will_message,
            self.last_will_qos,
            self.last_will_retain,
            will_properties,
        ))
    }
    /// Abre un archivo de configuracion con propiedades y guarda sus lecturas.
    pub fn read_connect_config(file_path: &str) -> Result<Connect, ProtocolError> {
<<<<<<< HEAD
=======
        let current_dir = match env::current_dir(){
            Ok(dir) => dir,
            Err(_) => return Err(ProtocolError::ReadingConfigFileError),
        };
        println!("Current directory: {}", current_dir.display());
>>>>>>> 181ae69e
        let config_file = match File::open(file_path) {
            Ok(file) => file,
            Err(_) => {
                return Err(ProtocolError::ReadingConfigFileError);
            }
        };

        let reader: BufReader<File> = BufReader::new(config_file);
        let connect: Connect = match serde_json::from_reader(reader) {
            Ok(c) => c,
            Err(_) => return Err(ProtocolError::ReadingConfigFileError),
        };

        connect.check_will_properties()?;

        Ok(connect)
    }

    /// Abre un archivo de configuracion con propiedades y guarda sus lecturas.
    pub fn read_connect(file_path: &str) -> Result<Connect, ProtocolError> {
        let config_file = match File::open(file_path) {
            Ok(file) => file,
            Err(_) => return Err(ProtocolError::ReadingConfigFileError),
        };

        let reader: BufReader<File> = BufReader::new(config_file);
        let config: Connect = match serde_json::from_reader(reader) {
            Ok(c) => c,
            Err(_) => return Err(ProtocolError::ReadingConfigFileError),
        };

        config.check_will_properties()?;

        Ok(config)
    }

    fn check_will_properties(&self) -> Result<(), ProtocolError> {
        if let (Some(_), Some(_), Some(_)) = (
            &self.will_properties,
            &self.last_will_topic,
            &self.last_will_message,
        ) {
            if self.last_will_qos > 1 {
                //si es una QoS no soportada...
                return Err(ProtocolError::InvalidQOS);
            }
            return Ok(());
        }

        Err(ProtocolError::MissingWillMessageProperties)
    }

    pub fn write_to(&self, writer: &mut dyn Write) -> Result<(), ProtocolError> {
        //fixed header
        let byte_1: u8 = 0x10_u8.to_le(); //00010000
        let _ = writer
            .write_all(&[byte_1])
            .map_err(|_e| ProtocolError::WriteError);

        //protocol name
        let protocol_name = "MQTT";
        write_string(writer, protocol_name)?;

        //protocol version
        let protocol_version: u8 = 0x05;
        let _ = writer
            .write_all(&[protocol_version])
            .map_err(|_e| ProtocolError::WriteError);
        //connection flags
        let mut connect_flags: u8 = 0x00;
        if self.clean_start {
            connect_flags |= 1 << 1; //set bit 1 to 1
        }

        if self.last_will_flag {
            connect_flags |= 1 << 2;
        }
        if self.last_will_qos > 1 {
            return Err(ProtocolError::InvalidQOS);
        }
        connect_flags |= (self.last_will_qos & 0b11) << 3;

        if self.last_will_retain {
            connect_flags |= 1 << 5;
        }

        if let Some(password) = self.password.as_ref() {
            if !password.is_empty() {
                connect_flags |= 1 << 6;
            }
        }

        if let Some(username) = self.username.as_ref() {
            if !username.is_empty() {
                connect_flags |= 1 << 7;
            }
        }

        let _ = writer
            .write_all(&[connect_flags])
            .map_err(|_e| ProtocolError::WriteError);

        //keep alive
        write_u16(writer, &self.keep_alive)?;
        write_string(writer, &self.client_id)?;

        if let (Some(will_properties), Some(last_will_topic), Some(last_will_message)) = (
            self.will_properties.clone(),
            self.last_will_topic.clone(),
            self.last_will_message.clone(),
        ) {
            if self.last_will_flag {
                will_properties.write_to(writer)?;
                write_string(writer, &last_will_topic)?;
                write_string(writer, &last_will_message)?;
            }
        }

        if let Some(username) = self.username.as_ref() {
            if !username.is_empty() {
                write_string(writer, username)?;
            }
        }

        if let Some(password) = self.password.as_ref() {
            if !password.is_empty() {
                write_bin_vec(writer, password)?;
            }
        }

        self.properties.write_to(writer)?;

        Ok(())
    }

    pub fn read_from(stream: &mut impl Read) -> Result<Connect, Error> {
        let protocol_name = read_string(stream)?;

        if protocol_name != "MQTT" {
            return Err(Error::new(
                std::io::ErrorKind::Other,
                "Nombre de protocolo inválido",
            ));
        }
        //protocol version
        let protocol_version = read_u8(stream)?;

        if protocol_version != PROTOCOL_VERSION {
            return Err(Error::new(
                std::io::ErrorKind::Other,
                "Version de protocol inválido",
            ));
        }
        //connect flags
        let connect_flags = read_u8(stream)?;
        let clean_start = (connect_flags & (1 << 1)) != 0;
        let last_will_flag = (connect_flags & (1 << 2)) != 0;
        let last_will_qos = (connect_flags >> 3) & 0b11;
        let last_will_retain = (connect_flags & (1 << 5)) != 0;

        //keep alive
        let keep_alive = read_u16(stream)?;
        //payload
        //client ID
        let client_id = read_string(stream)?;

        let mut last_will_topic = String::new();
        let mut will_message = String::new();

        let will_properties = WillProperties::read_from(stream)?;
        if last_will_flag {
            last_will_topic = read_string(stream)?;
            will_message = read_string(stream)?;
        }

        let hay_user = (connect_flags & (1 << 7)) != 0;
        let mut user = String::new();
        if hay_user {
            user = read_string(stream)?;
        }

        let hay_pass = (connect_flags & (1 << 6)) != 0;
        let mut pass = Vec::new();
        if hay_pass {
            pass = read_bin_vec(stream)?;
        }

        //properties
        let properties: ConnectProperties = ConnectProperties::read_from(stream)?;

        Ok(Connect {
            clean_start,
            last_will_flag,
            last_will_qos,
            last_will_retain,
            keep_alive,
            properties,
            client_id,
            will_properties: Some(will_properties),
            last_will_topic: Some(last_will_topic),
            last_will_message: Some(will_message),
            username: Some(user),
            password: Some(pass),
        })
    }
}

impl ClientMessage {
    pub fn write_to(&self, stream: &mut dyn Write) -> Result<(), ProtocolError> {
        let mut writer = BufWriter::new(stream);
        match self {
            ClientMessage::Connect(connect) => {
                connect.write_to(&mut writer)?;
                let _ = writer.flush().map_err(|_e| ProtocolError::WriteError);

                Ok(())
            }
            ClientMessage::Publish {
                packet_id,
                topic_name,
                qos,
                retain_flag,
                payload,
                dup_flag,
                properties,
            } => {
                //fixed header
                let mut byte_1 = 0x30_u8;

                if *retain_flag == 1 {
                    //we must replace any existing retained message for this topic and store
                    //the app message.
                    byte_1 |= 1 << 0;
                }

                if *qos == 1 {
                    byte_1 |= 1 << 1;
                    byte_1 |= 0 << 2;
                } else if *qos != 0x00 && *qos != 0x01 {
                    return Err(ProtocolError::InvalidQOS);
                }

                if *dup_flag == 1 {
                    byte_1 |= 1 << 3;
                }

                //Dup flag must be set to 0 for all QoS 0 messages.
                if *qos == 0x00 {
                    byte_1 |= 0 << 3;
                }

                let _ = writer
                    .write_all(&[byte_1])
                    .map_err(|_e| ProtocolError::WriteError);

                //Remaining Length
                write_u16(&mut writer, packet_id)?;

                write_string(&mut writer, topic_name)?;

                //Properties
                let _ = properties
                    .write_properties(&mut writer)
                    .map_err(|_e| ProtocolError::WriteError);

                //Payload
                payload.write_to(&mut writer)?;

                let _ = writer.flush().map_err(|_e| ProtocolError::WriteError);
                Ok(())
            }
            ClientMessage::Subscribe {
                packet_id,
                properties,
                payload,
            } => {
                // fixed header
                let byte_1: u8 = 0x82_u8;
                writer
                    .write_all(&[byte_1])
                    .map_err(|_e| ProtocolError::WriteError)?;

                // variable header
                write_u16(&mut writer, packet_id)?;

                //Properties
                properties.write_properties(&mut writer)?;

                // escribir largo del payload
                let payload_length = payload.len() as u32;
                write_u32(&mut writer, &payload_length)?;

                // payload
                for subscription in payload {
                    write_string(&mut writer, &subscription.topic)?;
                    write_string(&mut writer, &subscription.client_id)?;
                    write_u8(&mut writer, &subscription.qos)?;
                }

                writer.flush().map_err(|_e| ProtocolError::WriteError)?;
                Ok(())
            }
            ClientMessage::Unsubscribe {
                packet_id,
                properties,
                payload,
            } => {
                // fixed header
                self.write_first_packet_byte(&mut writer)?;

                // variable header
                write_u16(&mut writer, packet_id)?;

                // variable header
                properties.write_properties(&mut writer)?;

                // escribir largo del payload
                let payload_length = payload.len() as u32;
                write_u32(&mut writer, &payload_length)?;

                //payload
                for subscription in payload {
                    write_string(&mut writer, &subscription.topic)?;
                    write_string(&mut writer, &subscription.client_id)?;
                    write_u8(&mut writer, &subscription.qos)?;
                }

                writer.flush().map_err(|_e| ProtocolError::WriteError)?;
                Ok(())
            }
            ClientMessage::Disconnect {
                reason_code,
                session_expiry_interval,
                reason_string,
                client_id,
            } => {
                //fixed header
                let header: u8 = 0xE0_u8.to_le(); //11100000
                write_u8(&mut writer, &header)?;

                //variable_header
                write_u8(&mut writer, reason_code)?;

                write_u8(&mut writer, &SESSION_EXPIRY_INTERVAL_ID)?;
                write_u32(&mut writer, session_expiry_interval)?;

                write_u8(&mut writer, &REASON_STRING_ID)?;
                write_string(&mut writer, reason_string)?;

                write_string(&mut writer, client_id)?;

                let _ = writer.flush().map_err(|_e| ProtocolError::WriteError);
                Ok(())
            }
            ClientMessage::Pingreq => {
                let byte_1: u8 = 0xC0_u8;
                let _ = writer
                    .write_all(&[byte_1])
                    .map_err(|_e| ProtocolError::WriteError);
                let _ = writer.flush().map_err(|_e| ProtocolError::WriteError);
                Ok(())
            }
            ClientMessage::Auth {
                reason_code,
                authentication_method: _,
                authentication_data: _,
                reason_string: _,
                user_properties: _,
            } => {
                println!("authenticating user...");
                self.write_first_packet_byte(&mut writer)?;

                write_u8(&mut writer, reason_code)?;
                self.write_packet_properties(&mut writer)?;
                writer.flush().map_err(|_e| ProtocolError::WriteError)?;

                Ok(())
            }
        }
    }

    fn write_first_packet_byte(
        &self,
        writer: &mut BufWriter<&mut dyn Write>,
    ) -> Result<(), ProtocolError> {
        match self {
            ClientMessage::Connect { .. } => {
                let byte_1: u8 = 0x10_u8.to_le(); //00010000
                writer
                    .write_all(&[byte_1])
                    .map_err(|_e| ProtocolError::WriteError)?;
            }
            ClientMessage::Publish {
                packet_id: _,
                topic_name: _,
                qos,
                retain_flag,
                payload: _,
                dup_flag,
                properties: _,
            } => {
                let mut byte_1 = 0x30_u8;

                if *retain_flag == 1 {
                    //we must replace any existing retained message for this topic and store
                    //the app message.
                    byte_1 |= 1 << 0;
                }

                if *qos == 1 {
                    byte_1 |= 1 << 1;
                    byte_1 |= 0 << 2;
                } else if *qos != 0x00 && *qos != 0x01 {
                    //we should throw a DISCONNECT with reason code 0x81(Malformed packet).
                    println!("Qos inválido");
                }

                if *dup_flag == 1 {
                    byte_1 |= 1 << 3;
                }

                //Dup flag must be set to 0 for all QoS 0 messages.
                if *qos == 0x00 {
                    byte_1 |= 0 << 3;
                }

                match writer.write_all(&[byte_1]) {
                    Ok(_) => {}
                    Err(_) => {
                        return Err(ProtocolError::WriteError);
                    }
                }
            }
            ClientMessage::Subscribe {
                packet_id: _,
                properties: _,
                payload: _,
            } => {
                let byte_1: u8 = 0x82_u8;
                println!("estoy mandnado el header {:?}", byte_1);
                writer
                    .write_all(&[byte_1])
                    .map_err(|_e| ProtocolError::WriteError)?;
            }
            ClientMessage::Unsubscribe {
                packet_id: _,
                properties: _,
                payload: _,
            } => {
                let byte_1: u8 = 0xA2_u8;
                writer
                    .write_all(&[byte_1])
                    .map_err(|_e| ProtocolError::WriteError)?;
            }
            ClientMessage::Disconnect {
                reason_code: _,
                session_expiry_interval: _,
                reason_string: _,
                client_id: _,
            } => {
                let byte_1: u8 = 0xE0_u8;
                writer
                    .write_all(&[byte_1])
                    .map_err(|_e| ProtocolError::WriteError)?;
            }
            ClientMessage::Pingreq => {
                let byte_1: u8 = 0xC0_u8;
                writer
                    .write_all(&[byte_1])
                    .map_err(|_e| ProtocolError::WriteError)?;
            }
            ClientMessage::Auth {
                reason_code: _,
                authentication_method: _,
                authentication_data: _,
                reason_string: _,
                user_properties: _,
            } => {
                let byte_1 = 0xF0_u8;
                writer
                    .write_all(&[byte_1])
                    .map_err(|_e| ProtocolError::WriteError)?;
            }
        }
        Ok(())
    }

    fn write_packet_properties(
        &self,
        mut writer: &mut BufWriter<&mut dyn Write>,
    ) -> Result<(), ProtocolError> {
        match self {
            ClientMessage::Connect { .. } => Ok(()),
            ClientMessage::Publish {
                packet_id,
                topic_name,
                qos: _,
                retain_flag: _,
                payload: _,
                dup_flag: _,
                properties,
            } => {
                write_u16(writer, packet_id)?;

                write_string(writer, topic_name)?;

                //Properties
                properties.write_properties(writer)?;
                Ok(())
            }
            ClientMessage::Subscribe {
                packet_id,
                properties,
                payload,
            } => {
                write_u16(writer, packet_id)?;

                //Properties
                properties.write_properties(writer)?;

                // escribir largo del payload
                let payload_length = payload.len() as u32;
                write_u32(writer, &payload_length)?;

                // payload
                for subscription in payload {
                    write_string(writer, &subscription.topic)?;
                    write_string(writer, &subscription.client_id)?;
                    write_u8(writer, &subscription.qos)?;
                }
                Ok(())
            }
            ClientMessage::Unsubscribe {
                packet_id,
                properties,
                payload,
            } => {
                write_u16(writer, packet_id)?;

                // variable header
                properties.write_properties(writer)?;

                // escribir largo del payload
                let payload_length = payload.len() as u32;
                write_u32(writer, &payload_length)?;

                //payload
                for subscription in payload {
                    write_string(writer, &subscription.topic)?;
                    write_string(writer, &subscription.client_id)?;
                    write_u8(writer, &subscription.qos)?;
                }
                Ok(())
            }
            ClientMessage::Disconnect {
                reason_code,
                session_expiry_interval,
                reason_string,
                client_id,
            } => {
                //fixed header
                let header: u8 = 0xE0_u8.to_le(); //11100000
                write_u8(writer, &header)?;
                //variable_header
                write_u8(writer, reason_code)?;

                write_u8(writer, &SESSION_EXPIRY_INTERVAL_ID)?;
                write_u32(writer, session_expiry_interval)?;

                write_u8(writer, &REASON_STRING_ID)?;
                write_string(writer, reason_string)?;

                write_string(writer, client_id)?;

                writer.flush().map_err(|_e| ProtocolError::WriteError)?;

                Ok(())
            }
            ClientMessage::Pingreq => {
                let byte_1: u8 = 0xC0_u8;
                writer
                    .write_all(&[byte_1])
                    .map_err(|_e| ProtocolError::WriteError)?;
                writer.flush().map_err(|_e| ProtocolError::WriteError)?;
                Ok(())
            }
            ClientMessage::Auth {
                reason_code,
                authentication_method,
                authentication_data,
                reason_string,
                user_properties,
            } => {
                let byte_1 = 0xF0_u8;
                let _ = writer
                    .write_all(&[byte_1])
                    .map_err(|_e| ProtocolError::WriteError);

                write_u8(&mut writer, reason_code).map_err(|_e| ProtocolError::WriteError)?;

                let authentication_method_id: u8 = 0x15_u8;
                let _ = writer
                    .write_all(&[authentication_method_id])
                    .map_err(|_e| ProtocolError::WriteError);
                write_string(&mut writer, authentication_method)?;

                let authentication_data_id: u8 = 0x16_u8;
                let _ = writer
                    .write_all(&[authentication_data_id])
                    .map_err(|_e| ProtocolError::WriteError);
                write_bin_vec(&mut writer, authentication_data)?;

                let reason_string_id: u8 = 0x1F_u8;
                let _ = writer
                    .write_all(&[reason_string_id])
                    .map_err(|_e| ProtocolError::WriteError);
                write_string(&mut writer, reason_string)?;

                let user_properties_id: u8 = 0x26_u8; // 38
                let _ = writer
                    .write_all(&[user_properties_id])
                    .map_err(|_e| ProtocolError::WriteError);
                write_tuple_vec(&mut writer, user_properties)?;

                let _ = writer.flush().map_err(|_e| ProtocolError::WriteError);

                Ok(())
            }
        }
    }

    pub fn read_from(stream: &mut impl Read) -> Result<ClientMessage, Error> {
        let mut header = [0u8; 1];
        stream.read_exact(&mut header)?;

        let mut header = u8::from_le_bytes(header);
        let (mut dup_flag, mut qos, mut retain_flag) = (0, 0, 0);

        let first_header_digits = header >> 4;
        if first_header_digits == 0x3 {
            let mask = 0b00001111;
            let last_header_digits = header & mask;

            header = 0x30_u8.to_le();

            if last_header_digits & 0b00000001 == 0b00000001 {
                retain_flag = 1;
            }
            if last_header_digits & 0b00000010 == 0b00000010 {
                qos = 1;
            }
            if (last_header_digits >> 3) == 1 {
                dup_flag = 1;
            }
        }

        match header {
            0x10 => {
                //leo el protocol name

                let connect = Connect::read_from(stream)?;

                Ok(ClientMessage::Connect(connect))
            }
            0x30 => {
                println!("Reading publish message");
                let topic_properties = TopicProperties {
                    topic_alias: 10,
                    response_topic: "String".to_string(),
                };

                let properties = PublishProperties::new(
                    1,
                    10,
                    topic_properties,
                    [1, 2, 3].to_vec(),
                    "a".to_string(),
                    1,
                    "a".to_string(),
                );
                let packet_id = read_u16(stream)?;
                let topic_name = read_string(stream)?;
                let properties = PublishProperties::read_from(stream)?;

                let payload = PayloadTypes::read_from(stream)?;

                Ok(ClientMessage::Publish {
                    packet_id,
                    topic_name,
                    qos,
                    retain_flag,
                    payload,
                    dup_flag,
                    properties,
                })
            }
            0x82 => {
                let packet_id = read_u16(stream)?;

                let properties = SubscribeProperties::read_properties(stream)?;

                let payload_length = read_u32(stream)?;
                let mut payload = Vec::with_capacity(payload_length as usize);

                for _ in 0..payload_length {
                    let topic = read_string(stream)?;
                    if topic.is_empty() {
                        return Err(Error::new(std::io::ErrorKind::Other, "Invalid topic name"));
                    }
                    let client_id = read_string(stream)?;
                    let qos = read_u8(stream)?;

                    payload.push(Subscription {
                        topic,
                        client_id,
                        qos,
                    });
                }

                Ok(ClientMessage::Subscribe {
                    packet_id,
                    properties,
                    payload,
                })
            }
            0xA2 => {
                let packet_id = read_u16(stream)?;

                let properties = SubscribeProperties::read_properties(stream)?;

                let payload_length = read_u32(stream)?;
                let mut payload = Vec::with_capacity(payload_length as usize);

                for _ in 0..payload_length {
                    let topic = read_string(stream)?;
                    let client_id = read_string(stream)?;
                    let qos = read_u8(stream)?;

                    payload.push(Subscription {
                        topic,
                        client_id,
                        qos,
                    });
                }

                Ok(ClientMessage::Unsubscribe {
                    packet_id,
                    properties,
                    payload,
                })
            }
            0xE0 => {
                let reason_code = read_u8(stream)?;
                let session_expiry_interval_id = read_u8(stream)?;
                if session_expiry_interval_id != SESSION_EXPIRY_INTERVAL_ID {
                    return Err(Error::new(
                        std::io::ErrorKind::Other,
                        "Invalid session expiry interval id",
                    ));
                }
                let session_expiry_interval = read_u32(stream)?;

                let reason_string_id = read_u8(stream)?;
                if reason_string_id != REASON_STRING_ID {
                    return Err(Error::new(
                        std::io::ErrorKind::Other,
                        "Invalid reason string id",
                    ));
                }
                let reason_string = read_string(stream)?;

                let client_id = read_string(stream)?;

                Ok(ClientMessage::Disconnect {
                    reason_code,
                    session_expiry_interval,
                    reason_string,
                    client_id,
                })
            }
            0xC0 => Ok(ClientMessage::Pingreq),
            0xF0 => {
                let reason_code = read_u8(stream)?;
                let mut authentication_method: Option<String> = None;
                let mut authentication_data: Option<Vec<u8>> = None;
                let mut reason_string: Option<String> = None;
                let mut user_properties: Option<Vec<(String, String)>> = None;

                let mut count = 0;
                while let Ok(property_id) = read_u8(stream) {
                    match property_id {
                        0x15 => {
                            let value = read_string(stream)?;
                            authentication_method = Some(value);
                        }
                        0x16 => {
                            let value = read_bin_vec(stream)?;
                            authentication_data = Some(value);
                        }
                        0x26 => {
                            let value = read_tuple_vec(stream)?;
                            user_properties = Some(value);
                        }
                        0x1F => {
                            let value = read_string(stream)?;
                            reason_string = Some(value);
                        }
                        _ => {
                            return Err(Error::new(ErrorKind::InvalidData, "Property ID inválido"));
                        }
                    }
                    count += 1;
                    if count == 4 {
                        break;
                    }
                }

                Ok(ClientMessage::Auth {
                    reason_code,
                    user_properties: user_properties.ok_or(Error::new(
                        ErrorKind::InvalidData,
                        "Missing user_properties property",
                    ))?,
                    authentication_method: authentication_method.ok_or(Error::new(
                        ErrorKind::InvalidData,
                        "Missing authentication_method property",
                    ))?,
                    authentication_data: authentication_data.ok_or(Error::new(
                        ErrorKind::InvalidData,
                        "Missing authentication_data property",
                    ))?,
                    reason_string: reason_string.ok_or(Error::new(
                        ErrorKind::InvalidData,
                        "Missing reason_string property",
                    ))?,
                })
            }
            _ => Err(Error::new(std::io::ErrorKind::Other, "Invalid header")),
        }
    }
}

#[cfg(test)]
mod tests {
    use std::io::Cursor;

    use crate::{
        monitoring::incident::Incident,
        mqtt::{
            connect::{connect_properties::ConnectProperties, will_properties::WillProperties},
            publish::publish_properties::TopicProperties,
        },
        utils::{incident_payload::IncidentPayload, location::Location},
    };

    use super::*;
    fn read_json_to_connect_config(json_data: &str) -> Result<Connect, Box<dyn std::error::Error>> {
        let connect_config: Connect = serde_json::from_str(json_data)?;
        Ok(connect_config)
    }
    #[test]
    fn test_01_connect_message_ok() {
        let connect_read = Connect::read_connect("./src/monitoring/connect_config.json").unwrap();

        let connect = ClientMessage::Connect(connect_read.clone());

        let mut cursor = Cursor::new(Vec::<u8>::new());
        match connect.write_to(&mut cursor) {
            Ok(_) => {}
            Err(e) => {
                panic!("no se pudo escribir en el cursor {:?}", e);
            }
        }

        cursor.set_position(0);

        match ClientMessage::read_from(&mut cursor) {
            Ok(_) => {
                assert_eq!(
                    connect,
                    crate::mqtt::client_message::ClientMessage::Connect(connect_read)
                );
            }
            Err(e) => {
                panic!("no se pudo leer del cursor {:?}", e);
            }
        }
    }

    #[test]
    fn test_02_connect_without_props_err() {
        let connect = ClientMessage::Connect(Connect::new(
            true,
            true,
            1,
            true,
            35,
            ConnectProperties::new(
                30,
                1,
                20,
                20,
                true,
                true,
                vec![("hola".to_string(), "chau".to_string())],
                "password-based".to_string(),
                vec![1, 2, 3],
            ),
            "kvtr33".to_string(),
            WillProperties::new(
                1,
                1,
                1,
                "a".to_string(),
                "a".to_string(),
                [1, 2, 3].to_vec(),
                vec![("a".to_string(), "a".to_string())],
            ),
            "camera system".to_string(),
            "soy el monitoring y me desconecte".to_string(),
            "a".to_string(),
            "a".to_string(),
        ));
        let mut cursor = Cursor::new(Vec::<u8>::new());
        match connect.write_to(&mut cursor) {
            Ok(_) => {}
            Err(e) => {
                panic!("no se pudo escribir en el cursor {:?}", e);
            }
        }
        cursor.set_position(0);

        match ClientMessage::read_from(&mut cursor) {
            Ok(read_connect) => {
                assert_eq!(connect, read_connect);
            }
            Err(e) => {
                panic!("no se pudo leer del cursor {:?}", e);
            }
        }
    }

    #[test]
    fn test_03_publish_message_ok() {
        let topic_properties = TopicProperties {
            topic_alias: 10,
            response_topic: "String".to_string(),
        };

        let properties = PublishProperties::new(
            1,
            10,
            topic_properties,
            [1, 2, 3].to_vec(),
            "a".to_string(),
            1,
            "a".to_string(),
        );

        let location = Location::new(12.1, 25.0);
        let incident = Incident::new(location);

        let payload = PayloadTypes::IncidentLocation(IncidentPayload::new(incident));

        let publish = ClientMessage::Publish {
            packet_id: 1,
            topic_name: "mensajes para juan".to_string(),
            qos: 1,
            retain_flag: 1,
            payload,
            dup_flag: 1,
            properties,
        };

        let mut cursor = Cursor::new(Vec::<u8>::new());
        match publish.write_to(&mut cursor) {
            Ok(_) => {}
            Err(e) => {
                panic!("no se pudo escribir en el cursor {:?}", e);
            }
        }
        cursor.set_position(0);

        match ClientMessage::read_from(&mut cursor) {
            Ok(read_publish) => {
                // println!("{:?}", read_publish);
                assert_eq!(publish, read_publish);
            }
            Err(e) => {
                panic!("no se pudo leer del cursor {:?}", e);
            }
        }
    }

    #[test]
    fn test_04_subscribe_ok() {
        let vector = vec![Subscription {
            topic: "topic".to_string(),
            client_id: "client".to_string(),
            qos: 1,
        }];

        let sub = ClientMessage::Subscribe {
            packet_id: 1,
            properties: SubscribeProperties::new(
                1,
                vec![("propiedad".to_string(), "valor".to_string())],
            ),
            payload: vector,
        };

        let mut cursor = Cursor::new(Vec::<u8>::new());
        match sub.write_to(&mut cursor) {
            Ok(_) => {}
            Err(e) => {
                panic!("no se pudo escribir en el cursor {:?}", e);
            }
        };
        cursor.set_position(0);
        let read_sub = match ClientMessage::read_from(&mut cursor) {
            Ok(sub) => sub,
            Err(e) => {
                panic!("no se pudo leer del cursor {:?}", e);
            }
        };

        println!("{:?}", read_sub);
        println!("{:?}", sub);
        assert_eq!(sub, read_sub);
    }

    #[test]
    fn test_05_unsubscribe_ok() {
        let vector = vec![Subscription {
            topic: "topic".to_string(),
            client_id: "client".to_string(),
            qos: 1,
        }];

        let unsub = ClientMessage::Unsubscribe {
            packet_id: 1,
            properties: SubscribeProperties::new(
                1,
                vec![("propiedad".to_string(), "valor".to_string())],
            ),
            payload: vector,
        };

        let mut cursor = Cursor::new(Vec::<u8>::new());
        match unsub.write_to(&mut cursor) {
            Ok(_) => {}
            Err(e) => {
                panic!("no se pudo escribir en el cursor {:?}", e);
            }
        }
        cursor.set_position(0);
        let read_unsub = match ClientMessage::read_from(&mut cursor) {
            Ok(unsub) => unsub,
            Err(e) => {
                panic!("no se pudo leer del cursor {:?}", e);
            }
        };

        assert_eq!(unsub, read_unsub);
    }

    #[test]
    fn test_06_disconnect_ok() {
        let disconect = ClientMessage::Disconnect {
            reason_code: 1,
            session_expiry_interval: 1,
            reason_string: "hola".to_string(),
            client_id: "client".to_string(),
        };

        let mut cursor = Cursor::new(Vec::<u8>::new());
        match disconect.write_to(&mut cursor) {
            Ok(_) => {}
            Err(e) => {
                panic!("no se pudo escribir en el cursor {:?}", e);
            }
        }
        cursor.set_position(0);
        let read_disconect = match ClientMessage::read_from(&mut cursor) {
            Ok(disconect) => disconect,
            Err(e) => {
                panic!("no se pudo leer del cursor {:?}", e);
            }
        };
        assert_eq!(disconect, read_disconect);
    }

    // #[test]
    // fn test_07_auth_ok() {
    //     let auth = ClientMessage::Auth {
    //         reason_code: 0x00_u8,
    //         authentication_method: "password-based".to_string(),
    //         authentication_data: vec![],
    //         reason_string: "usuario no encontrado".to_string(),
    //         user_properties: vec![("propiedad".to_string(), "valor".to_string())],
    //     };

    //     let mut cursor = Cursor::new(Vec::<u8>::new());
    //     match auth.write_to(&mut cursor) {
    //         Ok(_) => {}
    //         Err(e) => {
    //             panic!("no se pudo escribir en el cursor {:?}", e);
    //         }
    //     }
    //     cursor.set_position(0);
    //     let read_auth = match ClientMessage::read_from(&mut cursor) {
    //         Ok(auth) => auth,
    //         Err(e) => {
    //             panic!("no se pudo leer del cursor {:?}", e);
    //         }
    //     };
    //     assert_eq!(auth, read_auth);
    // }

    #[test]
    fn test_07_connect_with_invalid_qos_throws_err() -> std::io::Result<()> {
        let connect = ClientMessage::Connect(Connect::new(
            true,
            true,
            1,
            true,
            35,
            ConnectProperties::new(
                30,
                1,
                20,
                20,
                true,
                true,
                vec![("hola".to_string(), "chau".to_string())],
                "password-based".to_string(),
                vec![1, 2, 3],
            ),
            "kvtr33".to_string(),
            WillProperties::new(
                1,
                1,
                1,
                "a".to_string(),
                "a".to_string(),
                [1, 2, 3].to_vec(),
                vec![("a".to_string(), "a".to_string())],
            ),
            "camera system".to_string(),
            "soy el monitoring y me desconecte".to_string(),
            "a".to_string(),
            "a".to_string(),
        ));
        let mut cursor = Cursor::new(Vec::<u8>::new());

        match connect.write_to(&mut cursor) {
            Ok(_) => Ok(()),
            Err(e) => {
                println!("QoS invalida");
                assert_eq!(e, ProtocolError::InvalidQOS);
                Ok(())
            }
        }
    }

    #[test]
    fn test_01_config_creation_cases() {
        let config_ok = Connect::read_connect_config("./src/monitoring/connect_config.json");

        let config_err = Connect::read_connect_config("este/es/un/path/feo");

        assert!(config_ok.is_ok());
        assert!(config_err.is_err());
    }

    #[test]
    fn test_02_config_without_last_will_msg_throws_err() {
        let config_err = Connect::read_connect_config(
            "./tests/connect_config_test/config_without_will_msg.json",
        );

        assert!(config_err.is_err());
    }

    #[test]
    fn test_03_config_with_lat_will_invalid_qos_err() {
        let config_err = Connect::read_connect_config(
            "./tests/connect_config_test/connect_config_invalid_qos.json",
        );

        assert!(config_err.is_err());
    }

    #[test]
    fn test_read_json_connect_config() {
        let json_data = r#"{
            "clean_start": true,
            "last_will_flag": true,
            "last_will_qos": 1,
            "last_will_retain": true,
            "keep_alive": 35,
            "properties": {
                "session_expiry_interval": 30,
                "receive_maximum": 1,
                "maximum_packet_size": 20,
                "topic_alias_maximum": 20,
                "request_response_information": true,
                "request_problem_information": true,
                "user_properties": [
                    [
                        "hola",
                        "chau"
                    ]
                ],
                "authentication_method": "password-based",
                "authentication_data": [
                    1,
                    2,
                    3
                ]
            },
            "client_id": "kvtr33",
            "will_properties": {
                "last_will_delay_interval": 1,
                "payload_format_indicator": 1,
                "message_expiry_interval": 1,
                "content_type": "a",
                "response_topic": "a",
                "correlation_data": [
                    1,
                    2,
                    3
                ],
                "user_properties": [
                    [
                        "a",
                        "a"
                    ]
                ]
            },
            "last_will_topic": "camera system",
            "last_will_message": "soy el monitoring y me desconecte",
            "username": "a",
            "password": [97]
        }"#;
        let connect_config = read_json_to_connect_config(json_data).unwrap();
        let expected_connect_config = Connect::new(
            true,
            true,
            1,
            true,
            35,
            ConnectProperties::new(
                30,
                1,
                20,
                20,
                true,
                true,
                vec![("hola".to_string(), "chau".to_string())],
                "password-based".to_string(),
                vec![1, 2, 3],
            ),
            "kvtr33".to_string(),
            WillProperties::new(
                1,
                1,
                1,
                "a".to_string(),
                "a".to_string(),
                [1, 2, 3].to_vec(),
                vec![("a".to_string(), "a".to_string())],
            ),
            "camera system".to_string(),
            "soy el monitoring y me desconecte".to_string(),
            "a".to_string(),
            "a".to_string(),
        );
        assert_eq!(connect_config, expected_connect_config);
    }

    #[test]
    fn test_parse_message() {
        let connect_properties = ConnectProperties::new(
            30,
            1,
            20,
            20,
            true,
            true,
            vec![("hola".to_string(), "chau".to_string())],
            "auth".to_string(),
            vec![1, 2, 3],
        );

        let will_properties = WillProperties::new(
            1,
            1,
            1,
            "a".to_string(),
            "a".to_string(),
            [1, 2, 3].to_vec(),
            vec![("a".to_string(), "a".to_string())],
        );

        let connect_config = Connect::new(
            true,
            true,
            1,
            true,
            35,
            connect_properties.clone(),
            "juancito".to_string(),
            will_properties.clone(),
            "camera system".to_string(),
            "soy el monitoring y me desconecte".to_string(),
            "a".to_string(),
            "a".to_string(),
        );

        let connect_message = connect_config.parse_message(1);

        assert_eq!(
            connect_message,
            ClientMessage::Connect(connect_config.clone())
        );
    }

    #[test]
    fn test_parse_pingreq() {
        let pingreq = ClientMessage::Pingreq;
        let pingreq_message = pingreq.parse_message(1);

        assert_eq!(pingreq_message, ClientMessage::Pingreq);
    }
}<|MERGE_RESOLUTION|>--- conflicted
+++ resolved
@@ -2,6 +2,7 @@
 
 use crate::mqtt::subscribe_properties::SubscribeProperties;
 use crate::utils::payload_types::PayloadTypes;
+use std::env;
 use std::fs::File;
 use std::io::{BufReader, BufWriter, Error, ErrorKind, Read, Write};
 
@@ -183,15 +184,15 @@
         if !self.last_will_flag {
             return None;
         }
-        let last_will_topic = match self.last_will_topic{
+        let last_will_topic = match self.clone().last_will_topic {
             Some(topic) => topic,
             None => return None,
         };
-        let last_will_message = match self.last_will_message{
+        let last_will_message = match self.clone().last_will_message {
             Some(message) => message,
             None => return None,
         };
-        let will_properties = match self.will_properties{
+        let will_properties = match self.clone().will_properties {
             Some(properties) => properties,
             None => return None,
         };
@@ -210,14 +211,11 @@
     }
     /// Abre un archivo de configuracion con propiedades y guarda sus lecturas.
     pub fn read_connect_config(file_path: &str) -> Result<Connect, ProtocolError> {
-<<<<<<< HEAD
-=======
-        let current_dir = match env::current_dir(){
+        let current_dir = match env::current_dir() {
             Ok(dir) => dir,
             Err(_) => return Err(ProtocolError::ReadingConfigFileError),
         };
         println!("Current directory: {}", current_dir.display());
->>>>>>> 181ae69e
         let config_file = match File::open(file_path) {
             Ok(file) => file,
             Err(_) => {
