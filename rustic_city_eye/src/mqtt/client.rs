use rand::Rng;
use std::{
    collections::HashMap,
    net::TcpStream,
    sync::{
        mpsc::{self, Receiver, Sender},
        Arc, Mutex,
    },
};

<<<<<<< HEAD
=======
use std::collections::HashMap;

>>>>>>> 95fd184a
use crate::mqtt::{
    broker_message::BrokerMessage, client_message::ClientMessage, connect_config::ConnectConfig,
    error::ClientError, messages_config::MessagesConfig, protocol_error::ProtocolError,
};

<<<<<<< HEAD
#[derive(Debug)]
=======
>>>>>>> 95fd184a
pub struct Client {
    receiver_channel: Arc<Mutex<Receiver<Box<dyn MessagesConfig + Send>>>>,

    // stream es el socket que se conecta al broker
    stream: TcpStream,
    // las subscriptions son un hashmap de topic y sub_id
    pub subscriptions: Arc<Mutex<HashMap<String, u8>>>,
    // pending_messages es un vector de packet_id
    pending_messages: Vec<u16>,
    // user_id: u32,
}

impl Client {
    #[allow(clippy::too_many_arguments)]
    pub fn new(
        receiver_channel: Receiver<Box<dyn MessagesConfig + Send>>,
        address: String,
        connect_config: ConnectConfig,
    ) -> Result<Client, ProtocolError> {
        let mut stream = match TcpStream::connect(address) {
            Ok(stream) => stream,
            Err(_) => return Err(ProtocolError::ConectionError),
        };

        let connect = ClientMessage::Connect {
            clean_start: connect_config.clean_start,
            last_will_flag: connect_config.last_will_flag,
            last_will_qos: connect_config.last_will_qos,
            last_will_retain: connect_config.last_will_retain,
            username: connect_config.username,
            password: connect_config.password,
            keep_alive: connect_config.keep_alive,
            properties: connect_config.properties,
            client_id: connect_config.client_id,
            will_properties: connect_config.will_properties,
            last_will_topic: connect_config.last_will_topic,
            last_will_message: connect_config.last_will_message,
        };

        println!("Enviando connect message to broker");
        match connect.write_to(&mut stream) {
            Ok(()) => println!("Connect message enviado"),
            Err(_) => println!("Error al enviar connect message"),
        }

        if let Ok(message) = BrokerMessage::read_from(&mut stream) {
            match message {
                BrokerMessage::Connack {
                   //session_present,
                    //return_code,
                } => {
                    println!("Recibí un Connack");
                },
                _ => println!("no recibi un Connack :("),

            }
        } else {
            println!("soy el client y no pude leer el mensaje");
        };

        let _user_id = Client::assign_user_id();

        Ok(Client {
            receiver_channel: Arc::new(Mutex::new(receiver_channel)),
            stream,
            subscriptions: Arc::new(Mutex::new(HashMap::new())),
            pending_messages: Vec::new(),
        })
    }

<<<<<<< HEAD
    /// Publica un mensaje en un topic determinado.
=======
    // Supongo que el comando sería publish: dup:1 qoS:1 retain:1 topic:topic_name payload: payload
>>>>>>> 95fd184a
    pub fn publish_message(
        message: ClientMessage,
        mut stream: TcpStream,
<<<<<<< HEAD
        packet_id: u16,
    ) -> Result<u16, ClientError> {
        match message.write_to(&mut stream) {
=======
        pending_messages: Vec<u16>,
    ) -> Result<u16, ClientError> {
        let splitted_message: Vec<&str> = message.split(' ').collect();
        //message interface(temp): dup:1 qos:2 retain:1 topic_name:sometopic
        //    let mut dup_flag = false;
        let qos = 1;
        //      let mut retain_flag = false;
        //        let mut packet_id = 0x00;
        // if splitted_message[0] == "dup:1" {
        //     dup_flag = true;
        // }
        // if splitted_message[1] == "qos:1" {
        //     qos = 1;
        //     packet_id = 0x20FF;
        // } else {
        //     dup_flag = false;
        // }
        // if splitted_message[2] == "retain:1" {
        //     retain_flag = true;
        // }
        let topic_properties = TopicProperties {
            topic_alias: 10,
            response_topic: "String".to_string(),
        };
        let packet_id = Client::assign_packet_id(pending_messages);
        let properties = PublishProperties::new(
            1,
            10,
            topic_properties,
            [1, 2, 3].to_vec(),
            "a".to_string(),
            1,
            "a".to_string(),
        );
        let publish = ClientMessage::Publish {
            packet_id,
            topic_name: splitted_message[0].to_string(),
            qos,
            retain_flag: 1,
            payload: "buendia".to_string(),
            dup_flag: 0,
            properties,
        };
        match publish.write_to(&mut stream) {
>>>>>>> 95fd184a
            Ok(()) => Ok(packet_id),
            Err(_) => Err(ClientError::new("Error al enviar mensaje")),
        }
    }

    pub fn subscribe(
        message: ClientMessage,
        packet_id: u16,
        topic: &str,
        mut stream: TcpStream,
        subscriptions: Arc<Mutex<HashMap<String, u8>>>,
    ) -> Result<u16, ClientError> {
        let sub_id = Client::assign_subscription_id();
        let topic = topic.to_string();

        let subscriptions = subscriptions.clone();

        subscriptions.lock().unwrap().insert(topic.clone(), sub_id);
<<<<<<< HEAD
=======

        let subscribe = ClientMessage::Subscribe {
            packet_id,
            topic_name: topic.to_string(),
            properties: SubscribeProperties::new(
                sub_id,
                vec![("propiedad".to_string(), "valor".to_string())],
                vec![0, 1, 2, 3],
            ),
        };
        println!("Subscribe: {:?}", subscribe);
>>>>>>> 95fd184a

        match message.write_to(&mut stream) {
            Ok(()) => Ok(packet_id),
            Err(_) => Err(ClientError::new("Error al enviar mensaje")),
        }
    }

    fn assign_subscription_id() -> u8 {
        let mut rng = rand::thread_rng();

        let sub_id: u8 = rng.gen();

        sub_id
    }

    fn assign_user_id() -> u32 {
        //let mut rng = rand::thread_rng();

        //let user_id: u32 = rng.gen();

        1111
    }

    pub fn unsubscribe(
        message: ClientMessage,
        mut stream: TcpStream,
        packet_id: u16,
    ) -> Result<u16, ClientError> {
<<<<<<< HEAD
        match message.write_to(&mut stream) {
=======
        let packet_id = Client::assign_packet_id(pending_messages);

        let unsubscribe = ClientMessage::Unsubscribe {
            packet_id,
            topic_name: topic.to_string(),
            properties: SubscribeProperties::new(
                sub_id,
                vec![("propiedad".to_string(), "valor".to_string())],
                vec![0, 1, 2, 3],
            ),
        };

        match unsubscribe.write_to(&mut stream) {
>>>>>>> 95fd184a
            Ok(()) => Ok(packet_id),
            Err(_) => Err(ClientError::new("Error al enviar mensaje")),
        }
    }

    ///recibe un string que indica la razón de la desconexión y un stream y envia un disconnect message al broker
    /// segun el str reason recibido, modifica el reason_code y el reason_string del mensaje
    ///
    /// devuelve el packet_id del mensaje enviado o un ClientError en caso de error
    pub fn disconnect(reason: &str, mut stream: TcpStream) -> Result<u16, ClientError> {
        let packet_id = 1;
        let reason_code: u8;
        let reason_string: String;
        match reason {
            "normal" => {
                reason_code = 0x00;
                reason_string =
                    "Close the connection normally. Do not send the Will Message.".to_string();
            }
            "with_will" => {
                reason_code = 0x04;
                reason_string = "The Client wishes to disconnect but requires that the Server also publishes its Will Message"
                    .to_string();
            }
            _ => {
                reason_code = 0x80;
                reason_string = "The Connection is closed but the sender either does not wish to reveal reason or none of the other Reason Codes apply. "
                    .to_string();
            }
        }
        let disconnect = ClientMessage::Disconnect {
            reason_code,
            session_expiry_interval: 0,
            reason_string,
            user_properties: vec![("propiedad".to_string(), "valor".to_string())],
        };

        match disconnect.write_to(&mut stream) {
            Ok(()) => Ok(packet_id),
            Err(_) => Err(ClientError::new("Error al enviar mensaje")),
        }
    }

    /// Se encarga de que el cliente este funcionando correctamente.
    /// El Client debe encargarse de dos tareas: leer mensajes que le lleguen del Broker.
    /// Estos mensajes pueden ser tanto acks (Connack, Puback, etc.)
    /// como pubs que vengan por parte otros clientes (mediante el broker)
    /// a cuyos topics esté subscrito.
    ///
    /// Su segunda tarea es enviar mensajes:
    /// puede enviar mensajes como Publish, Suscribe, etc.
    ///
    /// Las dos tareas del Client se deben ejecutar concurrentemente,
    /// por eso su tilizan dos threads(uno de lectura y otro de escritura),
    /// ambos threads deben compaten el recurso TcpStream.
    ///
    /// El thread de escritura (write_messages) recibe por consola los mensajes a enviar.
    /// Si logra enviar los mensajes correctamente, envia el pacjet id mediante el channel
    ///
    /// El thread de lectura (read_messages) se encarga de leer los mensajes que le llegan del broker.
    pub fn client_run(&mut self) -> Result<(), ProtocolError> {
        let (sender, receiver) = mpsc::channel();

<<<<<<< HEAD
        let receiver_channel = self.receiver_channel.clone();

        let desconectar = false;
=======
        let mut desconectar = false;
>>>>>>> 95fd184a

        let pending_messages_clone_one = self.pending_messages.clone();

        let stream_clone_one = match self.stream.try_clone() {
            Ok(stream) => stream,
            Err(_) => return Err(ProtocolError::StreamError),
        };
        let stream_clone_two = match self.stream.try_clone() {
            Ok(stream) => stream,
            Err(_) => return Err(ProtocolError::StreamError),
        };

        let subscriptions_clone = self.subscriptions.clone();

        let _write_messages = std::thread::spawn(move || {
<<<<<<< HEAD
            let pending_messages = pending_messages_clone_one.clone();

            Client::write_messages(
                stream_clone_one,
                pending_messages,
                receiver_channel,
                desconectar,
                sender,
                subscriptions_clone,
            )
        });

        let subscriptions_clone = self.subscriptions.clone();
        let _read_messages = std::thread::spawn(move || {
            Client::receive_messages(stream_clone_two, receiver, subscriptions_clone)
        });

        Ok(())
    }

    fn receive_messages(
        stream: TcpStream,
        receiver: Receiver<u16>,
        subscriptions_clone: Arc<Mutex<HashMap<String, u8>>>,
    ) -> Result<(), ProtocolError> {
        let mut pending_messages = Vec::new();

        loop {
            if let Ok(packet) = receiver.try_recv() {
                pending_messages.push(packet);
            }

            if let Ok(mut stream_clone) = stream.try_clone() {
                if let Ok(message) = BrokerMessage::read_from(&mut stream_clone) {
                    match message {
                        BrokerMessage::Connack {} => todo!(),
                        BrokerMessage::Puback {
                            packet_id_msb,
                            packet_id_lsb,
                            reason_code,
                        } => {
                            for pending_message in &pending_messages {
                                let packet_id_bytes: [u8; 2] = pending_message.to_be_bytes();
                                if packet_id_bytes[0] == packet_id_msb
                                    && packet_id_bytes[1] == packet_id_lsb
                                {
                                    println!(
                                        "puback con id {} {} {} recibido",
                                        packet_id_msb, packet_id_lsb, reason_code
                                    );
                                }
                            }
                            println!("puback {:?}", message);
                        }
                        BrokerMessage::Disconnect {
                            reason_code: _,
                            session_expiry_interval: _,
                            reason_string,
                            user_properties: _,
                        } => {
                            println!(
                                "Recibí un Disconnect, razon de desconexión: {:?}",
                                reason_string
                            );
                            break;
                        }
                        BrokerMessage::Suback {
                            packet_id_msb,
                            packet_id_lsb,
                            reason_code: _,
                            sub_id,
                        } => {
                            for pending_message in &pending_messages {
                                let packet_id_bytes: [u8; 2] = pending_message.to_be_bytes();

                                if packet_id_bytes[0] == packet_id_msb
                                    && packet_id_bytes[1] == packet_id_lsb
                                {
                                    println!(
                                        "suback con id {} {} recibido",
                                        packet_id_msb, packet_id_lsb
                                    );
                                }
                            }

                            //busca el sub_id 1 en el hash de subscriptions
                            //si lo encuentra, lo reemplaza por el sub_id que llega en el mensaje
                            let mut topic = String::new();
                            let mut lock = subscriptions_clone.lock().unwrap();
                            for (key, value) in lock.iter() {
                                if *value == 1 {
                                    topic.clone_from(key);
                                }
                            }
                            lock.remove(&topic);
                            lock.insert(topic, sub_id);

                            println!("Recibi un mensaje {:?}", message);
                        }
                        BrokerMessage::PublishDelivery {
                            packet_id,
                            topic_name: _,
                            qos: _,
                            retain_flag: _,
                            dup_flag: _,
                            properties: _,
                            payload,
                        } => {
                            println!(
                                "PublishDelivery con id {} recibido, payload: {}",
                                packet_id, payload
                            );
                        }
                        BrokerMessage::Unsuback {
                            packet_id_msb,
                            packet_id_lsb,
                            reason_code: _,
                        } => {
                            for pending_message in &pending_messages {
                                let packet_id_bytes: [u8; 2] = pending_message.to_be_bytes();
                                if packet_id_bytes[0] == packet_id_msb
                                    && packet_id_bytes[1] == packet_id_lsb
                                {
                                    println!(
                                        "Unsuback con id {} {} recibido",
                                        packet_id_msb, packet_id_lsb
                                    );
                                }
                            }

                            println!("Recibi un mensaje {:?}", message);
                        }
                        BrokerMessage::Pingresp => {
                            println!("Recibi un mensaje {:?}", message)
                        }
                    }
                }
            } else {
                println!("Error al clonar el stream");
            }
        }

        Ok(())
    }

    fn write_messages(
        stream: TcpStream,
        mut pending_messages: Vec<u16>,
        receiver_channel: Arc<Mutex<Receiver<Box<dyn MessagesConfig + Send>>>>,
        mut desconectar: bool,
        sender: Sender<u16>,
        subscriptions_clone: Arc<Mutex<HashMap<String, u8>>>,
    ) -> Result<(), ProtocolError> {
        while !desconectar {
            loop {
                let lock = receiver_channel.lock().unwrap();
                if let Ok(message_config) = lock.recv() {
                    let packet_id = Client::assign_packet_id(pending_messages.clone());

                    let message = message_config.parse_message(packet_id);

                    match message {
                        ClientMessage::Connect {
                            clean_start: _,
                            last_will_flag: _,
                            last_will_qos: _,
                            last_will_retain: _,
                            keep_alive: _,
                            properties: _,
                            client_id: _,
                            will_properties: _,
                            last_will_topic: _,
                            last_will_message: _,
                            username: _,
                            password: _,
                        } => todo!(),
                        ClientMessage::Publish {
                            packet_id,
                            topic_name,
                            qos,
                            retain_flag,
                            payload,
                            dup_flag,
                            properties,
                        } => match stream.try_clone() {
                            Ok(stream_clone) => {
                                let publish = ClientMessage::Publish {
                                    packet_id,
                                    topic_name,
                                    qos,
                                    retain_flag,
                                    payload,
                                    dup_flag,
                                    properties,
                                };

                                if let Ok(packet_id) =
                                    Client::publish_message(publish, stream_clone, packet_id)
                                {
=======
            let mut pending_messages = pending_messages_clone_one.clone();
            while !desconectar {
                if let Ok(line) = rx.recv() {
                    if line.starts_with("publish:") {
                        let (_, post_colon) = line.split_at(8); // "publish:" is 8 characters
                        let message = post_colon.trim(); // remove leading/trailing whitespace
                        println!("Publicando mensaje: {}", message);

                        match stream_clone_one.try_clone() {
                            Ok(stream_clone) => {
                                if let Ok(packet_id) = Client::publish_message(
                                    message,
                                    stream_clone,
                                    pending_messages_clone_one.clone(),
                                ) {
>>>>>>> 95fd184a
                                    pending_messages.push(packet_id);
                                    match sender.send(packet_id) {
                                        Ok(_) => continue,
                                        Err(_) => {
                                            println!(
                                                "Error al enviar packet_id de puback al receiver"
                                            )
                                        }
                                    }
                                }
                            }
                            Err(_) => {
                                return Err::<(), ProtocolError>(ProtocolError::StreamError);
<<<<<<< HEAD
                            }
                        },

                        ClientMessage::Subscribe {
                            packet_id,
                            topic_name,
                            properties,
                        } => {
                            if subscriptions_clone
                                .lock()
                                .unwrap()
                                .contains_key(&topic_name.to_string())
                            {
                                println!("Ya estoy subscrito a este topic");
                            }

                            match stream.try_clone() {
                                Ok(stream_clone) => {
                                    let subscribe = ClientMessage::Subscribe {
                                        packet_id,
                                        topic_name: topic_name.clone(),
                                        properties,
                                    };
                                    if let Ok(packet_id) = Client::subscribe(
                                        subscribe,
                                        packet_id,
                                        &topic_name,
                                        stream_clone,
                                        subscriptions_clone.clone(),
                                    ) {
                                        match sender.send(packet_id) {
                                            Ok(_) => {
                                                let provitional_sub_id = 1;
                                                let topic_new = topic_name.to_string();
                                                subscriptions_clone
                                                    .lock()
                                                    .unwrap()
                                                    .insert(topic_new, provitional_sub_id);
                                            }
                                            Err(_) => {
                                                println!(
=======
                            }
                        }
                    } else if line.starts_with("subscribe:") {
                        let (_, post_colon) = line.split_at(10); // "subscribe:" is 10 characters
                        let topic = post_colon.trim(); // remove leading/trailing whitespace

                        println!("Subscribiendome al topic: {}", topic);

                        if subscriptions_clone
                            .lock()
                            .unwrap()
                            .contains_key(&topic.to_string())
                        {
                            println!("Ya estoy subscrito a este topic");
                        }

                        match stream_clone_two.try_clone() {
                            Ok(stream_clone) => {
                                if let Ok(packet_id) = Client::subscribe(
                                    topic,
                                    stream_clone,
                                    subscriptions_clone.clone(),
                                    pending_messages_clone_two.clone(),
                                ) {
                                    match sender.send(packet_id) {
                                        Ok(_) => {
                                            let provitional_sub_id = 1;
                                            let topic_new = topic.to_string();
                                            subscriptions_clone
                                                .lock()
                                                .unwrap()
                                                .insert(topic_new, provitional_sub_id);
                                        }
                                        Err(_) => {
                                            println!(
>>>>>>> 95fd184a
                                                    "Error al enviar el packet_id del suback al receiver"
                                                )
                                        }
                                    }
                                }
                            }
<<<<<<< HEAD
                        }
                        ClientMessage::Unsubscribe {
                            packet_id,
                            topic_name,
                            properties,
                        } => match stream.try_clone() {
                            Ok(stream_clone) => {
                                let unsubscribe = ClientMessage::Unsubscribe {
                                    packet_id,
                                    topic_name: topic_name.clone(),
                                    properties,
                                };

                                if let Ok(packet_id) =
                                    Client::unsubscribe(unsubscribe, stream_clone, packet_id)
                                {
                                    match sender.send(packet_id) {
                                        Ok(_) => {
                                            let topic_new = topic_name.to_string();
=======
                            Err(_) => {
                                return Err::<(), ProtocolError>(ProtocolError::StreamError);
                            }
                        }
                    } else if line.starts_with("unsubscribe:") {
                        let (_, post_colon) = line.split_at(12); // "unsubscribe:" is 12 characters
                        let topic = post_colon.trim(); // remove leading/trailing whitespace

                        println!("Desubscribiendome del topic: {}", topic);

                        let sub_id = *subscriptions_clone.lock().unwrap().get(topic).unwrap();
                        match stream_clone_five.try_clone() {
                            Ok(stream_clone) => {
                                if let Ok(packet_id) = Client::unsubscribe(
                                    topic,
                                    sub_id,
                                    stream_clone,
                                    pending_messages_clone_three.clone(),
                                ) {
                                    match sender.send(packet_id) {
                                        Ok(_) => {
                                            let topic_new = topic.to_string();
>>>>>>> 95fd184a
                                            subscriptions_clone.lock().unwrap().remove(&topic_new);
                                        }
                                        Err(_) => {
                                            println!(
                                                    "Error al enviar el packet_id del unsuback al receiver"
                                                )
                                        }
                                    }
                                }
                            }
                            Err(_) => {
                                return Err::<(), ProtocolError>(ProtocolError::StreamError);
<<<<<<< HEAD
                            }
                        },

                        ClientMessage::Disconnect {
                            reason_code: _,
                            session_expiry_interval: _,
                            reason_string: _,
                            user_properties: _,
                        } => {
                            let reason = "normal";

                            match stream.try_clone() {
                                Ok(stream_clone) => {
                                    if let Ok(packet_id) = Client::disconnect(reason, stream_clone)
                                    {
                                        match sender.send(packet_id) {
                                            Ok(_) => continue,
                                            Err(_) => {
                                                println!(
                                                    "Error al enviar packet_id de puback al receiver"
                                                )
                                            }
                                        }
                                        desconectar = true;
                                        break;
=======
                            }
                        }
                    } else if line.starts_with("pingreq") {
                        println!("Enviando pingreq");
                        match stream_clone_four.try_clone() {
                            Ok(mut stream_clone) => {
                                let pingreq = ClientMessage::Pingreq;
                                match pingreq.write_to(&mut stream_clone) {
                                    //chequear esto
                                    Ok(()) => println!("Pingreq enviado"),
                                    Err(_) => println!("Error al enviar pingreq"),
                                }
                            }
                            Err(_) => {
                                return Err::<(), ProtocolError>(ProtocolError::StreamError);
                            }
                        }
                    } else if line.starts_with("disconnect") {
                        let (_, post_colon) = line.split_at(11); // "disconnect" is 11 characters
                        let reason = post_colon.trim(); // remove leading/trailing whitespace
                        println!(
                            "Desconectandome: {}\nPresione Enter para cerrar finalizar el programa",
                            reason
                        );
                        match stream_clone_five.try_clone() {
                            Ok(stream_clone) => {
                                if let Ok(packet_id) = Client::disconnect(reason, stream_clone) {
                                    match sender.send(packet_id) {
                                        Ok(_) => {}
                                        Err(_) => {
                                            println!(
                                                "Error al enviar packet_id de puback al receiver"
                                            )
                                        }
>>>>>>> 95fd184a
                                    }

                                    desconectar = true;
                                }
                            }
<<<<<<< HEAD
                            break;
                        }

                        ClientMessage::Pingreq => {
                            match stream.try_clone() {
                                Ok(mut stream_clone) => {
                                    let pingreq = ClientMessage::Pingreq;
                                    match pingreq.write_to(&mut stream_clone) {
                                        //chequear esto
                                        Ok(()) => println!("Pingreq enviado"),
                                        Err(_) => println!("Error al enviar pingreq"),
=======
                            Err(_) => {
                                return Err::<(), ProtocolError>(ProtocolError::StreamError);
                            }
                        }
                    } else {
                        println!("Comando no reconocido: {}", line);
                    }
                }
            }

            Ok(())
        });

        let subscriptions_clone = self.subscriptions.clone();
        let _read_messages = std::thread::spawn(move || {
            let mut pending_messages = Vec::new();
            if !desconectar {
                loop {
                    println!("pending: {:?}", pending_messages);
                    if let Ok(packet) = receiver.try_recv() {
                        pending_messages.push(packet);
                        println!("pending messages {:?}", pending_messages);
                    }

                    if let Ok(mut stream_clone) = stream_clone_three.try_clone() {
                        if let Ok(message) = BrokerMessage::read_from(&mut stream_clone) {
                            match message {
                                BrokerMessage::Connack {} => todo!(),
                                BrokerMessage::Puback {
                                    packet_id_msb,
                                    packet_id_lsb,
                                    reason_code,
                                } => {
                                    for pending_message in &pending_messages {
                                        let packet_id_bytes: [u8; 2] =
                                            pending_message.to_be_bytes();
                                        if packet_id_bytes[0] == packet_id_msb
                                            && packet_id_bytes[1] == packet_id_lsb
                                        {
                                            println!(
                                                "puback con id {} {} {} recibido",
                                                packet_id_msb, packet_id_lsb, reason_code
                                            );
                                        }
                                    }
                                }
                                BrokerMessage::Disconnect {
                                    reason_code: _,
                                    session_expiry_interval: _,
                                    reason_string,
                                    user_properties: _,
                                } => {
                                    println!(
                                        "Recibí un Disconnect, razon de desconexión: {:?}",
                                        reason_string
                                    );
                                    break;
                                }
                                BrokerMessage::Suback {
                                    packet_id_msb,
                                    packet_id_lsb,
                                    reason_code: _,
                                    sub_id,
                                } => {
                                    for pending_message in &pending_messages {
                                        let packet_id_bytes: [u8; 2] =
                                            pending_message.to_be_bytes();

                                        if packet_id_bytes[0] == packet_id_msb
                                            && packet_id_bytes[1] == packet_id_lsb
                                        {
                                            println!(
                                                "suback con id {} {} recibido",
                                                packet_id_msb, packet_id_lsb
                                            );
                                        }
                                    }

                                    //busca el sub_id 1 en el hash de subscriptions
                                    //si lo encuentra, lo reemplaza por el sub_id que llega en el mensaje
                                    let mut topic = String::new();
                                    for (key, value) in subscriptions_clone.lock().unwrap().iter() {
                                        if *value == 1 {
                                            topic.clone_from(key);
                                        }
>>>>>>> 95fd184a
                                    }
                                    subscriptions_clone.lock().unwrap().remove(&topic);
                                    subscriptions_clone.lock().unwrap().insert(topic, sub_id);

                                    println!("Recibi un mensaje {:?}", message);
                                }
<<<<<<< HEAD
                                Err(_) => {
                                    return Err::<(), ProtocolError>(ProtocolError::StreamError);
                                }
=======
                                BrokerMessage::PublishDelivery {
                                    packet_id,
                                    topic_name: _,
                                    qos: _,
                                    retain_flag: _,
                                    dup_flag: _,
                                    properties: _,
                                    payload,
                                } => {
                                    println!(
                                        "PublishDelivery con id {} recibido, payload: {}",
                                        packet_id, payload
                                    );
                                }
                                BrokerMessage::Unsuback {
                                    packet_id_msb,
                                    packet_id_lsb,
                                    reason_code: _,
                                } => {
                                    for pending_message in &pending_messages {
                                        let packet_id_bytes: [u8; 2] =
                                            pending_message.to_be_bytes();
                                        if packet_id_bytes[0] == packet_id_msb
                                            && packet_id_bytes[1] == packet_id_lsb
                                        {
                                            println!(
                                                "Unsuback con id {} {} recibido",
                                                packet_id_msb, packet_id_lsb
                                            );
                                        }
                                    }

                                    println!("Recibi un mensaje {:?}", message);
                                }
                                BrokerMessage::Pingresp => {
                                    println!("Recibi un mensaje {:?}", message)
                                }
>>>>>>> 95fd184a
                            }
                        }
                    } else {
                        println!("Error al clonar el stream");
                    }
                }
            }
<<<<<<< HEAD
        }
=======
        });

>>>>>>> 95fd184a
        Ok(())
    }

    ///Asigna un id al packet que ingresa como parametro.
    ///Guarda el packet en el hashmap de paquetes.
    fn assign_packet_id(packets: Vec<u16>) -> u16 {
        let mut rng = rand::thread_rng();

        let mut packet_id: u16;
        loop {
            packet_id = rng.gen();
            if packet_id != 0 && !packets.contains(&packet_id) {
                break;
            }
        }
        packet_id
    }
}<|MERGE_RESOLUTION|>--- conflicted
+++ resolved
@@ -8,20 +8,12 @@
     },
 };
 
-<<<<<<< HEAD
-=======
-use std::collections::HashMap;
-
->>>>>>> 95fd184a
 use crate::mqtt::{
     broker_message::BrokerMessage, client_message::ClientMessage, connect_config::ConnectConfig,
     error::ClientError, messages_config::MessagesConfig, protocol_error::ProtocolError,
 };
 
-<<<<<<< HEAD
 #[derive(Debug)]
-=======
->>>>>>> 95fd184a
 pub struct Client {
     receiver_channel: Arc<Mutex<Receiver<Box<dyn MessagesConfig + Send>>>>,
 
@@ -92,64 +84,13 @@
         })
     }
 
-<<<<<<< HEAD
     /// Publica un mensaje en un topic determinado.
-=======
-    // Supongo que el comando sería publish: dup:1 qoS:1 retain:1 topic:topic_name payload: payload
->>>>>>> 95fd184a
     pub fn publish_message(
         message: ClientMessage,
         mut stream: TcpStream,
-<<<<<<< HEAD
         packet_id: u16,
     ) -> Result<u16, ClientError> {
         match message.write_to(&mut stream) {
-=======
-        pending_messages: Vec<u16>,
-    ) -> Result<u16, ClientError> {
-        let splitted_message: Vec<&str> = message.split(' ').collect();
-        //message interface(temp): dup:1 qos:2 retain:1 topic_name:sometopic
-        //    let mut dup_flag = false;
-        let qos = 1;
-        //      let mut retain_flag = false;
-        //        let mut packet_id = 0x00;
-        // if splitted_message[0] == "dup:1" {
-        //     dup_flag = true;
-        // }
-        // if splitted_message[1] == "qos:1" {
-        //     qos = 1;
-        //     packet_id = 0x20FF;
-        // } else {
-        //     dup_flag = false;
-        // }
-        // if splitted_message[2] == "retain:1" {
-        //     retain_flag = true;
-        // }
-        let topic_properties = TopicProperties {
-            topic_alias: 10,
-            response_topic: "String".to_string(),
-        };
-        let packet_id = Client::assign_packet_id(pending_messages);
-        let properties = PublishProperties::new(
-            1,
-            10,
-            topic_properties,
-            [1, 2, 3].to_vec(),
-            "a".to_string(),
-            1,
-            "a".to_string(),
-        );
-        let publish = ClientMessage::Publish {
-            packet_id,
-            topic_name: splitted_message[0].to_string(),
-            qos,
-            retain_flag: 1,
-            payload: "buendia".to_string(),
-            dup_flag: 0,
-            properties,
-        };
-        match publish.write_to(&mut stream) {
->>>>>>> 95fd184a
             Ok(()) => Ok(packet_id),
             Err(_) => Err(ClientError::new("Error al enviar mensaje")),
         }
@@ -168,20 +109,6 @@
         let subscriptions = subscriptions.clone();
 
         subscriptions.lock().unwrap().insert(topic.clone(), sub_id);
-<<<<<<< HEAD
-=======
-
-        let subscribe = ClientMessage::Subscribe {
-            packet_id,
-            topic_name: topic.to_string(),
-            properties: SubscribeProperties::new(
-                sub_id,
-                vec![("propiedad".to_string(), "valor".to_string())],
-                vec![0, 1, 2, 3],
-            ),
-        };
-        println!("Subscribe: {:?}", subscribe);
->>>>>>> 95fd184a
 
         match message.write_to(&mut stream) {
             Ok(()) => Ok(packet_id),
@@ -210,23 +137,7 @@
         mut stream: TcpStream,
         packet_id: u16,
     ) -> Result<u16, ClientError> {
-<<<<<<< HEAD
         match message.write_to(&mut stream) {
-=======
-        let packet_id = Client::assign_packet_id(pending_messages);
-
-        let unsubscribe = ClientMessage::Unsubscribe {
-            packet_id,
-            topic_name: topic.to_string(),
-            properties: SubscribeProperties::new(
-                sub_id,
-                vec![("propiedad".to_string(), "valor".to_string())],
-                vec![0, 1, 2, 3],
-            ),
-        };
-
-        match unsubscribe.write_to(&mut stream) {
->>>>>>> 95fd184a
             Ok(()) => Ok(packet_id),
             Err(_) => Err(ClientError::new("Error al enviar mensaje")),
         }
@@ -290,13 +201,9 @@
     pub fn client_run(&mut self) -> Result<(), ProtocolError> {
         let (sender, receiver) = mpsc::channel();
 
-<<<<<<< HEAD
         let receiver_channel = self.receiver_channel.clone();
 
         let desconectar = false;
-=======
-        let mut desconectar = false;
->>>>>>> 95fd184a
 
         let pending_messages_clone_one = self.pending_messages.clone();
 
@@ -312,7 +219,6 @@
         let subscriptions_clone = self.subscriptions.clone();
 
         let _write_messages = std::thread::spawn(move || {
-<<<<<<< HEAD
             let pending_messages = pending_messages_clone_one.clone();
 
             Client::write_messages(
@@ -454,7 +360,6 @@
                 println!("Error al clonar el stream");
             }
         }
-
         Ok(())
     }
 
@@ -512,23 +417,6 @@
                                 if let Ok(packet_id) =
                                     Client::publish_message(publish, stream_clone, packet_id)
                                 {
-=======
-            let mut pending_messages = pending_messages_clone_one.clone();
-            while !desconectar {
-                if let Ok(line) = rx.recv() {
-                    if line.starts_with("publish:") {
-                        let (_, post_colon) = line.split_at(8); // "publish:" is 8 characters
-                        let message = post_colon.trim(); // remove leading/trailing whitespace
-                        println!("Publicando mensaje: {}", message);
-
-                        match stream_clone_one.try_clone() {
-                            Ok(stream_clone) => {
-                                if let Ok(packet_id) = Client::publish_message(
-                                    message,
-                                    stream_clone,
-                                    pending_messages_clone_one.clone(),
-                                ) {
->>>>>>> 95fd184a
                                     pending_messages.push(packet_id);
                                     match sender.send(packet_id) {
                                         Ok(_) => continue,
@@ -542,7 +430,6 @@
                             }
                             Err(_) => {
                                 return Err::<(), ProtocolError>(ProtocolError::StreamError);
-<<<<<<< HEAD
                             }
                         },
 
@@ -584,50 +471,16 @@
                                             }
                                             Err(_) => {
                                                 println!(
-=======
-                            }
-                        }
-                    } else if line.starts_with("subscribe:") {
-                        let (_, post_colon) = line.split_at(10); // "subscribe:" is 10 characters
-                        let topic = post_colon.trim(); // remove leading/trailing whitespace
-
-                        println!("Subscribiendome al topic: {}", topic);
-
-                        if subscriptions_clone
-                            .lock()
-                            .unwrap()
-                            .contains_key(&topic.to_string())
-                        {
-                            println!("Ya estoy subscrito a este topic");
-                        }
-
-                        match stream_clone_two.try_clone() {
-                            Ok(stream_clone) => {
-                                if let Ok(packet_id) = Client::subscribe(
-                                    topic,
-                                    stream_clone,
-                                    subscriptions_clone.clone(),
-                                    pending_messages_clone_two.clone(),
-                                ) {
-                                    match sender.send(packet_id) {
-                                        Ok(_) => {
-                                            let provitional_sub_id = 1;
-                                            let topic_new = topic.to_string();
-                                            subscriptions_clone
-                                                .lock()
-                                                .unwrap()
-                                                .insert(topic_new, provitional_sub_id);
-                                        }
-                                        Err(_) => {
-                                            println!(
->>>>>>> 95fd184a
                                                     "Error al enviar el packet_id del suback al receiver"
                                                 )
+                                            }
                                         }
                                     }
                                 }
-                            }
-<<<<<<< HEAD
+                                Err(_) => {
+                                    return Err::<(), ProtocolError>(ProtocolError::StreamError);
+                                }
+                            }
                         }
                         ClientMessage::Unsubscribe {
                             packet_id,
@@ -647,30 +500,6 @@
                                     match sender.send(packet_id) {
                                         Ok(_) => {
                                             let topic_new = topic_name.to_string();
-=======
-                            Err(_) => {
-                                return Err::<(), ProtocolError>(ProtocolError::StreamError);
-                            }
-                        }
-                    } else if line.starts_with("unsubscribe:") {
-                        let (_, post_colon) = line.split_at(12); // "unsubscribe:" is 12 characters
-                        let topic = post_colon.trim(); // remove leading/trailing whitespace
-
-                        println!("Desubscribiendome del topic: {}", topic);
-
-                        let sub_id = *subscriptions_clone.lock().unwrap().get(topic).unwrap();
-                        match stream_clone_five.try_clone() {
-                            Ok(stream_clone) => {
-                                if let Ok(packet_id) = Client::unsubscribe(
-                                    topic,
-                                    sub_id,
-                                    stream_clone,
-                                    pending_messages_clone_three.clone(),
-                                ) {
-                                    match sender.send(packet_id) {
-                                        Ok(_) => {
-                                            let topic_new = topic.to_string();
->>>>>>> 95fd184a
                                             subscriptions_clone.lock().unwrap().remove(&topic_new);
                                         }
                                         Err(_) => {
@@ -683,7 +512,6 @@
                             }
                             Err(_) => {
                                 return Err::<(), ProtocolError>(ProtocolError::StreamError);
-<<<<<<< HEAD
                             }
                         },
 
@@ -709,48 +537,12 @@
                                         }
                                         desconectar = true;
                                         break;
-=======
-                            }
-                        }
-                    } else if line.starts_with("pingreq") {
-                        println!("Enviando pingreq");
-                        match stream_clone_four.try_clone() {
-                            Ok(mut stream_clone) => {
-                                let pingreq = ClientMessage::Pingreq;
-                                match pingreq.write_to(&mut stream_clone) {
-                                    //chequear esto
-                                    Ok(()) => println!("Pingreq enviado"),
-                                    Err(_) => println!("Error al enviar pingreq"),
-                                }
-                            }
-                            Err(_) => {
-                                return Err::<(), ProtocolError>(ProtocolError::StreamError);
-                            }
-                        }
-                    } else if line.starts_with("disconnect") {
-                        let (_, post_colon) = line.split_at(11); // "disconnect" is 11 characters
-                        let reason = post_colon.trim(); // remove leading/trailing whitespace
-                        println!(
-                            "Desconectandome: {}\nPresione Enter para cerrar finalizar el programa",
-                            reason
-                        );
-                        match stream_clone_five.try_clone() {
-                            Ok(stream_clone) => {
-                                if let Ok(packet_id) = Client::disconnect(reason, stream_clone) {
-                                    match sender.send(packet_id) {
-                                        Ok(_) => {}
-                                        Err(_) => {
-                                            println!(
-                                                "Error al enviar packet_id de puback al receiver"
-                                            )
-                                        }
->>>>>>> 95fd184a
                                     }
-
-                                    desconectar = true;
-                                }
-                            }
-<<<<<<< HEAD
+                                }
+                                Err(_) => {
+                                    return Err::<(), ProtocolError>(ProtocolError::StreamError);
+                                }
+                            }
                             break;
                         }
 
@@ -762,155 +554,17 @@
                                         //chequear esto
                                         Ok(()) => println!("Pingreq enviado"),
                                         Err(_) => println!("Error al enviar pingreq"),
-=======
-                            Err(_) => {
-                                return Err::<(), ProtocolError>(ProtocolError::StreamError);
-                            }
-                        }
-                    } else {
-                        println!("Comando no reconocido: {}", line);
+                                    }
+                                }
+                                Err(_) => {
+                                    return Err::<(), ProtocolError>(ProtocolError::StreamError);
+                                }
+                            }
+                        }
                     }
                 }
             }
-
-            Ok(())
-        });
-
-        let subscriptions_clone = self.subscriptions.clone();
-        let _read_messages = std::thread::spawn(move || {
-            let mut pending_messages = Vec::new();
-            if !desconectar {
-                loop {
-                    println!("pending: {:?}", pending_messages);
-                    if let Ok(packet) = receiver.try_recv() {
-                        pending_messages.push(packet);
-                        println!("pending messages {:?}", pending_messages);
-                    }
-
-                    if let Ok(mut stream_clone) = stream_clone_three.try_clone() {
-                        if let Ok(message) = BrokerMessage::read_from(&mut stream_clone) {
-                            match message {
-                                BrokerMessage::Connack {} => todo!(),
-                                BrokerMessage::Puback {
-                                    packet_id_msb,
-                                    packet_id_lsb,
-                                    reason_code,
-                                } => {
-                                    for pending_message in &pending_messages {
-                                        let packet_id_bytes: [u8; 2] =
-                                            pending_message.to_be_bytes();
-                                        if packet_id_bytes[0] == packet_id_msb
-                                            && packet_id_bytes[1] == packet_id_lsb
-                                        {
-                                            println!(
-                                                "puback con id {} {} {} recibido",
-                                                packet_id_msb, packet_id_lsb, reason_code
-                                            );
-                                        }
-                                    }
-                                }
-                                BrokerMessage::Disconnect {
-                                    reason_code: _,
-                                    session_expiry_interval: _,
-                                    reason_string,
-                                    user_properties: _,
-                                } => {
-                                    println!(
-                                        "Recibí un Disconnect, razon de desconexión: {:?}",
-                                        reason_string
-                                    );
-                                    break;
-                                }
-                                BrokerMessage::Suback {
-                                    packet_id_msb,
-                                    packet_id_lsb,
-                                    reason_code: _,
-                                    sub_id,
-                                } => {
-                                    for pending_message in &pending_messages {
-                                        let packet_id_bytes: [u8; 2] =
-                                            pending_message.to_be_bytes();
-
-                                        if packet_id_bytes[0] == packet_id_msb
-                                            && packet_id_bytes[1] == packet_id_lsb
-                                        {
-                                            println!(
-                                                "suback con id {} {} recibido",
-                                                packet_id_msb, packet_id_lsb
-                                            );
-                                        }
-                                    }
-
-                                    //busca el sub_id 1 en el hash de subscriptions
-                                    //si lo encuentra, lo reemplaza por el sub_id que llega en el mensaje
-                                    let mut topic = String::new();
-                                    for (key, value) in subscriptions_clone.lock().unwrap().iter() {
-                                        if *value == 1 {
-                                            topic.clone_from(key);
-                                        }
->>>>>>> 95fd184a
-                                    }
-                                    subscriptions_clone.lock().unwrap().remove(&topic);
-                                    subscriptions_clone.lock().unwrap().insert(topic, sub_id);
-
-                                    println!("Recibi un mensaje {:?}", message);
-                                }
-<<<<<<< HEAD
-                                Err(_) => {
-                                    return Err::<(), ProtocolError>(ProtocolError::StreamError);
-                                }
-=======
-                                BrokerMessage::PublishDelivery {
-                                    packet_id,
-                                    topic_name: _,
-                                    qos: _,
-                                    retain_flag: _,
-                                    dup_flag: _,
-                                    properties: _,
-                                    payload,
-                                } => {
-                                    println!(
-                                        "PublishDelivery con id {} recibido, payload: {}",
-                                        packet_id, payload
-                                    );
-                                }
-                                BrokerMessage::Unsuback {
-                                    packet_id_msb,
-                                    packet_id_lsb,
-                                    reason_code: _,
-                                } => {
-                                    for pending_message in &pending_messages {
-                                        let packet_id_bytes: [u8; 2] =
-                                            pending_message.to_be_bytes();
-                                        if packet_id_bytes[0] == packet_id_msb
-                                            && packet_id_bytes[1] == packet_id_lsb
-                                        {
-                                            println!(
-                                                "Unsuback con id {} {} recibido",
-                                                packet_id_msb, packet_id_lsb
-                                            );
-                                        }
-                                    }
-
-                                    println!("Recibi un mensaje {:?}", message);
-                                }
-                                BrokerMessage::Pingresp => {
-                                    println!("Recibi un mensaje {:?}", message)
-                                }
->>>>>>> 95fd184a
-                            }
-                        }
-                    } else {
-                        println!("Error al clonar el stream");
-                    }
-                }
-            }
-<<<<<<< HEAD
-        }
-=======
-        });
-
->>>>>>> 95fd184a
+        }
         Ok(())
     }
 
