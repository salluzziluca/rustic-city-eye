use std::{io::Write, net::TcpStream, sync::mpsc};

use crate::mqtt::{
    broker_message::BrokerMessage,
    client_message::ClientMessage,
    connect_properties::ConnectProperties,
    error::ClientError,
    protocol_error::ProtocolError,
    publish_properties::{PublishProperties, TopicProperties},
    subscribe_properties::SubscribeProperties,
    will_properties::WillProperties,
};

pub struct Client {
    stream: TcpStream,
}
impl Client {
    #[allow(clippy::too_many_arguments)]
    pub fn new(
        address: String,
        will_properties: WillProperties,
        connect_properties: ConnectProperties,
        clean_start: bool,
        last_will_flag: bool,
        last_will_qos: u8,
        last_will_retain: bool,
        username: String,
        password: String,
        keep_alive: u16,
        client_id: String,
        last_will_topic: String,
        last_will_message: String,
    ) -> Result<Client, ProtocolError> {
        let mut stream = match TcpStream::connect(address) {
            Ok(stream) => stream,
            Err(_) => return Err(ProtocolError::ConectionError),
        };

        let connect = ClientMessage::Connect {
            clean_start,
            last_will_flag,
            last_will_qos,
            last_will_retain,
            username,
            password,
            keep_alive,
            properties: connect_properties,
            client_id,
            will_properties,
            last_will_topic,
            last_will_message,
        };

        println!("Enviando connect message to broker");
        match connect.write_to(&mut stream) {
            Ok(()) => println!("Connect message enviado"),
            Err(_) => println!("Error al enviar connect message"),
        }

        if let Ok(message) = BrokerMessage::read_from(&mut stream) {
            match message {
                BrokerMessage::Connack {
                   //session_present,
                    //return_code,
                } => {
                    println!("Recibí un Connack");
                },
                _ => println!("no recibi un Connack :("),

            }
        } else {
            println!("soy el client y no pude leer el mensaje");
        };

        Ok(Client { stream })
    }
    pub fn publish_message(message: &str, mut stream: TcpStream) -> Result<u16, ClientError> {
        let splitted_message: Vec<&str> = message.split(' ').collect();

        //message interface(temp): dup:1 qos:2 retain:1 topic_name:sometopic
        //    let mut dup_flag = false;
        let qos = 1;
        //      let mut retain_flag = false;
        //        let mut packet_id = 0x00;

        // if splitted_message[0] == "dup:1" {
        //     dup_flag = true;
        // }

        // if splitted_message[1] == "qos:1" {
        //     qos = 1;
        //     packet_id = 0x20FF;
        // } else {
        //     dup_flag = false;
        // }

        // if splitted_message[2] == "retain:1" {
        //     retain_flag = true;
        // }

        let topic_properties = TopicProperties {
            topic_alias: 10,
            response_topic: "String".to_string(),
        };

        let properties = PublishProperties::new(
            1,
            10,
            topic_properties,
            [1, 2, 3].to_vec(),
            "a".to_string(),
            1,
            "a".to_string(),
        );

        let packet_id: u16 = 0x20FF;

        let publish = ClientMessage::Publish {
            packet_id,
            topic_name: splitted_message[0].to_string(),
            qos,
            retain_flag: true,
            payload: "buendia".to_string(),
            dup_flag: false,
            properties,
        };

        match publish.write_to(&mut stream) {
            Ok(()) => Ok(packet_id),
            Err(_) => Err(ClientError::new("Error al enviar mensaje")),
        }
    }

    /// Suscribe al cliente a un topic
    ///
    /// Recibe el nombre del topic al que se quiere suscribir
    /// Creará un mensaje de suscripción y lo enviará al broker
    /// Esperará un mensaje de confirmación de suscripción
    /// Si recibe un mensaje de confirmación, lo imprimirá
    ///
    pub fn subscribe(topic: &str, mut stream: TcpStream) -> Result<u16, ClientError> {
        let packet_id = 1;

        let subscribe = ClientMessage::Subscribe {
            packet_id,
            topic_name: topic.to_string(),
            properties: SubscribeProperties::new(
                1,
                vec![("propiedad".to_string(), "valor".to_string())],
                vec![0, 1, 2, 3],
            ),
        };

        match subscribe.write_to(&mut stream) {
            Ok(()) => Ok(packet_id),
            Err(_) => Err(ClientError::new("Error al enviar mensaje")),
        }
    }

    ///recibe un string que indica la razón de la desconexión y un stream y envia un disconnect message al broker
    /// segun el str reason recibido, modifica el reason_code y el reason_string del mensaje
    ///
    /// devuelve el packet_id del mensaje enviado o un ClientError en caso de error
    pub fn disconnect(reason: &str, mut stream: TcpStream) -> Result<u16, ClientError> {
        let packet_id = 1;
        let reason_code: u8;
        let reason_string: String;
        match reason {
            "normal" => {
                reason_code = 0x00;
                reason_string =
                    "Close the connection normally. Do not send the Will Message.".to_string();
            }
            "with_will" => {
                reason_code = 0x04;
                reason_string = "The Client wishes to disconnect but requires that the Server also publishes its Will Message"
                    .to_string();
            }
            _ => {
                reason_code = 0x80;
                reason_string = "The Connection is closed but the sender either does not wish to reveal reason or none of the other Reason Codes apply. "
                    .to_string();
            }
        }
        let disconnect = ClientMessage::Disconnect {
            reason_code,
            session_expiry_interval: 0,
            reason_string,
            user_properties: vec![("propiedad".to_string(), "valor".to_string())],
        };

        match disconnect.write_to(&mut stream) {
            Ok(()) => Ok(packet_id),
            Err(_) => Err(ClientError::new("Error al enviar mensaje")),
        }
    }

    /// Se encarga de que el cliente este funcionando correctamente.
    /// El Client debe encargarse de dos tareas: leer mensajes que le lleguen del Broker.
    /// Estos mensajes pueden ser tanto acks (Connack, Puback, etc.)
    /// como pubs que vengan por parte otros clientes (mediante el broker)
    /// a cuyos topics esté subscrito.
    ///
    /// Su segunda tarea es enviar mensajes:
    /// puede enviar mensajes como Publish, Suscribe, etc.
    ///
    /// Las dos tareas del Client se deben ejecutar concurrentemente,
    /// por eso su tilizan dos threads(uno de lectura y otro de escritura),
    /// ambos threads deben compaten el recurso TcpStream.
    ///
    /// El thread de escritura (write_messages) recibe por consola los mensajes a enviar.
    /// Si logra enviar los mensajes correctamente, envia el pacjet id mediante el channel
    ///
    /// El thread de lectura (read_messages) se encarga de leer los mensajes que le llegan del broker.
    ///
    /// Si se recibe un mensaje del tipo Disconnect: se finalizan ambos hilos y se finaliza la conexión con el broker y  la sesion del cliente.
    pub fn client_run(&mut self, rx: mpsc::Receiver<String>) -> Result<(), ProtocolError> {
        let mut desconectar = false;
        let (sender, _) = mpsc::channel();

        let stream_clone_one = match self.stream.try_clone() {
            Ok(stream) => stream,
            Err(_) => return Err(ProtocolError::StreamError),
        };
        let stream_clone_two = match self.stream.try_clone() {
            Ok(stream) => stream,
            Err(_) => return Err(ProtocolError::StreamError),
        };
        let stream_clone_three = match self.stream.try_clone() {
            Ok(stream) => stream,
            Err(_) => return Err(ProtocolError::StreamError),
        };
<<<<<<< HEAD
        let stream_clone_four = match self.stream.try_clone() {
            Ok(stream) => stream,
            Err(_) => return Err(ProtocolError::StreamError),
        };
=======
        let stream_clone_four = match self.stream.try_clone(){
            Ok(stream) => stream,
            Err(_) => return Err(ProtocolError::StreamError),
        };

>>>>>>> 556278c0
        let _write_messages = std::thread::spawn(move || {
            while !desconectar {
                if let Ok(line) = rx.recv() {
                    if line.starts_with("publish:") {
                        let (_, post_colon) = line.split_at(8); // "publish:" is 8 characters
                        let message = post_colon.trim(); // remove leading/trailing whitespace
                        println!("Publicando mensaje: {}", message);

                        match stream_clone_one.try_clone() {
                            Ok(stream_clone) => {
                                if let Ok(packet_id) =
                                    Client::publish_message(message, stream_clone)
                                {
                                    match sender.send(packet_id) {
                                        Ok(_) => continue,
                                        Err(_) => {
                                            println!(
                                                "Error al enviar packet_id de puback al receiver"
                                            )
                                        }
                                    }
                                }
                            }
                            Err(_) => {
                                return Err::<(), ProtocolError>(ProtocolError::StreamError);
                            }
                        }
                    } else if line.starts_with("subscribe:") {
                        let (_, post_colon) = line.split_at(10); // "subscribe:" is 10 characters
                        let topic = post_colon.trim(); // remove leading/trailing whitespace
                        println!("Subscribiendome al topic: {}", topic);

                        match stream_clone_two.try_clone() {
                            Ok(stream_clone) => {
                                if let Ok(packet_id) = Client::subscribe(topic, stream_clone) {
                                    match sender.send(packet_id) {
                                        Ok(_) => continue,
                                        Err(_) => {
                                            println!(
                                                "Error al enviar packet_id de puback al receiver"
                                            )
                                        }
                                    }
                                }
                            }
                            Err(_) => {
                                return Err::<(), ProtocolError>(ProtocolError::StreamError);
                            }
                        }
<<<<<<< HEAD
                    } else if line.starts_with("disconnect") {
                        let (_, post_colon) = line.split_at(11); // "disconnect" is 11 characters
                        let reason = post_colon.trim(); // remove leading/trailing whitespace
                        println!(
                            "Desconectandome: {}\nPresione Enter para cerrar finalizar el programa",
                            reason
                        );
                        match stream_clone_four.try_clone() {
                            Ok(stream_clone) => {
                                if let Ok(packet_id) = Client::disconnect(reason, stream_clone) {
                                    match sender.send(packet_id) {
                                        Ok(_) => continue,
                                        Err(_) => {
                                            println!(
                                                "Error al enviar packet_id de puback al receiver"
                                            )
                                        }
                                    }

                                    desconectar = true;
=======
                    }else if line.starts_with("pingreq"){
                        println!("Enviando pingreq");
                        match stream_clone_four.try_clone(){
                            Ok(mut stream_clone) => {
                                let pingreq = ClientMessage::Pingreq;
                                match pingreq.write_to(&mut stream_clone){ //chequear esto
                                    Ok(()) => println!("Pingreq enviado"),
                                    Err(_) => println!("Error al enviar pingreq")
>>>>>>> 556278c0
                                }
                            }
                            Err(_) => {
                                return Err::<(), ProtocolError>(ProtocolError::StreamError);
                            }
                        }
                    } else {
                        println!("Comando no reconocido: {}", line);
                    }
                }
            }

            Ok(())
        });

        let _read_messages = std::thread::spawn(move || {
            //let mut pending_messages = Vec::new();

            while !desconectar {
                if let Ok(mut stream_clone) = stream_clone_three.try_clone() {
                    if let Ok(message) = BrokerMessage::read_from(&mut stream_clone) {
                        match message {
                            BrokerMessage::Connack {} => todo!(),
                            BrokerMessage::Puback {
                                packet_id_msb: _,
                                packet_id_lsb: _,
                                reason_code: _,
                            } => {
                                //  for pending_message in &pending_messages {
                                //   if message.analize_packet_id(*pending_message) {
                                println!("Recibi un mensaje {:?}", message);

                                //pending_messages.remove(pending_message.)
                                //     }
                                // }
                            }
                            BrokerMessage::Suback {
                                packet_id_msb: _,
                                packet_id_lsb: _,
                                reason_code: _,
                            } => {
                                // for pending_message in &pending_messages {
                                //  if message.analize_packet_id(*pending_message) {
                                println!("Recibi un mensaje {:?}", message);

                                //pending_messages.remove(pending_message.)
                                // }
                                // }
                            }
                            BrokerMessage::PublishDelivery { payload: _ } => {
                                println!("Recibi un mensaje {:?}", message)
                            }
                            BrokerMessage::Pingresp => {
                                println!("Recibi un mensaje {:?}", message)
                            }
                        }
                    } else {
                        println!("No hay conexion con el broker");
                        break;
                    }
                } else {
                    println!("Failed to clone stream");
                }
            }
        });

        Ok(())
    }
}<|MERGE_RESOLUTION|>--- conflicted
+++ resolved
@@ -230,18 +230,15 @@
             Ok(stream) => stream,
             Err(_) => return Err(ProtocolError::StreamError),
         };
-<<<<<<< HEAD
         let stream_clone_four = match self.stream.try_clone() {
             Ok(stream) => stream,
             Err(_) => return Err(ProtocolError::StreamError),
         };
-=======
-        let stream_clone_four = match self.stream.try_clone(){
-            Ok(stream) => stream,
-            Err(_) => return Err(ProtocolError::StreamError),
-        };
-
->>>>>>> 556278c0
+        let stream_clone_five = match self.stream.try_clone() {
+            Ok(stream) => stream,
+            Err(_) => return Err(ProtocolError::StreamError),
+        };
+
         let _write_messages = std::thread::spawn(move || {
             while !desconectar {
                 if let Ok(line) = rx.recv() {
@@ -291,7 +288,21 @@
                                 return Err::<(), ProtocolError>(ProtocolError::StreamError);
                             }
                         }
-<<<<<<< HEAD
+                    } else if line.starts_with("pingreq") {
+                        println!("Enviando pingreq");
+                        match stream_clone_four.try_clone() {
+                            Ok(mut stream_clone) => {
+                                let pingreq = ClientMessage::Pingreq;
+                                match pingreq.write_to(&mut stream_clone) {
+                                    //chequear esto
+                                    Ok(()) => println!("Pingreq enviado"),
+                                    Err(_) => println!("Error al enviar pingreq"),
+                                }
+                            }
+                            Err(_) => {
+                                return Err::<(), ProtocolError>(ProtocolError::StreamError);
+                            }
+                        }
                     } else if line.starts_with("disconnect") {
                         let (_, post_colon) = line.split_at(11); // "disconnect" is 11 characters
                         let reason = post_colon.trim(); // remove leading/trailing whitespace
@@ -299,7 +310,7 @@
                             "Desconectandome: {}\nPresione Enter para cerrar finalizar el programa",
                             reason
                         );
-                        match stream_clone_four.try_clone() {
+                        match stream_clone_five.try_clone() {
                             Ok(stream_clone) => {
                                 if let Ok(packet_id) = Client::disconnect(reason, stream_clone) {
                                     match sender.send(packet_id) {
@@ -312,16 +323,6 @@
                                     }
 
                                     desconectar = true;
-=======
-                    }else if line.starts_with("pingreq"){
-                        println!("Enviando pingreq");
-                        match stream_clone_four.try_clone(){
-                            Ok(mut stream_clone) => {
-                                let pingreq = ClientMessage::Pingreq;
-                                match pingreq.write_to(&mut stream_clone){ //chequear esto
-                                    Ok(()) => println!("Pingreq enviado"),
-                                    Err(_) => println!("Error al enviar pingreq")
->>>>>>> 556278c0
                                 }
                             }
                             Err(_) => {
