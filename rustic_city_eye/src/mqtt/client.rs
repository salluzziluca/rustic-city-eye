<<<<<<< HEAD
use rand::Rng;

use std::{
    collections::HashMap, net::TcpStream, sync::{mpsc, Arc, Mutex}
};
=======
use std::{net::TcpStream, sync::mpsc};
>>>>>>> 458506d9

use crate::mqtt::{
    broker_message::BrokerMessage,
    client_message::ClientMessage,
    connect_properties::ConnectProperties,
    error::ClientError,
    protocol_error::ProtocolError,
    publish_properties::{PublishProperties, TopicProperties},
    subscribe_properties::SubscribeProperties,
    will_properties::WillProperties,
};


pub struct Client {
    // stream es el socket que se conecta al broker
    stream: TcpStream,
    // las subscriptions son un hashmap de topic y sub_id
    pub subscriptions: Arc::<Mutex<HashMap<String, u8>>>,
    // pending_messages es un vector de packet_id
    pending_messages: Vec<u16>,
    // user_id: u32,
}

impl Client {

    #[allow(clippy::too_many_arguments)]
    pub fn new(
        address: String,
        will_properties: WillProperties,
        connect_properties: ConnectProperties,
        clean_start: bool,
        last_will_flag: bool,
        last_will_qos: u8,
        last_will_retain: bool,
        username: String,
        password: String,
        keep_alive: u16,
        client_id: String,
        last_will_topic: String,
        last_will_message: String,
    ) -> Result<Client, ProtocolError> {
        let mut stream = match TcpStream::connect(address) {
            Ok(stream) => stream,
            Err(_) => return Err(ProtocolError::ConectionError),
        };

        let connect = ClientMessage::Connect {
            clean_start,
            last_will_flag,
            last_will_qos,
            last_will_retain,
            username,
            password,
            keep_alive,
            properties: connect_properties,
            client_id,
            will_properties,
            last_will_topic,
            last_will_message,
        };

        println!("Enviando connect message to broker");
        match connect.write_to(&mut stream) {
            Ok(()) => println!("Connect message enviado"),
            Err(_) => println!("Error al enviar connect message"),
        }

        if let Ok(message) = BrokerMessage::read_from(&mut stream) {
            match message {
                BrokerMessage::Connack {
                   //session_present,
                    //return_code,
                } => {
                    println!("Recibí un Connack");
                },
                _ => println!("no recibi un Connack :("),

            }
        } else {
            println!("soy el client y no pude leer el mensaje");
        };

        let _user_id = Client::assign_user_id();

        Ok(Client {
            stream,
            subscriptions: Arc::new(Mutex::new(HashMap::new())),
            pending_messages: Vec::new(),
        })
    }

    pub fn publish_message(
        message: &str,
        mut stream: TcpStream,
        pending_messages: Vec<u16>,
    ) -> Result<u16, ClientError> {
        let splitted_message: Vec<&str> = message.split(' ').collect();
        //message interface(temp): dup:1 qos:2 retain:1 topic_name:sometopic
        //    let mut dup_flag = false;
        let qos = 1;
        //      let mut retain_flag = false;
        //        let mut packet_id = 0x00;

        // if splitted_message[0] == "dup:1" {
        //     dup_flag = true;
        // }

        // if splitted_message[1] == "qos:1" {
        //     qos = 1;
        //     packet_id = 0x20FF;
        // } else {
        //     dup_flag = false;
        // }

        // if splitted_message[2] == "retain:1" {
        //     retain_flag = true;
        // }

        let topic_properties = TopicProperties {
            topic_alias: 10,
            response_topic: "String".to_string(),
        };

        let packet_id = Client::assign_packet_id(pending_messages);

        let properties = PublishProperties::new(
            1,
            10,
            topic_properties,
            [1, 2, 3].to_vec(),
            "a".to_string(),
            1,
            "a".to_string(),
        );

        let publish = ClientMessage::Publish {
            packet_id,
            topic_name: splitted_message[0].to_string(),
            qos,
            retain_flag: 1,
            payload: "buendia".to_string(),
            dup_flag: 0,
            properties,
        };

        match publish.write_to(&mut stream) {
            Ok(()) => Ok(packet_id),
            Err(_) => Err(ClientError::new("Error al enviar mensaje")),
        }
    }

    pub fn subscribe(
        topic: &str,
        mut stream: TcpStream,
        subscriptions: Arc<Mutex<HashMap<String, u8>>>,
        pending_messages: Vec<u16>,
    ) -> Result<u16, ClientError> {
        let packet_id = Client::assign_packet_id(pending_messages);
        let sub_id = Client::assign_subscription_id();
        let topic = topic.to_string();
        
        let subscriptions = subscriptions.clone();

        subscriptions.lock().unwrap().insert(topic.clone(), sub_id);
      
        let subscribe = ClientMessage::Subscribe {
            packet_id,
            topic_name: topic.to_string(),
            properties: SubscribeProperties::new(
                sub_id,
                vec![("propiedad".to_string(), "valor".to_string())],
                vec![0, 1, 2, 3],
            ),
        };
        println!("Subscribe: {:?}", subscribe);

        match subscribe.write_to(&mut stream) {
            Ok(()) => Ok(packet_id),
            Err(_) => Err(ClientError::new("Error al enviar mensaje")),
        }

        
    }

    fn assign_subscription_id() -> u8 {
        let mut rng = rand::thread_rng();

        let sub_id: u8 = rng.gen();

        sub_id
    }

    fn assign_user_id() -> u32 {
        //let mut rng = rand::thread_rng();

        //let user_id: u32 = rng.gen();

        1111
    }

    pub fn unsubscribe(
        topic: &str,
        sub_id: u8,
        mut stream: TcpStream,
        pending_messages: Vec<u16>,
    ) -> Result<u16, ClientError> {
        let packet_id = Client::assign_packet_id(pending_messages);

        let unsubscribe = ClientMessage::Unsubscribe {
            packet_id,
            topic_name: topic.to_string(),
            properties: SubscribeProperties::new(
                sub_id,
                vec![("propiedad".to_string(), "valor".to_string())],
                vec![0, 1, 2, 3],
            ),
        };

        println!("Unsubscribe: {:?}", unsubscribe);

        match unsubscribe.write_to(&mut stream) {
            Ok(()) => Ok(packet_id),
            Err(_) => Err(ClientError::new("Error al enviar mensaje")),
        }
    }

    ///recibe un string que indica la razón de la desconexión y un stream y envia un disconnect message al broker
    /// segun el str reason recibido, modifica el reason_code y el reason_string del mensaje
    ///
    /// devuelve el packet_id del mensaje enviado o un ClientError en caso de error
    pub fn disconnect(reason: &str, mut stream: TcpStream) -> Result<u16, ClientError> {
        let packet_id = 1;
        let reason_code: u8;
        let reason_string: String;
        match reason {
            "normal" => {
                reason_code = 0x00;
                reason_string =
                    "Close the connection normally. Do not send the Will Message.".to_string();
            }
            "with_will" => {
                reason_code = 0x04;
                reason_string = "The Client wishes to disconnect but requires that the Server also publishes its Will Message"
                    .to_string();
            }
            _ => {
                reason_code = 0x80;
                reason_string = "The Connection is closed but the sender either does not wish to reveal reason or none of the other Reason Codes apply. "
                    .to_string();
            }
        }
        let disconnect = ClientMessage::Disconnect {
            reason_code,
            session_expiry_interval: 0,
            reason_string,
            user_properties: vec![("propiedad".to_string(), "valor".to_string())],
        };

        match disconnect.write_to(&mut stream) {
            Ok(()) => Ok(packet_id),
            Err(_) => Err(ClientError::new("Error al enviar mensaje")),
        }
    }

    /// Se encarga de que el cliente este funcionando correctamente.
    /// El Client debe encargarse de dos tareas: leer mensajes que le lleguen del Broker.
    /// Estos mensajes pueden ser tanto acks (Connack, Puback, etc.)
    /// como pubs que vengan por parte otros clientes (mediante el broker)
    /// a cuyos topics esté subscrito.
    ///
    /// Su segunda tarea es enviar mensajes:
    /// puede enviar mensajes como Publish, Suscribe, etc.
    ///
    /// Las dos tareas del Client se deben ejecutar concurrentemente,
    /// por eso su tilizan dos threads(uno de lectura y otro de escritura),
    /// ambos threads deben compaten el recurso TcpStream.
    ///
    /// El thread de escritura (write_messages) recibe por consola los mensajes a enviar.
    /// Si logra enviar los mensajes correctamente, envia el pacjet id mediante el channel
    ///
    /// El thread de lectura (read_messages) se encarga de leer los mensajes que le llegan del broker.
    ///
    /// Si se recibe un mensaje del tipo Disconnect: se finalizan ambos hilos y se finaliza la conexión con el broker y  la sesion del cliente.
    pub fn client_run(&mut self, rx: mpsc::Receiver<String>) -> Result<(), ProtocolError> {
<<<<<<< HEAD
        let (sender, receiver) = mpsc::channel();

        let pending_messages_clone_one = self.pending_messages.clone();
        let pending_messages_clone_two = self.pending_messages.clone();
        let pending_messages_clone_three = self.pending_messages.clone();

=======
        let mut desconectar = false;
        let (sender, _) = mpsc::channel();
>>>>>>> 458506d9

        let stream_clone_one = match self.stream.try_clone() {
            Ok(stream) => stream,
            Err(_) => return Err(ProtocolError::StreamError),
        };
        let stream_clone_two = match self.stream.try_clone() {
            Ok(stream) => stream,
            Err(_) => return Err(ProtocolError::StreamError),
        };
        let stream_clone_three = match self.stream.try_clone() {
            Ok(stream) => stream,
            Err(_) => return Err(ProtocolError::StreamError),
        };
<<<<<<< HEAD
=======
        let stream_clone_four = match self.stream.try_clone() {
            Ok(stream) => stream,
            Err(_) => return Err(ProtocolError::StreamError),
        };
>>>>>>> 458506d9
        let stream_clone_five = match self.stream.try_clone() {
            Ok(stream) => stream,
            Err(_) => return Err(ProtocolError::StreamError),
        };
<<<<<<< HEAD

        let subscriptions_clone = self.subscriptions.clone();

        let _write_messages = std::thread::spawn(move || {
            let mut pending_messages = pending_messages_clone_one.clone();
           
            loop {
=======

        let _write_messages = std::thread::spawn(move || {
            while !desconectar {
>>>>>>> 458506d9
                if let Ok(line) = rx.recv() {
                    if line.starts_with("publish:") {
                        let (_, post_colon) = line.split_at(8); // "publish:" is 8 characters
                        let message = post_colon.trim(); // remove leading/trailing whitespace
                        println!("Publicando mensaje: {}", message);

                        match stream_clone_one.try_clone() {
                            Ok(stream_clone) => {
                                if let Ok(packet_id) = Client::publish_message(
                                    message,
                                    stream_clone,
                                    pending_messages_clone_one.clone(),
                                ) {
                                    pending_messages.push(packet_id);
                                    match sender.send(packet_id) {
                                        Ok(_) => continue,
                                        Err(_) => {
                                            println!(
                                                "Error al enviar packet_id de puback al receiver"
                                            )
                                        }
                                    }
                                }
                            }
                            Err(_) => {
                                return Err::<(), ProtocolError>(ProtocolError::StreamError);
                            }
                        }
                    } else if line.starts_with("subscribe:") {
                        let (_, post_colon) = line.split_at(10); // "subscribe:" is 10 characters
                        let topic = post_colon.trim(); // remove leading/trailing whitespace
                       
                        println!("Subscribiendome al topic: {}", topic);
                        
                        if subscriptions_clone.lock().unwrap().contains_key(&topic.to_string()){
                            println!("Ya estoy subscrito a este topic");
                        }
                        
                        match stream_clone_two.try_clone() {
                            Ok(stream_clone) => {
                                if let Ok(packet_id) = Client::subscribe(
                                    topic,
                                    stream_clone,
                                    subscriptions_clone.clone(),
                                    pending_messages_clone_two.clone(),
                                ) {
                                    match sender.send(packet_id) {
                                        Ok(_) => {
                                            let provitional_sub_id = 1;
                                            let topic_new = topic.to_string();
                                            subscriptions_clone.lock().unwrap().insert(topic_new, provitional_sub_id);
                                        },
                                        Err(_) => {
                                            println!(
                                                "Error al enviar el packet_id del suback al receiver"
                                            )
                                        }
                                    }
                                }
                            }
                            Err(_) => {
                                return Err::<(), ProtocolError>(ProtocolError::StreamError);
                            }
                        }
                        
                    } else if line.starts_with("unsubscribe:") {
                        let (_, post_colon) = line.split_at(12); // "unsubscribe:" is 12 characters
                        let topic = post_colon.trim(); // remove leading/trailing whitespace
                        
                        println!("Desubscribiendome del topic: {}", topic);

                        let sub_id = subscriptions_clone.lock().unwrap().get(topic).unwrap().clone();

                        match stream_clone_five.try_clone() {
                            Ok(stream_clone) => {
                                if let Ok(packet_id) = Client::unsubscribe(
                                    topic,
                                    sub_id,
                                    stream_clone,
                                    pending_messages_clone_three.clone(),
                                ) {
                                    match sender.send(packet_id) {
                                        Ok(_) => {
                                            let topic_new = topic.to_string();
                                            subscriptions_clone.lock().unwrap().remove(&topic_new);
                                        },
                                        Err(_) => {
                                            println!(
                                                "Error al enviar el packet_id del unsuback al receiver"
                                            )
                                        }
                                    }
                                }
                            }
                            Err(_) => {
                                return Err::<(), ProtocolError>(ProtocolError::StreamError);
                            }
                        }
<<<<<<< HEAD
                        
                       
=======
                    } else if line.starts_with("pingreq") {
                        println!("Enviando pingreq");
                        match stream_clone_four.try_clone() {
                            Ok(mut stream_clone) => {
                                let pingreq = ClientMessage::Pingreq;
                                match pingreq.write_to(&mut stream_clone) {
                                    //chequear esto
                                    Ok(()) => println!("Pingreq enviado"),
                                    Err(_) => println!("Error al enviar pingreq"),
                                }
                            }
                            Err(_) => {
                                return Err::<(), ProtocolError>(ProtocolError::StreamError);
                            }
                        }
                    } else if line.starts_with("disconnect") {
                        let (_, post_colon) = line.split_at(11); // "disconnect" is 11 characters
                        let reason = post_colon.trim(); // remove leading/trailing whitespace
                        println!(
                            "Desconectandome: {}\nPresione Enter para cerrar finalizar el programa",
                            reason
                        );
                        match stream_clone_five.try_clone() {
                            Ok(stream_clone) => {
                                if let Ok(packet_id) = Client::disconnect(reason, stream_clone) {
                                    match sender.send(packet_id) {
                                        Ok(_) => continue,
                                        Err(_) => {
                                            println!(
                                                "Error al enviar packet_id de puback al receiver"
                                            )
                                        }
                                    }

                                    desconectar = true;
                                }
                            }
                            Err(_) => {
                                return Err::<(), ProtocolError>(ProtocolError::StreamError);
                            }
                        }
>>>>>>> 458506d9
                    } else {
                        println!("Comando no reconocido: {}", line);
                    }
                }
            }

            Ok(())
        });

<<<<<<< HEAD
        let subscriptions_clone = self.subscriptions.clone();
        let _read_messages = std::thread::spawn(move ||{
            let mut pending_messages = Vec::new();
            loop {
                println!("pending: {:?}", pending_messages);
                if let Ok(packet) = receiver.try_recv() {
                    pending_messages.push(packet);
                    println!("pending messages {:?}", pending_messages);
                }

                if let Ok(mut stream_clone) = stream_clone_three.try_clone() {
                    if let Ok(message) = BrokerMessage::read_from(&mut stream_clone) {
                        match message {
                            BrokerMessage::Connack {} => todo!(),
                            BrokerMessage::Puback {
                                packet_id_msb,
                                packet_id_lsb,
                                reason_code,
                            } => {
                                for pending_message in &pending_messages {
                                    let packet_id_bytes: [u8; 2] = pending_message.to_be_bytes();
                                    if packet_id_bytes[0] == packet_id_msb
                                        && packet_id_bytes[1] == packet_id_lsb
                                    {
                                        println!(
                                            "puback con id {} {} {} recibido",
                                            packet_id_msb, packet_id_lsb, reason_code
                                        );
                                    }
                                }
                                println!("Recibi un mensaje {:?}", message);
                            }
                            BrokerMessage::Suback {
                                packet_id_msb,
                                packet_id_lsb,
                                reason_code:_,
                                sub_id,
                            } => {
                                
                                for pending_message in &pending_messages {
                                    let packet_id_bytes: [u8; 2] = pending_message.to_be_bytes();
                                    if packet_id_bytes[0] == packet_id_msb
                                        && packet_id_bytes[1] == packet_id_lsb
                                    {
                                        println!(
                                            "suback con id {} {} recibido",
                                            packet_id_msb, packet_id_lsb
                                        );
                                        
                                    }                                   
                                }

                                //busca el sub_id 1 en el hash de subscriptions
                                //si lo encuentra, lo reemplaza por el sub_id que llega en el mensaje
                                let mut topic = String::new();
                                for (key, value) in subscriptions_clone.lock().unwrap().iter() {
                                    if *value == 1 {
                                        topic = key.clone();
                                    }
                                }
                                subscriptions_clone.lock().unwrap().remove(&topic);
                                subscriptions_clone.lock().unwrap().insert(topic, sub_id);
                                    
                                println!("Recibi un mensaje {:?}", message);
                            }
                            BrokerMessage::PublishDelivery { payload: _ } => {
                                println!("Recibi un mensaje {:?}", message)
                            }
                            BrokerMessage::Unsuback {
                                packet_id_msb,
                                packet_id_lsb,
                                reason_code: _,
                            } => {
                                
                                for pending_message in &pending_messages {
                                    let packet_id_bytes: [u8; 2] = pending_message.to_be_bytes();
                                    if packet_id_bytes[0] == packet_id_msb
                                        && packet_id_bytes[1] == packet_id_lsb
                                    {
                                        println!(
                                            "Unsuback con id {} {} recibido",
                                            packet_id_msb, packet_id_lsb
                                        );
                                    }
                                    
                                }

                                println!("Recibi un mensaje {:?}", message);
                            }
                        }
                    }
                } else {
                    println!("Error al clonar el stream");
=======
        let _read_messages = std::thread::spawn(move || {
            //let mut pending_messages = Vec::new();

            if !desconectar {
                loop {
                    if let Ok(mut stream_clone) = stream_clone_three.try_clone() {
                        if let Ok(message) = BrokerMessage::read_from(&mut stream_clone) {
                            match message {
                                BrokerMessage::Connack {} => todo!(),
                                BrokerMessage::Puback {
                                    packet_id_msb: _,
                                    packet_id_lsb: _,
                                    reason_code: _,
                                } => {
                                    //  for pending_message in &pending_messages {
                                    //   if message.analize_packet_id(*pending_message) {
                                    println!("Recibi un mensaje {:?}", message);

                                    //pending_messages.remove(pending_message.)
                                    //     }
                                    // }
                                }
                                BrokerMessage::Suback {
                                    packet_id_msb: _,
                                    packet_id_lsb: _,
                                    reason_code: _,
                                } => {
                                    // for pending_message in &pending_messages {
                                    //  if message.analize_packet_id(*pending_message) {
                                    println!("Recibi un mensaje {:?}", message);

                                    //pending_messages.remove(pending_message.)
                                    // }
                                    // }
                                }
                                BrokerMessage::PublishDelivery { payload: _ } => {
                                    println!("Recibi un mensaje {:?}", message)
                                }
                                BrokerMessage::Pingresp => {
                                    println!("Recibi un mensaje {:?}", message)
                                }
                            }
                        } else {
                            println!("No hay conexion con el broker");
                            break;
                        }
                    } else {
                        println!("Failed to clone stream");
                    }
>>>>>>> 458506d9
                }
            }
        
        });

        Ok(())
    }

    ///Asigna un id al packet que ingresa como parametro.
    ///Guarda el packet en el hashmap de paquetes.
    fn assign_packet_id(packets: Vec<u16>) -> u16 {
        let mut rng = rand::thread_rng();

        let mut packet_id: u16;
        loop {
            packet_id = rng.gen();
            if packet_id != 0 && !packets.contains(&packet_id) {
                break;
            }
        }
        packet_id
    }
}<|MERGE_RESOLUTION|>--- conflicted
+++ resolved
@@ -1,12 +1,9 @@
-<<<<<<< HEAD
 use rand::Rng;
 
 use std::{
     collections::HashMap, net::TcpStream, sync::{mpsc, Arc, Mutex}
 };
-=======
-use std::{net::TcpStream, sync::mpsc};
->>>>>>> 458506d9
+
 
 use crate::mqtt::{
     broker_message::BrokerMessage,
@@ -291,17 +288,14 @@
     ///
     /// Si se recibe un mensaje del tipo Disconnect: se finalizan ambos hilos y se finaliza la conexión con el broker y  la sesion del cliente.
     pub fn client_run(&mut self, rx: mpsc::Receiver<String>) -> Result<(), ProtocolError> {
-<<<<<<< HEAD
         let (sender, receiver) = mpsc::channel();
 
+        let mut desconectar = false;
+        
         let pending_messages_clone_one = self.pending_messages.clone();
         let pending_messages_clone_two = self.pending_messages.clone();
         let pending_messages_clone_three = self.pending_messages.clone();
 
-=======
-        let mut desconectar = false;
-        let (sender, _) = mpsc::channel();
->>>>>>> 458506d9
 
         let stream_clone_one = match self.stream.try_clone() {
             Ok(stream) => stream,
@@ -315,184 +309,172 @@
             Ok(stream) => stream,
             Err(_) => return Err(ProtocolError::StreamError),
         };
-<<<<<<< HEAD
-=======
         let stream_clone_four = match self.stream.try_clone() {
             Ok(stream) => stream,
             Err(_) => return Err(ProtocolError::StreamError),
         };
->>>>>>> 458506d9
         let stream_clone_five = match self.stream.try_clone() {
             Ok(stream) => stream,
             Err(_) => return Err(ProtocolError::StreamError),
         };
-<<<<<<< HEAD
 
         let subscriptions_clone = self.subscriptions.clone();
 
         let _write_messages = std::thread::spawn(move || {
             let mut pending_messages = pending_messages_clone_one.clone();
-           
-            loop {
-=======
-
-        let _write_messages = std::thread::spawn(move || {
-            while !desconectar {
->>>>>>> 458506d9
-                if let Ok(line) = rx.recv() {
-                    if line.starts_with("publish:") {
-                        let (_, post_colon) = line.split_at(8); // "publish:" is 8 characters
-                        let message = post_colon.trim(); // remove leading/trailing whitespace
-                        println!("Publicando mensaje: {}", message);
-
-                        match stream_clone_one.try_clone() {
-                            Ok(stream_clone) => {
-                                if let Ok(packet_id) = Client::publish_message(
-                                    message,
-                                    stream_clone,
-                                    pending_messages_clone_one.clone(),
-                                ) {
-                                    pending_messages.push(packet_id);
-                                    match sender.send(packet_id) {
-                                        Ok(_) => continue,
-                                        Err(_) => {
-                                            println!(
-                                                "Error al enviar packet_id de puback al receiver"
-                                            )
+            while !desconectar{
+                loop {
+                    if let Ok(line) = rx.recv() {
+                        if line.starts_with("publish:") {
+                            let (_, post_colon) = line.split_at(8); // "publish:" is 8 characters
+                            let message = post_colon.trim(); // remove leading/trailing whitespace
+                            println!("Publicando mensaje: {}", message);
+
+                            match stream_clone_one.try_clone() {
+                                Ok(stream_clone) => {
+                                    if let Ok(packet_id) = Client::publish_message(
+                                        message,
+                                        stream_clone,
+                                        pending_messages_clone_one.clone(),
+                                    ) {
+                                        pending_messages.push(packet_id);
+                                        match sender.send(packet_id) {
+                                            Ok(_) => continue,
+                                            Err(_) => {
+                                                println!(
+                                                    "Error al enviar packet_id de puback al receiver"
+                                                )
+                                            }
                                         }
                                     }
                                 }
-                            }
-                            Err(_) => {
-                                return Err::<(), ProtocolError>(ProtocolError::StreamError);
-                            }
+                                Err(_) => {
+                                    return Err::<(), ProtocolError>(ProtocolError::StreamError);
+                                }
+                            }
+                        } else if line.starts_with("subscribe:") {
+                            let (_, post_colon) = line.split_at(10); // "subscribe:" is 10 characters
+                            let topic = post_colon.trim(); // remove leading/trailing whitespace
+                        
+                            println!("Subscribiendome al topic: {}", topic);
+                            
+                            if subscriptions_clone.lock().unwrap().contains_key(&topic.to_string()){
+                                println!("Ya estoy subscrito a este topic");
+                            }
+                            
+                            match stream_clone_two.try_clone() {
+                                Ok(stream_clone) => {
+                                    if let Ok(packet_id) = Client::subscribe(
+                                        topic,
+                                        stream_clone,
+                                        subscriptions_clone.clone(),
+                                        pending_messages_clone_two.clone(),
+                                    ) {
+                                        match sender.send(packet_id) {
+                                            Ok(_) => {
+                                                let provitional_sub_id = 1;
+                                                let topic_new = topic.to_string();
+                                                subscriptions_clone.lock().unwrap().insert(topic_new, provitional_sub_id);
+                                            },
+                                            Err(_) => {
+                                                println!(
+                                                    "Error al enviar el packet_id del suback al receiver"
+                                                )
+                                            }
+                                        }
+                                    }
+                                }
+                                Err(_) => {
+                                    return Err::<(), ProtocolError>(ProtocolError::StreamError);
+                                }
+                            }
+                            
+                        } else if line.starts_with("unsubscribe:") {
+                            let (_, post_colon) = line.split_at(12); // "unsubscribe:" is 12 characters
+                            let topic = post_colon.trim(); // remove leading/trailing whitespace
+                            
+                            println!("Desubscribiendome del topic: {}", topic);
+
+                            let sub_id = subscriptions_clone.lock().unwrap().get(topic).unwrap().clone();
+
+                            match stream_clone_five.try_clone() {
+                                Ok(stream_clone) => {
+                                    if let Ok(packet_id) = Client::unsubscribe(
+                                        topic,
+                                        sub_id,
+                                        stream_clone,
+                                        pending_messages_clone_three.clone(),
+                                    ) {
+                                        match sender.send(packet_id) {
+                                            Ok(_) => {
+                                                let topic_new = topic.to_string();
+                                                subscriptions_clone.lock().unwrap().remove(&topic_new);
+                                            },
+                                            Err(_) => {
+                                                println!(
+                                                    "Error al enviar el packet_id del unsuback al receiver"
+                                                )
+                                            }
+                                        }
+                                    }
+                                }
+                                Err(_) => {
+                                    return Err::<(), ProtocolError>(ProtocolError::StreamError);
+                                }
+                            }
+
+                        } else if line.starts_with("pingreq") {
+                            println!("Enviando pingreq");
+                            match stream_clone_four.try_clone() {
+                                Ok(mut stream_clone) => {
+                                    let pingreq = ClientMessage::Pingreq;
+                                    match pingreq.write_to(&mut stream_clone) {
+                                        //chequear esto
+                                        Ok(()) => println!("Pingreq enviado"),
+                                        Err(_) => println!("Error al enviar pingreq"),
+                                    }
+                                }
+                                Err(_) => {
+                                    return Err::<(), ProtocolError>(ProtocolError::StreamError);
+                                }
+                            }
+                        } else if line.starts_with("disconnect") {
+                           
+                           
+                            println!("Desconectandome...\nPresione Enter para cerrar finalizar el programa");
+                            let reason = "normal";
+                            
+                            match stream_clone_five.try_clone() {
+                                Ok(stream_clone) => {
+                                    if let Ok(packet_id) = Client::disconnect(reason, stream_clone) {
+                                        match sender.send(packet_id) {
+                                            Ok(_) => continue,
+                                            Err(_) => {
+                                                println!(
+                                                    "Error al enviar packet_id de puback al receiver"
+                                                )
+                                            }
+                                        }
+
+                                        desconectar = true;
+                                        break;
+                                    }
+                                }
+                                Err(_) => {
+                                    return Err::<(), ProtocolError>(ProtocolError::StreamError);
+                                }
+                            }
+                            break;
+                        
+                        } else {
+                            println!("Comando no reconocido: {}", line);
                         }
-                    } else if line.starts_with("subscribe:") {
-                        let (_, post_colon) = line.split_at(10); // "subscribe:" is 10 characters
-                        let topic = post_colon.trim(); // remove leading/trailing whitespace
-                       
-                        println!("Subscribiendome al topic: {}", topic);
-                        
-                        if subscriptions_clone.lock().unwrap().contains_key(&topic.to_string()){
-                            println!("Ya estoy subscrito a este topic");
-                        }
-                        
-                        match stream_clone_two.try_clone() {
-                            Ok(stream_clone) => {
-                                if let Ok(packet_id) = Client::subscribe(
-                                    topic,
-                                    stream_clone,
-                                    subscriptions_clone.clone(),
-                                    pending_messages_clone_two.clone(),
-                                ) {
-                                    match sender.send(packet_id) {
-                                        Ok(_) => {
-                                            let provitional_sub_id = 1;
-                                            let topic_new = topic.to_string();
-                                            subscriptions_clone.lock().unwrap().insert(topic_new, provitional_sub_id);
-                                        },
-                                        Err(_) => {
-                                            println!(
-                                                "Error al enviar el packet_id del suback al receiver"
-                                            )
-                                        }
-                                    }
-                                }
-                            }
-                            Err(_) => {
-                                return Err::<(), ProtocolError>(ProtocolError::StreamError);
-                            }
-                        }
-                        
-                    } else if line.starts_with("unsubscribe:") {
-                        let (_, post_colon) = line.split_at(12); // "unsubscribe:" is 12 characters
-                        let topic = post_colon.trim(); // remove leading/trailing whitespace
-                        
-                        println!("Desubscribiendome del topic: {}", topic);
-
-                        let sub_id = subscriptions_clone.lock().unwrap().get(topic).unwrap().clone();
-
-                        match stream_clone_five.try_clone() {
-                            Ok(stream_clone) => {
-                                if let Ok(packet_id) = Client::unsubscribe(
-                                    topic,
-                                    sub_id,
-                                    stream_clone,
-                                    pending_messages_clone_three.clone(),
-                                ) {
-                                    match sender.send(packet_id) {
-                                        Ok(_) => {
-                                            let topic_new = topic.to_string();
-                                            subscriptions_clone.lock().unwrap().remove(&topic_new);
-                                        },
-                                        Err(_) => {
-                                            println!(
-                                                "Error al enviar el packet_id del unsuback al receiver"
-                                            )
-                                        }
-                                    }
-                                }
-                            }
-                            Err(_) => {
-                                return Err::<(), ProtocolError>(ProtocolError::StreamError);
-                            }
-                        }
-<<<<<<< HEAD
-                        
-                       
-=======
-                    } else if line.starts_with("pingreq") {
-                        println!("Enviando pingreq");
-                        match stream_clone_four.try_clone() {
-                            Ok(mut stream_clone) => {
-                                let pingreq = ClientMessage::Pingreq;
-                                match pingreq.write_to(&mut stream_clone) {
-                                    //chequear esto
-                                    Ok(()) => println!("Pingreq enviado"),
-                                    Err(_) => println!("Error al enviar pingreq"),
-                                }
-                            }
-                            Err(_) => {
-                                return Err::<(), ProtocolError>(ProtocolError::StreamError);
-                            }
-                        }
-                    } else if line.starts_with("disconnect") {
-                        let (_, post_colon) = line.split_at(11); // "disconnect" is 11 characters
-                        let reason = post_colon.trim(); // remove leading/trailing whitespace
-                        println!(
-                            "Desconectandome: {}\nPresione Enter para cerrar finalizar el programa",
-                            reason
-                        );
-                        match stream_clone_five.try_clone() {
-                            Ok(stream_clone) => {
-                                if let Ok(packet_id) = Client::disconnect(reason, stream_clone) {
-                                    match sender.send(packet_id) {
-                                        Ok(_) => continue,
-                                        Err(_) => {
-                                            println!(
-                                                "Error al enviar packet_id de puback al receiver"
-                                            )
-                                        }
-                                    }
-
-                                    desconectar = true;
-                                }
-                            }
-                            Err(_) => {
-                                return Err::<(), ProtocolError>(ProtocolError::StreamError);
-                            }
-                        }
->>>>>>> 458506d9
-                    } else {
-                        println!("Comando no reconocido: {}", line);
                     }
                 }
             }
-
             Ok(())
         });
 
-<<<<<<< HEAD
         let subscriptions_clone = self.subscriptions.clone();
         let _read_messages = std::thread::spawn(move ||{
             let mut pending_messages = Vec::new();
@@ -582,61 +564,13 @@
 
                                 println!("Recibi un mensaje {:?}", message);
                             }
+                            BrokerMessage::Pingresp => {
+                                println!("Recibi un mensaje {:?}", message)
+                            }
                         }
                     }
                 } else {
                     println!("Error al clonar el stream");
-=======
-        let _read_messages = std::thread::spawn(move || {
-            //let mut pending_messages = Vec::new();
-
-            if !desconectar {
-                loop {
-                    if let Ok(mut stream_clone) = stream_clone_three.try_clone() {
-                        if let Ok(message) = BrokerMessage::read_from(&mut stream_clone) {
-                            match message {
-                                BrokerMessage::Connack {} => todo!(),
-                                BrokerMessage::Puback {
-                                    packet_id_msb: _,
-                                    packet_id_lsb: _,
-                                    reason_code: _,
-                                } => {
-                                    //  for pending_message in &pending_messages {
-                                    //   if message.analize_packet_id(*pending_message) {
-                                    println!("Recibi un mensaje {:?}", message);
-
-                                    //pending_messages.remove(pending_message.)
-                                    //     }
-                                    // }
-                                }
-                                BrokerMessage::Suback {
-                                    packet_id_msb: _,
-                                    packet_id_lsb: _,
-                                    reason_code: _,
-                                } => {
-                                    // for pending_message in &pending_messages {
-                                    //  if message.analize_packet_id(*pending_message) {
-                                    println!("Recibi un mensaje {:?}", message);
-
-                                    //pending_messages.remove(pending_message.)
-                                    // }
-                                    // }
-                                }
-                                BrokerMessage::PublishDelivery { payload: _ } => {
-                                    println!("Recibi un mensaje {:?}", message)
-                                }
-                                BrokerMessage::Pingresp => {
-                                    println!("Recibi un mensaje {:?}", message)
-                                }
-                            }
-                        } else {
-                            println!("No hay conexion con el broker");
-                            break;
-                        }
-                    } else {
-                        println!("Failed to clone stream");
-                    }
->>>>>>> 458506d9
                 }
             }
         
