--- conflicted
+++ resolved
@@ -1,17 +1,12 @@
-<<<<<<< HEAD
 use std::{
     io::{stdin, BufRead},
     net::TcpStream,
-    sync::mpsc,
+    sync::{mpsc, Arc, Mutex},
 };
-=======
 use rand::Rng;
 
-use std::{
-    collections::HashMap, net::TcpStream, sync::{mpsc, Arc, Mutex}
-};
-
->>>>>>> 59bb4e5e
+use std::collections::HashMap;
+
 
 use crate::mqtt::{
     broker_message::BrokerMessage,
@@ -525,7 +520,18 @@
                                         );
                                     }
                                 }
-                                println!("Recibi un mensaje {:?}", message);
+                            }
+                            BrokerMessage::Disconnect {
+                                reason_code: _,
+                                session_expiry_interval: _,
+                                reason_string,
+                                user_properties: _,
+                            } => {
+                                println!(
+                                    "Recibí un Disconnect, razon de desconexión: {:?}",
+                                    reason_string
+                                );    
+                                break;
                             }
                             BrokerMessage::Suback {
                                 packet_id_msb,
@@ -593,26 +599,11 @@
                                     }
                                     
                                 }
-<<<<<<< HEAD
-                                BrokerMessage::Disconnect {
-                                    reason_code: _,
-                                    session_expiry_interval: _,
-                                    reason_string,
-                                    user_properties: _,
-                                } => {
-                                    println!(
-                                        "Recibí un Disconnect, razon de desconexión: {:?}",
-                                        reason_string
-                                    );
-                                    break;
-                                }
-=======
 
                                 println!("Recibi un mensaje {:?}", message);
                             }
                             BrokerMessage::Pingresp => {
                                 println!("Recibi un mensaje {:?}", message)
->>>>>>> 59bb4e5e
                             }
                         }
                     }
