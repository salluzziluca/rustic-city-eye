--- conflicted
+++ resolved
@@ -4,13 +4,9 @@
 use crate::mqtt::client_message::ClientMessage;
 use crate::mqtt::connect_properties::ConnectProperties;
 use crate::mqtt::protocol_error::ProtocolError;
-
-<<<<<<< HEAD
+use crate::mqtt::publish_properties::{PublishProperties, TopicProperties};
 use crate::mqtt::subscribe_properties::SubscribeProperties;
-=======
-use crate::mqtt::publish_properties::{PublishProperties, TopicProperties};
 use crate::mqtt::will_properties::WillProperties;
->>>>>>> 79b85ebf
 
 #[allow(dead_code)]
 pub struct Client {
@@ -56,19 +52,9 @@
             keep_alive: 35,
             properties,
             client_id: "kvtr33".to_string(),
-<<<<<<< HEAD
-            last_will_delay_interval: 15,
-            //message_expiry_interval: 120,
-            content_type: "plain".to_string(),
-            user_property: Some(("propiedad".to_string(), "valor".to_string())),
-            last_will_message: "me he muerto, diganle a mi vieja que la quiero, adios".to_string(),
-            response_topic: "response_topic".to_string(),
-            correlation_data: "correlation_data".to_string().into(),
-=======
             will_properties,
             last_will_topic: "topic".to_string(),
             last_will_message: "chauchis".to_string(),
->>>>>>> 79b85ebf
         };
         //println!("Sending connect message to broker: {:?}", connect);
         println!("Sending connect message to broker");
@@ -82,14 +68,8 @@
                 } => {
                     println!("Recibí un connack: {:?}", message);
                 },
-<<<<<<< HEAD
-                _ => {
-                    println!("Recibí un mensaje que no es connack");
-                }
-=======
                 _ => println!("no recibi un connack :("),
 
->>>>>>> 79b85ebf
             }
         } else {
             println!("soy el client y no pude leer el mensaje");
@@ -120,7 +100,10 @@
             retain_flag = true;
         }
 
-        let topic_properties = TopicProperties { topic_alias: 10, response_topic: "String".to_string() };
+        let topic_properties = TopicProperties {
+            topic_alias: 10,
+            response_topic: "String".to_string(),
+        };
 
         let properties = PublishProperties::new(
             1,
@@ -156,22 +139,22 @@
     }
 
     /// Suscribe al cliente a un topic
-    /// 
+    ///
     /// Recibe el nombre del topic al que se quiere suscribir
     /// Creará un mensaje de suscripción y lo enviará al broker
     /// Esperará un mensaje de confirmación de suscripción
     /// Si recibe un mensaje de confirmación, lo imprimirá
-    /// 
-    pub fn subscribe(&mut self, topic: &str)  {
+    ///
+    pub fn subscribe(&mut self, topic: &str) {
         let subscribe = ClientMessage::Subscribe {
             packet_id: 1,
             topic_name: topic.to_string(),
             properties: SubscribeProperties::new(
-                1, 
-                vec![("propiedad".to_string(), 
-                "valor".to_string())], 
-                vec![0, 1, 2, 3]),
-            };
+                1,
+                vec![("propiedad".to_string(), "valor".to_string())],
+                vec![0, 1, 2, 3],
+            ),
+        };
 
         subscribe.write_to(&mut self.stream).unwrap();
 
@@ -183,12 +166,11 @@
                     reason_code: _,
                 } => {
                     println!("Recibí un suback: {:?}", message);
-                },
+                }
                 _ => println!("Recibí un mensaje que no es suback"),
-                
             }
         } else {
-            println!("soy el client y no pude leer el mensaje 2"); 
+            println!("soy el client y no pude leer el mensaje 2");
         }
     }
 }