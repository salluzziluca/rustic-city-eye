use rand::Rng;

use std::{
    collections::HashMap, net::TcpStream, sync::{mpsc, Arc, Mutex}
};


use crate::mqtt::{
    broker_message::BrokerMessage,
    client_message::ClientMessage,
    connect_properties::ConnectProperties,
    error::ClientError,
    protocol_error::ProtocolError,
    publish_properties::{PublishProperties, TopicProperties},
    subscribe_properties::SubscribeProperties,
    will_properties::WillProperties,
};


pub struct Client {
    // stream es el socket que se conecta al broker
    stream: TcpStream,
    // las subscriptions son un hashmap de topic y sub_id
    pub subscriptions: Arc::<Mutex<HashMap<String, u8>>>,
    // pending_messages es un vector de packet_id
    pending_messages: Vec<u16>,
    // user_id: u32,
}

impl Client {

    #[allow(clippy::too_many_arguments)]
    pub fn new(
        address: String,
        will_properties: WillProperties,
        connect_properties: ConnectProperties,
        clean_start: bool,
        last_will_flag: bool,
        last_will_qos: u8,
        last_will_retain: bool,
        username: String,
        password: String,
        keep_alive: u16,
        client_id: String,
        last_will_topic: String,
        last_will_message: String,
    ) -> Result<Client, ProtocolError> {
        let mut stream = match TcpStream::connect(address) {
            Ok(stream) => stream,
            Err(_) => return Err(ProtocolError::ConectionError),
        };

        let connect = ClientMessage::Connect {
            clean_start,
            last_will_flag,
            last_will_qos,
            last_will_retain,
            username,
            password,
            keep_alive,
            properties: connect_properties,
            client_id,
            will_properties,
            last_will_topic,
            last_will_message,
        };

        println!("Enviando connect message to broker");
        match connect.write_to(&mut stream) {
            Ok(()) => println!("Connect message enviado"),
            Err(_) => println!("Error al enviar connect message"),
        }

        if let Ok(message) = BrokerMessage::read_from(&mut stream) {
            match message {
                BrokerMessage::Connack {
                   //session_present,
                    //return_code,
                } => {
                    println!("Recibí un Connack");
                },
                _ => println!("no recibi un Connack :("),

            }
        } else {
            println!("soy el client y no pude leer el mensaje");
        };

        let _user_id = Client::assign_user_id();

        Ok(Client {
            stream,
            subscriptions: Arc::new(Mutex::new(HashMap::new())),
            pending_messages: Vec::new(),
        })
    }

<<<<<<< HEAD


    // Supongo que el comando sería publish: dup:1 qoS:1 retain:1 topic:topic_name payload: payload
=======
>>>>>>> 12ba8aba
    pub fn publish_message(
        message: &str,
        mut stream: TcpStream,
        pending_messages: Vec<u16>,
    ) -> Result<u16, ClientError> {
        let splitted_message: Vec<&str> = message.split(' ').collect();

        let mut qos = 0;
        let mut dup_flag = false;
        let mut retain_flag = false;

        if splitted_message[0] == "dup:1" {
            dup_flag = true;
        }
        if splitted_message[1] == "qos:1" {
            qos = 1;
        }
        if splitted_message[2] == "retain:1" {
            retain_flag = true;
        }

        let topic_name: Vec<&str> = splitted_message[3].split(':').collect();

        let payload = splitted_message[5..].join(" ").to_string();

        let topic_properties = TopicProperties {
            topic_alias: 10,
            response_topic: "String".to_string(),
        };

        let packet_id = Client::assign_packet_id(pending_messages);

        let properties = PublishProperties::new(
            1,
            10,
            topic_properties,
            [1, 2, 3].to_vec(),
            "a".to_string(),
            1,
            "a".to_string(),
        );


        // let payload_string = payload[1].to_string();
        let publish = ClientMessage::Publish {
            packet_id,
            topic_name: topic_name[1].to_string(),
            qos,
            retain_flag: if retain_flag { 1 } else { 0 },
            payload,
            dup_flag: dup_flag as usize,
            properties,
        };

        match publish.write_to(&mut stream) {
            Ok(()) => Ok(packet_id),
            Err(_) => Err(ClientError::new("Error al enviar mensaje")),
        }
    }

    pub fn subscribe(
        topic: &str,
        mut stream: TcpStream,
        subscriptions: Arc<Mutex<HashMap<String, u8>>>,
        pending_messages: Vec<u16>,
    ) -> Result<u16, ClientError> {
        let packet_id = Client::assign_packet_id(pending_messages);
        let sub_id = Client::assign_subscription_id();
        let topic = topic.to_string();
        
        let subscriptions = subscriptions.clone();

        subscriptions.lock().unwrap().insert(topic.clone(), sub_id);
      
        let subscribe = ClientMessage::Subscribe {
            packet_id,
            topic_name: topic.to_string(),
            properties: SubscribeProperties::new(
                sub_id,
                vec![("propiedad".to_string(), "valor".to_string())],
                vec![0, 1, 2, 3],
            ),
        };
        println!("Subscribe: {:?}", subscribe);

        match subscribe.write_to(&mut stream) {
            Ok(()) => Ok(packet_id),
            Err(_) => Err(ClientError::new("Error al enviar mensaje")),
        }

        
    }

    fn assign_subscription_id() -> u8 {
        let mut rng = rand::thread_rng();

        let sub_id: u8 = rng.gen();

        sub_id
    }

    fn assign_user_id() -> u32 {
        //let mut rng = rand::thread_rng();

        //let user_id: u32 = rng.gen();

        1111
    }

    pub fn unsubscribe(
        topic: &str,
        sub_id: u8,
        mut stream: TcpStream,
        pending_messages: Vec<u16>,
    ) -> Result<u16, ClientError> {
        let packet_id = Client::assign_packet_id(pending_messages);

        let unsubscribe = ClientMessage::Unsubscribe {
            packet_id,
            topic_name: topic.to_string(),
            properties: SubscribeProperties::new(
                sub_id,
                vec![("propiedad".to_string(), "valor".to_string())],
                vec![0, 1, 2, 3],
            ),
        };

        println!("Unsubscribe: {:?}", unsubscribe);

        match unsubscribe.write_to(&mut stream) {
            Ok(()) => Ok(packet_id),
            Err(_) => Err(ClientError::new("Error al enviar mensaje")),
        }
    }

    ///recibe un string que indica la razón de la desconexión y un stream y envia un disconnect message al broker
    /// segun el str reason recibido, modifica el reason_code y el reason_string del mensaje
    ///
    /// devuelve el packet_id del mensaje enviado o un ClientError en caso de error
    pub fn disconnect(reason: &str, mut stream: TcpStream) -> Result<u16, ClientError> {
        let packet_id = 1;
        let reason_code: u8;
        let reason_string: String;
        match reason {
            "normal" => {
                reason_code = 0x00;
                reason_string =
                    "Close the connection normally. Do not send the Will Message.".to_string();
            }
            "with_will" => {
                reason_code = 0x04;
                reason_string = "The Client wishes to disconnect but requires that the Server also publishes its Will Message"
                    .to_string();
            }
            _ => {
                reason_code = 0x80;
                reason_string = "The Connection is closed but the sender either does not wish to reveal reason or none of the other Reason Codes apply. "
                    .to_string();
            }
        }
        let disconnect = ClientMessage::Disconnect {
            reason_code,
            session_expiry_interval: 0,
            reason_string,
            user_properties: vec![("propiedad".to_string(), "valor".to_string())],
        };

        match disconnect.write_to(&mut stream) {
            Ok(()) => Ok(packet_id),
            Err(_) => Err(ClientError::new("Error al enviar mensaje")),
        }
    }

    /// Se encarga de que el cliente este funcionando correctamente.
    /// El Client debe encargarse de dos tareas: leer mensajes que le lleguen del Broker.
    /// Estos mensajes pueden ser tanto acks (Connack, Puback, etc.)
    /// como pubs que vengan por parte otros clientes (mediante el broker)
    /// a cuyos topics esté subscrito.
    ///
    /// Su segunda tarea es enviar mensajes:
    /// puede enviar mensajes como Publish, Suscribe, etc.
    ///
    /// Las dos tareas del Client se deben ejecutar concurrentemente,
    /// por eso su tilizan dos threads(uno de lectura y otro de escritura),
    /// ambos threads deben compaten el recurso TcpStream.
    ///
    /// El thread de escritura (write_messages) recibe por consola los mensajes a enviar.
    /// Si logra enviar los mensajes correctamente, envia el pacjet id mediante el channel
    ///
    /// El thread de lectura (read_messages) se encarga de leer los mensajes que le llegan del broker.
    ///
    /// Si se recibe un mensaje del tipo Disconnect: se finalizan ambos hilos y se finaliza la conexión con el broker y  la sesion del cliente.
    pub fn client_run(&mut self, rx: mpsc::Receiver<String>) -> Result<(), ProtocolError> {
        let (sender, receiver) = mpsc::channel();

        let mut desconectar = false;
        
        let pending_messages_clone_one = self.pending_messages.clone();
        let pending_messages_clone_two = self.pending_messages.clone();
        let pending_messages_clone_three = self.pending_messages.clone();
<<<<<<< HEAD
=======

>>>>>>> 12ba8aba

        let stream_clone_one = match self.stream.try_clone() {
            Ok(stream) => stream,
            Err(_) => return Err(ProtocolError::StreamError),
        };
        let stream_clone_two = match self.stream.try_clone() {
            Ok(stream) => stream,
            Err(_) => return Err(ProtocolError::StreamError),
        };
        let stream_clone_three = match self.stream.try_clone() {
            Ok(stream) => stream,
            Err(_) => return Err(ProtocolError::StreamError),
        };
        let stream_clone_four = match self.stream.try_clone() {
            Ok(stream) => stream,
            Err(_) => return Err(ProtocolError::StreamError),
        };
        let stream_clone_five = match self.stream.try_clone() {
            Ok(stream) => stream,
            Err(_) => return Err(ProtocolError::StreamError),
        };

        let subscriptions_clone = self.subscriptions.clone();

        let _write_messages = std::thread::spawn(move || {
            let mut pending_messages = pending_messages_clone_one.clone();
            while !desconectar{
                loop {
                    if let Ok(line) = rx.recv() {
                        if line.starts_with("publish:") {
                            let (_, post_colon) = line.split_at(8); // "publish:" is 8 characters
                            let message = post_colon.trim(); // remove leading/trailing whitespace
                            println!("Publicando mensaje: {}", message);

                            match stream_clone_one.try_clone() {
                                Ok(stream_clone) => {
                                    if let Ok(packet_id) = Client::publish_message(
                                        message,
                                        stream_clone,
                                        pending_messages_clone_one.clone(),
                                    ) {
                                        pending_messages.push(packet_id);
                                        match sender.send(packet_id) {
                                            Ok(_) => continue,
                                            Err(_) => {
                                                println!(
                                                    "Error al enviar packet_id de puback al receiver"
                                                )
                                            }
                                        }
                                    }
                                }
                                Err(_) => {
                                    return Err::<(), ProtocolError>(ProtocolError::StreamError);
                                }
                            }
                        } else if line.starts_with("subscribe:") {
                            let (_, post_colon) = line.split_at(10); // "subscribe:" is 10 characters
                            let topic = post_colon.trim(); // remove leading/trailing whitespace
                        
                            println!("Subscribiendome al topic: {}", topic);
                            
                            if subscriptions_clone.lock().unwrap().contains_key(&topic.to_string()){
                                println!("Ya estoy subscrito a este topic");
                            }
                            
                            match stream_clone_two.try_clone() {
                                Ok(stream_clone) => {
                                    if let Ok(packet_id) = Client::subscribe(
                                        topic,
                                        stream_clone,
                                        subscriptions_clone.clone(),
                                        pending_messages_clone_two.clone(),
                                    ) {
                                        match sender.send(packet_id) {
                                            Ok(_) => {
                                                let provitional_sub_id = 1;
                                                let topic_new = topic.to_string();
                                                subscriptions_clone.lock().unwrap().insert(topic_new, provitional_sub_id);
                                            },
                                            Err(_) => {
                                                println!(
                                                    "Error al enviar el packet_id del suback al receiver"
                                                )
                                            }
                                        }
                                    }
                                }
                                Err(_) => {
                                    return Err::<(), ProtocolError>(ProtocolError::StreamError);
                                }
                            }
                            
                        } else if line.starts_with("unsubscribe:") {
                            let (_, post_colon) = line.split_at(12); // "unsubscribe:" is 12 characters
                            let topic = post_colon.trim(); // remove leading/trailing whitespace
                            
                            println!("Desubscribiendome del topic: {}", topic);

<<<<<<< HEAD
                            let sub_id = *subscriptions_clone.lock().unwrap().get(topic).unwrap();
=======
                            let sub_id = subscriptions_clone.lock().unwrap().get(topic).unwrap().clone();
>>>>>>> 12ba8aba

                            match stream_clone_five.try_clone() {
                                Ok(stream_clone) => {
                                    if let Ok(packet_id) = Client::unsubscribe(
                                        topic,
                                        sub_id,
                                        stream_clone,
                                        pending_messages_clone_three.clone(),
                                    ) {
                                        match sender.send(packet_id) {
                                            Ok(_) => {
                                                let topic_new = topic.to_string();
                                                subscriptions_clone.lock().unwrap().remove(&topic_new);
                                            },
                                            Err(_) => {
                                                println!(
                                                    "Error al enviar el packet_id del unsuback al receiver"
                                                )
                                            }
                                        }
                                    }
                                }
                                Err(_) => {
                                    return Err::<(), ProtocolError>(ProtocolError::StreamError);
                                }
<<<<<<< HEAD
                            }

                        } else if line.starts_with("pingreq") {
                            println!("Enviando pingreq");
                            match stream_clone_four.try_clone() {
                                Ok(mut stream_clone) => {
                                    let pingreq = ClientMessage::Pingreq;
                                    match pingreq.write_to(&mut stream_clone) {
                                        //chequear esto
                                        Ok(()) => println!("Pingreq enviado"),
                                        Err(_) => println!("Error al enviar pingreq"),
                                    }
                                }
                                Err(_) => {
                                    return Err::<(), ProtocolError>(ProtocolError::StreamError);
                                }
                            }
=======
                            }

                        } else if line.starts_with("pingreq") {
                            println!("Enviando pingreq");
                            match stream_clone_four.try_clone() {
                                Ok(mut stream_clone) => {
                                    let pingreq = ClientMessage::Pingreq;
                                    match pingreq.write_to(&mut stream_clone) {
                                        //chequear esto
                                        Ok(()) => println!("Pingreq enviado"),
                                        Err(_) => println!("Error al enviar pingreq"),
                                    }
                                }
                                Err(_) => {
                                    return Err::<(), ProtocolError>(ProtocolError::StreamError);
                                }
                            }
>>>>>>> 12ba8aba
                        } else if line.starts_with("disconnect") {
                           
                           
                            println!("Desconectandome...\nPresione Enter para cerrar finalizar el programa");
                            let reason = "normal";
                            
                            match stream_clone_five.try_clone() {
                                Ok(stream_clone) => {
                                    if let Ok(packet_id) = Client::disconnect(reason, stream_clone) {
                                        match sender.send(packet_id) {
                                            Ok(_) => continue,
                                            Err(_) => {
                                                println!(
                                                    "Error al enviar packet_id de puback al receiver"
                                                )
                                            }
                                        }

                                        desconectar = true;
                                        break;
                                    }
                                }
                                Err(_) => {
                                    return Err::<(), ProtocolError>(ProtocolError::StreamError);
                                }
                            }
                            break;
                        
                        } else {
                            println!("Comando no reconocido: {}", line);
                        }
                    }
                }
            }
            Ok(())
        });

        let subscriptions_clone = self.subscriptions.clone();
        let _read_messages = std::thread::spawn(move ||{
            let mut pending_messages = Vec::new();
<<<<<<< HEAD

=======
>>>>>>> 12ba8aba
            loop {
                println!("pending: {:?}", pending_messages);
                if let Ok(packet) = receiver.try_recv() {
                    pending_messages.push(packet);
                    println!("pending messages {:?}", pending_messages);
                }

                if let Ok(mut stream_clone) = stream_clone_three.try_clone() {
                    if let Ok(message) = BrokerMessage::read_from(&mut stream_clone) {
                        match message {
                            BrokerMessage::Connack {} => todo!(),
                            BrokerMessage::Puback {
                                packet_id_msb,
                                packet_id_lsb,
                                reason_code,
                            } => {
                                for pending_message in &pending_messages {
                                    let packet_id_bytes: [u8; 2] = pending_message.to_be_bytes();
                                    if packet_id_bytes[0] == packet_id_msb
                                        && packet_id_bytes[1] == packet_id_lsb
                                    {
                                        println!(
                                            "puback con id {} {} {} recibido",
                                            packet_id_msb, packet_id_lsb, reason_code
                                        );
                                    }
                                }
                                println!("Recibi un mensaje {:?}", message);
                            }
                            BrokerMessage::Suback {
                                packet_id_msb,
                                packet_id_lsb,
                                reason_code:_,
                                sub_id,
                            } => {
                                
                                for pending_message in &pending_messages {
                                    let packet_id_bytes: [u8; 2] = pending_message.to_be_bytes();
<<<<<<< HEAD
                                    
=======
>>>>>>> 12ba8aba
                                    if packet_id_bytes[0] == packet_id_msb
                                        && packet_id_bytes[1] == packet_id_lsb
                                    {
                                        println!(
                                            "suback con id {} {} recibido",
                                            packet_id_msb, packet_id_lsb
                                        );
                                        
                                    }                                   
                                }

                                //busca el sub_id 1 en el hash de subscriptions
                                //si lo encuentra, lo reemplaza por el sub_id que llega en el mensaje
                                let mut topic = String::new();
                                for (key, value) in subscriptions_clone.lock().unwrap().iter() {
                                    if *value == 1 {
                                        topic = key.clone();
                                    }
                                }
                                subscriptions_clone.lock().unwrap().remove(&topic);
                                subscriptions_clone.lock().unwrap().insert(topic, sub_id);
                                    
                                println!("Recibi un mensaje {:?}", message);
                            }
                            BrokerMessage::PublishDelivery {
                                packet_id,
                                topic_name: _,
                                qos: _,
                                retain_flag: _,
                                dup_flag: _,
                                properties: _,
                                payload,
                            } => {
                                println!(
                                    "PublishDelivery con id {} recibido, payload: {}",
                                    packet_id, payload
                                );
                            }
                            BrokerMessage::Unsuback {
                                packet_id_msb,
                                packet_id_lsb,
                                reason_code: _,
                            } => {
                                
                                for pending_message in &pending_messages {
                                    let packet_id_bytes: [u8; 2] = pending_message.to_be_bytes();
                                    if packet_id_bytes[0] == packet_id_msb
                                        && packet_id_bytes[1] == packet_id_lsb
                                    {
                                        println!(
                                            "Unsuback con id {} {} recibido",
                                            packet_id_msb, packet_id_lsb
                                        );
                                    }
                                    
                                }

                                println!("Recibi un mensaje {:?}", message);
                            }
                            BrokerMessage::Pingresp => {
                                println!("Recibi un mensaje {:?}", message)
                            }
                        }
                    }
                } else {
                    println!("Error al clonar el stream");
                }
            }
        
        });

        Ok(())
    }

    ///Asigna un id al packet que ingresa como parametro.
    ///Guarda el packet en el hashmap de paquetes.
    fn assign_packet_id(packets: Vec<u16>) -> u16 {
        let mut rng = rand::thread_rng();

        let mut packet_id: u16;
        loop {
            packet_id = rng.gen();
            if packet_id != 0 && !packets.contains(&packet_id) {
                break;
            }
        }
        packet_id
    }
}<|MERGE_RESOLUTION|>--- conflicted
+++ resolved
@@ -95,12 +95,9 @@
         })
     }
 
-<<<<<<< HEAD
 
 
     // Supongo que el comando sería publish: dup:1 qoS:1 retain:1 topic:topic_name payload: payload
-=======
->>>>>>> 12ba8aba
     pub fn publish_message(
         message: &str,
         mut stream: TcpStream,
@@ -301,10 +298,6 @@
         let pending_messages_clone_one = self.pending_messages.clone();
         let pending_messages_clone_two = self.pending_messages.clone();
         let pending_messages_clone_three = self.pending_messages.clone();
-<<<<<<< HEAD
-=======
-
->>>>>>> 12ba8aba
 
         let stream_clone_one = match self.stream.try_clone() {
             Ok(stream) => stream,
@@ -404,12 +397,7 @@
                             
                             println!("Desubscribiendome del topic: {}", topic);
 
-<<<<<<< HEAD
                             let sub_id = *subscriptions_clone.lock().unwrap().get(topic).unwrap();
-=======
-                            let sub_id = subscriptions_clone.lock().unwrap().get(topic).unwrap().clone();
->>>>>>> 12ba8aba
-
                             match stream_clone_five.try_clone() {
                                 Ok(stream_clone) => {
                                     if let Ok(packet_id) = Client::unsubscribe(
@@ -434,7 +422,6 @@
                                 Err(_) => {
                                     return Err::<(), ProtocolError>(ProtocolError::StreamError);
                                 }
-<<<<<<< HEAD
                             }
 
                         } else if line.starts_with("pingreq") {
@@ -452,25 +439,6 @@
                                     return Err::<(), ProtocolError>(ProtocolError::StreamError);
                                 }
                             }
-=======
-                            }
-
-                        } else if line.starts_with("pingreq") {
-                            println!("Enviando pingreq");
-                            match stream_clone_four.try_clone() {
-                                Ok(mut stream_clone) => {
-                                    let pingreq = ClientMessage::Pingreq;
-                                    match pingreq.write_to(&mut stream_clone) {
-                                        //chequear esto
-                                        Ok(()) => println!("Pingreq enviado"),
-                                        Err(_) => println!("Error al enviar pingreq"),
-                                    }
-                                }
-                                Err(_) => {
-                                    return Err::<(), ProtocolError>(ProtocolError::StreamError);
-                                }
-                            }
->>>>>>> 12ba8aba
                         } else if line.starts_with("disconnect") {
                            
                            
@@ -511,10 +479,6 @@
         let subscriptions_clone = self.subscriptions.clone();
         let _read_messages = std::thread::spawn(move ||{
             let mut pending_messages = Vec::new();
-<<<<<<< HEAD
-
-=======
->>>>>>> 12ba8aba
             loop {
                 println!("pending: {:?}", pending_messages);
                 if let Ok(packet) = receiver.try_recv() {
@@ -553,10 +517,7 @@
                                 
                                 for pending_message in &pending_messages {
                                     let packet_id_bytes: [u8; 2] = pending_message.to_be_bytes();
-<<<<<<< HEAD
                                     
-=======
->>>>>>> 12ba8aba
                                     if packet_id_bytes[0] == packet_id_msb
                                         && packet_id_bytes[1] == packet_id_lsb
                                     {
