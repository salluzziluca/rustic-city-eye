--- conflicted
+++ resolved
@@ -1,16 +1,15 @@
 use std::{
     io::{stdin, BufRead},
     net::TcpStream,
-<<<<<<< HEAD
-    sync::{mpsc::{self, Receiver}, Arc, Mutex},
-=======
     sync::{mpsc, Arc, Mutex},
->>>>>>> 46faf42a
+    collections::HashMap,
 };
 use rand::Rng;
 
-use std::collections::HashMap;
-
+use std::{
+    net::TcpStream,
+    sync::{mpsc::{self, Receiver}, Arc, Mutex},
+};
 
 use crate::mqtt::{
     broker_message::BrokerMessage,
@@ -23,16 +22,10 @@
     will_properties::WillProperties,
 };
 
-<<<<<<< HEAD
-#[derive(Debug)]
 pub struct Client {
     receiver_channel: Arc<Mutex<Receiver<String>>>,
 
-=======
-
-pub struct Client {
     // stream es el socket que se conecta al broker
->>>>>>> 46faf42a
     stream: TcpStream,
     // las subscriptions son un hashmap de topic y sub_id
     pub subscriptions: Arc::<Mutex<HashMap<String, u8>>>,
@@ -122,70 +115,41 @@
         })
     }
 
-<<<<<<< HEAD
     /// Publica un mensaje en un topic
     // Supongo que el comando sería publish: dup:1 qoS:1 retain:1 topic:topic_name payload: payload
     // Los valores predeterminados son dup:0 qoS:0 retain:0, solo hace falta aclarar cuando son 1
-=======
-
-
-    // Supongo que el comando sería publish: dup:1 qoS:1 retain:1 topic:topic_name payload: payload
->>>>>>> 46faf42a
     pub fn publish_message(
         message: &str,
         mut stream: TcpStream,
         pending_messages: Vec<u16>,
-        ) -> Result<u16, ClientError> {
+    ) -> Result<u16, ClientError> {
         let splitted_message: Vec<&str> = message.split(' ').collect();
-<<<<<<< HEAD
 
         let mut qos = 0;
         let mut dup_flag = false;
         let mut retain_flag = false;
 
-        let mut i = 0;
-        if splitted_message[i] == "dup:1" {
-            i += 1;
+        if splitted_message[0] == "dup:1" {
             dup_flag = true;
         }
-        if splitted_message[i] == "qos:1" {
-            i += 1;
+        if splitted_message[1] == "qos:1" {
             qos = 1;
         }
-        if splitted_message[i] == "retain:1" {
-            i += 1;
+        if splitted_message[2] == "retain:1" {
             retain_flag = true;
         }
 
-        let topic_name: Vec<&str> = splitted_message[i].split(':').collect();
-        i+=1;
-
-        let payload = splitted_message[i..].join(" ").to_string();
-
-=======
-        //message interface(temp): dup:1 qos:2 retain:1 topic_name:sometopic
-        //    let mut dup_flag = false;
-        let qos = 1;
-        //      let mut retain_flag = false;
-        //        let mut packet_id = 0x00;
-        // if splitted_message[0] == "dup:1" {
-        //     dup_flag = true;
-        // }
-        // if splitted_message[1] == "qos:1" {
-        //     qos = 1;
-        //     packet_id = 0x20FF;
-        // } else {
-        //     dup_flag = false;
-        // }
-        // if splitted_message[2] == "retain:1" {
-        //     retain_flag = true;
-        // }
->>>>>>> 46faf42a
+        let topic_name: Vec<&str> = splitted_message[3].split(':').collect();
+
+        let payload = splitted_message[5..].join(" ").to_string();
+
         let topic_properties = TopicProperties {
             topic_alias: 10,
             response_topic: "String".to_string(),
         };
+
         let packet_id = Client::assign_packet_id(pending_messages);
+
         let properties = PublishProperties::new(
             1,
             10,
@@ -195,12 +159,9 @@
             1,
             "a".to_string(),
         );
-<<<<<<< HEAD
 
 
         // let payload_string = payload[1].to_string();
-=======
->>>>>>> 46faf42a
         let publish = ClientMessage::Publish {
             packet_id,
             topic_name: topic_name[1].to_string(),
@@ -210,6 +171,7 @@
             dup_flag: dup_flag as usize,
             properties,
         };
+
         match publish.write_to(&mut stream) {
             Ok(()) => Ok(packet_id),
             Err(_) => Err(ClientError::new("Error al enviar mensaje")),
@@ -346,13 +308,7 @@
     /// Si logra enviar los mensajes correctamente, envia el pacjet id mediante el channel
     ///
     /// El thread de lectura (read_messages) se encarga de leer los mensajes que le llegan del broker.
-<<<<<<< HEAD
     pub fn client_run(&mut self) -> Result<(), ProtocolError> {
-=======
-    ///
-    /// Si se recibe un mensaje del tipo Disconnect: se finalizan ambos hilos y se finaliza la conexión con el broker y  la sesion del cliente.
-    pub fn client_run(&mut self, rx: mpsc::Receiver<String>) -> Result<(), ProtocolError> {
->>>>>>> 46faf42a
         let (sender, receiver) = mpsc::channel();
         let receiver_channel = self.receiver_channel.clone();
 
@@ -361,10 +317,7 @@
         let pending_messages_clone_one = self.pending_messages.clone();
         let pending_messages_clone_two = self.pending_messages.clone();
         let pending_messages_clone_three = self.pending_messages.clone();
-<<<<<<< HEAD
         let pending_messages_clone_four = self.pending_messages.clone();
-=======
->>>>>>> 46faf42a
 
         let stream_clone_one = match self.stream.try_clone() {
             Ok(stream) => stream,
@@ -391,34 +344,10 @@
 
         let _write_messages = std::thread::spawn(move || {
             let mut pending_messages = pending_messages_clone_one.clone();
-<<<<<<< HEAD
-
-            loop {
-                let lock = receiver_channel.lock().unwrap();
-                if let Ok(line) = lock.recv() {
-                    if line.starts_with("publish:") {
-                        let (_, post_colon) = line.split_at(8); // "publish:" is 8 characters
-                        let message = post_colon.trim(); // remove leading/trailing whitespace
-                        println!("Publicando mensaje: {}", message);
-
-                        match stream_clone_one.try_clone() {
-                            Ok(stream_clone) => {
-                                if let Ok(packet_id) = Client::publish_message(
-                                    message,
-                                    stream_clone,
-                                    pending_messages_clone_one.clone(),
-                                ) {
-                                    pending_messages.push(packet_id);
-                                    match sender.send(packet_id) {
-                                        Ok(_) => continue,
-                                        Err(_) => {
-                                            println!(
-                                                "Error al enviar packet_id de puback al receiver"
-                                            )
-=======
             while !desconectar{
                 loop {
-                    if let Ok(line) = rx.recv() {
+                    let lock = receiver_channel.lock().unwrap();
+                    if let Ok(line) = lock.recv() {
                         if line.starts_with("publish:") {
                             let (_, post_colon) = line.split_at(8); // "publish:" is 8 characters
                             let message = post_colon.trim(); // remove leading/trailing whitespace
@@ -439,13 +368,13 @@
                                                     "Error al enviar packet_id de puback al receiver"
                                                 )
                                             }
->>>>>>> 46faf42a
                                         }
                                     }
                                 }
                                 Err(_) => {
                                     return Err::<(), ProtocolError>(ProtocolError::StreamError);
                                 }
+                                
                             }
                         } else if line.starts_with("subscribe:") {
                             let (_, post_colon) = line.split_at(10); // "subscribe:" is 10 characters
@@ -572,10 +501,7 @@
         let subscriptions_clone = self.subscriptions.clone();
         let _read_messages = std::thread::spawn(move ||{
             let mut pending_messages = Vec::new();
-<<<<<<< HEAD
-
-=======
->>>>>>> 46faf42a
+
             loop {
                 println!("pending: {:?}", pending_messages);
                 if let Ok(packet) = receiver.try_recv() {
@@ -625,14 +551,7 @@
                                 
                                 for pending_message in &pending_messages {
                                     let packet_id_bytes: [u8; 2] = pending_message.to_be_bytes();
-<<<<<<< HEAD
-                                    println!(
-                                        "subscribe scon id {} {} recibido",
-                                        packet_id_msb, packet_id_lsb
-                                    );
-=======
                                     
->>>>>>> 46faf42a
                                     if packet_id_bytes[0] == packet_id_msb
                                         && packet_id_bytes[1] == packet_id_lsb
                                     {
