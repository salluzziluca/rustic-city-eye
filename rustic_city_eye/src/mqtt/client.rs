use rand::Rng;
use std::{
    collections::HashMap,
    net::TcpStream,
    sync::{
        mpsc::{self, Receiver, Sender},
        Arc, Mutex,
    },
};

use crate::{
    mqtt::{
        broker_message::BrokerMessage, client_message::ClientMessage,
        connect_config::ConnectConfig, error::ClientError, messages_config::MessagesConfig,
        protocol_error::ProtocolError,
    },
    utils::threadpool::ThreadPool,
};

use super::client_return::ClientReturn;

#[derive(Debug)]
pub struct Client {
    receiver_channel: Arc<Mutex<Receiver<Box<dyn MessagesConfig + Send>>>>,

    // stream es el socket que se conecta al broker
    stream: TcpStream,

    // las subscriptions son un hashmap de topic y sub_id
    pub subscriptions: Arc<Mutex<HashMap<String, u8>>>,
    // user_id: u32,
}

impl Client {
    pub fn new(
        receiver_channel: Receiver<Box<dyn MessagesConfig + Send>>,
        address: String,
        connect_config: ConnectConfig,
    ) -> Result<Client, ProtocolError> {
        let mut stream = match TcpStream::connect(address) {
            Ok(stream) => stream,
            Err(_) => return Err(ProtocolError::ConectionError),
        };

        let connect = ClientMessage::Connect {
            clean_start: connect_config.clean_start,
            last_will_flag: connect_config.last_will_flag,
            last_will_qos: connect_config.last_will_qos,
            last_will_retain: connect_config.last_will_retain,
            username: connect_config.username,
            password: connect_config.password,
            keep_alive: connect_config.keep_alive,
            properties: connect_config.properties,
            client_id: connect_config.client_id,
            will_properties: connect_config.will_properties,
            last_will_topic: connect_config.last_will_topic,
            last_will_message: connect_config.last_will_message,
        };

        println!("Enviando connect message to broker");
        match connect.write_to(&mut stream) {
            Ok(()) => println!("Connect message enviado"),
            Err(_) => println!("Error al enviar connect message"),
        }

        if let Ok(message) = BrokerMessage::read_from(&mut stream) {
            match message {
                BrokerMessage::Connack {
                    session_present: _,
                    reason_code: _,
                    properties: _,
                } => {
                    println!("Recibí un Connack");
                },
                _ => println!("no recibi un Connack :("),

            }
        } else {
            println!("soy el client y no pude leer el mensaje");
        };

        let _user_id = Client::assign_user_id();

        Ok(Client {
            receiver_channel: Arc::new(Mutex::new(receiver_channel)),
            stream,
            subscriptions: Arc::new(Mutex::new(HashMap::new())),
        })
    }

    /// Publica un mensaje en un topic determinado.
    pub fn publish_message(
        message: ClientMessage,
        mut stream: TcpStream,
        packet_id: u16,
    ) -> Result<u16, ClientError> {
        match message.write_to(&mut stream) {
            Ok(()) => Ok(packet_id),
            Err(_) => Err(ClientError::new("Error al enviar mensaje")),
        }
    }

    pub fn subscribe(
        message: ClientMessage,
        packet_id: u16,
        topic: &str,
        mut stream: TcpStream,
        subscriptions: Arc<Mutex<HashMap<String, u8>>>,
    ) -> Result<u16, ClientError> {
        let sub_id = Client::assign_subscription_id();
        let topic = topic.to_string();

        let subscriptions = subscriptions.clone();

        subscriptions.lock().unwrap().insert(topic.clone(), sub_id);

        match message.write_to(&mut stream) {
            Ok(()) => Ok(packet_id),
            Err(_) => Err(ClientError::new("Error al enviar mensaje")),
        }
    }

    fn assign_subscription_id() -> u8 {
        let mut rng = rand::thread_rng();

        let sub_id: u8 = rng.gen();

        sub_id
    }

    fn assign_user_id() -> u32 {
        //let mut rng = rand::thread_rng();

        //let user_id: u32 = rng.gen();

        1111
    }

    pub fn unsubscribe(
        message: ClientMessage,
        mut stream: TcpStream,
        packet_id: u16,
    ) -> Result<u16, ClientError> {
        match message.write_to(&mut stream) {
            Ok(()) => Ok(packet_id),
            Err(_) => Err(ClientError::new("Error al enviar mensaje")),
        }
    }

    ///recibe un string que indica la razón de la desconexión y un stream y envia un disconnect message al broker
    /// segun el str reason recibido, modifica el reason_code y el reason_string del mensaje
    ///
    /// devuelve el packet_id del mensaje enviado o un ClientError en caso de error
    pub fn disconnect(reason: &str, mut stream: TcpStream) -> Result<u16, ClientError> {
        let packet_id = 1;
        let reason_code: u8;
        let reason_string: String;
        match reason {
            "normal" => {
                reason_code = 0x00;
                reason_string =
                    "Close the connection normally. Do not send the Will Message.".to_string();
            }
            "with_will" => {
                reason_code = 0x04;
                reason_string = "The Client wishes to disconnect but requires that the Server also publishes its Will Message"
                    .to_string();
            }
            _ => {
                reason_code = 0x80;
                reason_string = "The Connection is closed but the sender either does not wish to reveal reason or none of the other Reason Codes apply. "
                    .to_string();
            }
        }
        let disconnect = ClientMessage::Disconnect {
            reason_code,
            session_expiry_interval: 0,
            reason_string,
            user_properties: vec![("propiedad".to_string(), "valor".to_string())],
        };

        match disconnect.write_to(&mut stream) {
            Ok(()) => Ok(packet_id),
            Err(_) => Err(ClientError::new("Error al enviar mensaje")),
        }
    }

    /// Se encarga de que el cliente este funcionando correctamente.
    /// El Client debe encargarse de dos tareas: leer mensajes que le lleguen del Broker.
    /// Estos mensajes pueden ser tanto acks (Connack, Puback, etc.)
    /// como pubs que vengan por parte otros clientes (mediante el broker)
    /// a cuyos topics esté subscrito.
    ///
    /// Su segunda tarea es enviar mensajes:
    /// puede enviar mensajes como Publish, Suscribe, etc.
    ///
    /// Las dos tareas del Client se deben ejecutar concurrentemente,
    /// por eso su tilizan dos threads(uno de lectura y otro de escritura),
    /// ambos threads deben compaten el recurso TcpStream.
    ///
    /// El thread de escritura (write_messages) recibe por consola los mensajes a enviar.
    /// Si logra enviar los mensajes correctamente, envia el pacjet id mediante el channel
    ///
    /// El thread de lectura (read_messages) se encarga de leer los mensajes que le llegan del broker.
    pub fn client_run(&mut self) -> Result<(), ProtocolError> {
        let (sender, receiver) = mpsc::channel();

        let receiver_channel = self.receiver_channel.clone();

        let desconectar = false;

        let stream_clone_one = match self.stream.try_clone() {
            Ok(stream) => stream,
            Err(_) => return Err(ProtocolError::StreamError),
        };
        let stream_clone_two = match self.stream.try_clone() {
            Ok(stream) => stream,
            Err(_) => return Err(ProtocolError::StreamError),
        };

        let threadpool = ThreadPool::new(5);

        let subscriptions_clone = self.subscriptions.clone();

        let _write_messages = threadpool.execute(move || {
            Client::write_messages(
                stream_clone_one,
                receiver_channel,
                desconectar,
                sender,
                subscriptions_clone,
            )
        });

        let subscriptions_clone = self.subscriptions.clone();
        let _read_messages = threadpool.execute(move || {
            Client::receive_messages(stream_clone_two, receiver, subscriptions_clone)
        });

        Ok(())
    }

    pub fn receive_messages(
        stream: TcpStream,
        receiver: Receiver<u16>,
        subscriptions_clone: Arc<Mutex<HashMap<String, u8>>>,
    ) -> Result<(), ProtocolError> {
        let mut pending_messages = Vec::new();

        loop {
            if let Ok(packet) = receiver.try_recv() {
                pending_messages.push(packet);
            }

<<<<<<< HEAD
            if let Ok(stream_clone) = stream.try_clone() {
                match handle_message(
                    stream_clone,
                    subscriptions_clone.clone(),
                    pending_messages.clone(),
                ) {
                    Ok(return_val) => {
                        if return_val == ClientReturn::DisconnectRecieved {
                            return Ok(());
=======
            if let Ok(mut stream_clone) = stream.try_clone() {
                if let Ok(message) = BrokerMessage::read_from(&mut stream_clone) {
                    match message {
                        BrokerMessage::Connack { 
                            session_present: _, 
                            reason_code: _, 
                            properties: _ } => {
                                println!("Volví a recibir un connack")
                            },
                        BrokerMessage::Puback {
                            packet_id_msb,
                            packet_id_lsb,
                            reason_code,
                        } => {
                            for pending_message in &pending_messages {
                                let packet_id_bytes: [u8; 2] = pending_message.to_be_bytes();
                                if packet_id_bytes[0] == packet_id_msb
                                    && packet_id_bytes[1] == packet_id_lsb
                                {
                                    println!(
                                        "puback con id {} {} {} recibido",
                                        packet_id_msb, packet_id_lsb, reason_code
                                    );
                                }
                            }
                            println!("puback {:?}", message);
                        }
                        BrokerMessage::Disconnect {
                            reason_code: _,
                            session_expiry_interval: _,
                            reason_string,
                            user_properties: _,
                        } => {
                            println!(
                                "Recibí un Disconnect, razon de desconexión: {:?}",
                                reason_string
                            );
                            break;
                        }
                        BrokerMessage::Suback {
                            packet_id_msb,
                            packet_id_lsb,
                            reason_code: _,
                            sub_id,
                        } => {
                            for pending_message in &pending_messages {
                                let packet_id_bytes: [u8; 2] = pending_message.to_be_bytes();

                                if packet_id_bytes[0] == packet_id_msb
                                    && packet_id_bytes[1] == packet_id_lsb
                                {
                                    println!(
                                        "suback con id {} {} recibido",
                                        packet_id_msb, packet_id_lsb
                                    );
                                }
                            }

                            //busca el sub_id 1 en el hash de subscriptions
                            //si lo encuentra, lo reemplaza por el sub_id que llega en el mensaje
                            let mut topic = String::new();
                            let mut lock = subscriptions_clone.lock().unwrap();
                            for (key, value) in lock.iter() {
                                if *value == 1 {
                                    topic.clone_from(key);
                                }
                            }
                            lock.remove(&topic);
                            lock.insert(topic, sub_id);

                            println!("Recibi un mensaje {:?}", message);
                        }
                        BrokerMessage::PublishDelivery {
                            packet_id,
                            topic_name: _,
                            qos: _,
                            retain_flag: _,
                            dup_flag: _,
                            properties: _,
                            payload,
                        } => {
                            println!(
                                "PublishDelivery con id {} recibido, payload: {:?}",
                                packet_id, payload
                            );
                        }
                        BrokerMessage::Unsuback {
                            packet_id_msb,
                            packet_id_lsb,
                            reason_code: _,
                        } => {
                            for pending_message in &pending_messages {
                                let packet_id_bytes: [u8; 2] = pending_message.to_be_bytes();
                                if packet_id_bytes[0] == packet_id_msb
                                    && packet_id_bytes[1] == packet_id_lsb
                                {
                                    println!(
                                        "Unsuback con id {} {} recibido",
                                        packet_id_msb, packet_id_lsb
                                    );
                                }
                            }

                            println!("Recibi un mensaje {:?}", message);
                        }
                        BrokerMessage::Pingresp => {
                            println!("Recibi un mensaje {:?}", message)
>>>>>>> d0bb0163
                        }
                    }
                    Err(err) => {
                        return Err(err);
                    }
                }
            } else {
                println!("Error al clonar el stream");
            }
        }
    }

    fn write_messages(
        stream: TcpStream,
        receiver_channel: Arc<Mutex<Receiver<Box<dyn MessagesConfig + Send>>>>,
        mut desconectar: bool,
        sender: Sender<u16>,
        subscriptions_clone: Arc<Mutex<HashMap<String, u8>>>,
    ) -> Result<(), ProtocolError> {
        while !desconectar {
            loop {
                let lock = receiver_channel.lock().unwrap();
                if let Ok(message_config) = lock.recv() {
                    let packet_id = Client::assign_packet_id();

                    let message = message_config.parse_message(packet_id);

                    match message {
                        ClientMessage::Connect {
                            clean_start: _,
                            last_will_flag: _,
                            last_will_qos: _,
                            last_will_retain: _,
                            keep_alive: _,
                            properties: _,
                            client_id: _,
                            will_properties: _,
                            last_will_topic: _,
                            last_will_message: _,
                            username: _,
                            password: _,
                        } => todo!(),
                        ClientMessage::Publish {
                            packet_id,
                            topic_name,
                            qos,
                            retain_flag,
                            payload,
                            dup_flag,
                            properties,
                        } => match stream.try_clone() {
                            Ok(stream_clone) => {
                                let publish = ClientMessage::Publish {
                                    packet_id,
                                    topic_name,
                                    qos,
                                    retain_flag,
                                    payload,
                                    dup_flag,
                                    properties,
                                };

                                if let Ok(packet_id) =
                                    Client::publish_message(publish, stream_clone, packet_id)
                                {
                                    match sender.send(packet_id) {
                                        Ok(_) => continue,
                                        Err(_) => {
                                            println!(
                                                "Error al enviar packet_id de puback al receiver"
                                            )
                                        }
                                    }
                                }
                            }
                            Err(_) => {
                                return Err::<(), ProtocolError>(ProtocolError::StreamError);
                            }
                        },

                        ClientMessage::Subscribe {
                            packet_id,
                            topic_name,
                            properties,
                        } => {
                            if subscriptions_clone
                                .lock()
                                .unwrap()
                                .contains_key(&topic_name.to_string())
                            {
                                println!("Ya estoy subscrito a este topic");
                            }

                            match stream.try_clone() {
                                Ok(stream_clone) => {
                                    let subscribe = ClientMessage::Subscribe {
                                        packet_id,
                                        topic_name: topic_name.clone(),
                                        properties,
                                    };
                                    if let Ok(packet_id) = Client::subscribe(
                                        subscribe,
                                        packet_id,
                                        &topic_name,
                                        stream_clone,
                                        subscriptions_clone.clone(),
                                    ) {
                                        match sender.send(packet_id) {
                                            Ok(_) => {
                                                let provitional_sub_id = 1;
                                                let topic_new = topic_name.to_string();
                                                subscriptions_clone
                                                    .lock()
                                                    .unwrap()
                                                    .insert(topic_new, provitional_sub_id);
                                            }
                                            Err(_) => {
                                                println!(
                                                    "Error al enviar el packet_id del suback al receiver"
                                                )
                                            }
                                        }
                                    }
                                }
                                Err(_) => {
                                    return Err::<(), ProtocolError>(ProtocolError::StreamError);
                                }
                            }
                        }
                        ClientMessage::Unsubscribe {
                            packet_id,
                            topic_name,
                            properties,
                        } => match stream.try_clone() {
                            Ok(stream_clone) => {
                                let unsubscribe = ClientMessage::Unsubscribe {
                                    packet_id,
                                    topic_name: topic_name.clone(),
                                    properties,
                                };

                                if let Ok(packet_id) =
                                    Client::unsubscribe(unsubscribe, stream_clone, packet_id)
                                {
                                    match sender.send(packet_id) {
                                        Ok(_) => {
                                            let topic_new = topic_name.to_string();
                                            subscriptions_clone.lock().unwrap().remove(&topic_new);
                                        }
                                        Err(_) => {
                                            println!(
                                                    "Error al enviar el packet_id del unsuback al receiver"
                                                )
                                        }
                                    }
                                }
                            }
                            Err(_) => {
                                return Err::<(), ProtocolError>(ProtocolError::StreamError);
                            }
                        },

                        ClientMessage::Disconnect {
                            reason_code: _,
                            session_expiry_interval: _,
                            reason_string: _,
                            user_properties: _,
                        } => {
                            let reason = "normal";

                            match stream.try_clone() {
                                Ok(stream_clone) => {
                                    if let Ok(packet_id) = Client::disconnect(reason, stream_clone)
                                    {
                                        match sender.send(packet_id) {
                                            Ok(_) => continue,
                                            Err(_) => {
                                                println!(
                                                    "Error al enviar packet_id de puback al receiver"
                                                )
                                            }
                                        }
                                        desconectar = true;
                                        break;
                                    }
                                }
                                Err(_) => {
                                    return Err::<(), ProtocolError>(ProtocolError::StreamError);
                                }
                            }
                            break;
                        }

                        ClientMessage::Pingreq => {
                            match stream.try_clone() {
                                Ok(mut stream_clone) => {
                                    let pingreq = ClientMessage::Pingreq;
                                    match pingreq.write_to(&mut stream_clone) {
                                        //chequear esto
                                        Ok(()) => println!("Pingreq enviado"),
                                        Err(_) => println!("Error al enviar pingreq"),
                                    }
                                }
                                Err(_) => {
                                    return Err::<(), ProtocolError>(ProtocolError::StreamError);
                                }
                            }
                        }
                        ClientMessage::Auth {
                            reason_code: _,
                            authentication_method: _,
                            authentication_data: _,
                            reason_string: _,
                            user_properties: _,
                        } => {
                            println!("auth enviado");
                        }
                    }
                }
            }
        }
        Ok(())
    }

    ///Asigna un id random
    fn assign_packet_id() -> u16 {
        let mut rng = rand::thread_rng();

        let mut packet_id: u16;
        loop {
            packet_id = rng.gen();
            if packet_id != 0 {
                break;
            }
        }
        packet_id
    }
}

/// Lee del stream un mensaje y lo procesa
/// Devuelve un ClientReturn con informacion del mensaje recibido
/// O ProtocolError en caso de error
pub fn handle_message(
    mut stream: TcpStream,
    subscriptions_clone: Arc<Mutex<HashMap<String, u8>>>,
    mut pending_messages: Vec<u16>,
) -> Result<ClientReturn, ProtocolError> {
    if let Ok(message) = BrokerMessage::read_from(&mut stream) {
        match message {
            BrokerMessage::Connack {} => todo!(),
            BrokerMessage::Puback {
                packet_id_msb,
                packet_id_lsb,
                reason_code,
            } => {
                for pending_message in &pending_messages {
                    let packet_id_bytes: [u8; 2] = pending_message.to_be_bytes();
                    if packet_id_bytes[0] == packet_id_msb && packet_id_bytes[1] == packet_id_lsb {}
                }
                println!("puback {:?}", message);
                return Ok(ClientReturn::PubackRecieved);
            }
            BrokerMessage::Disconnect {
                reason_code: _,
                session_expiry_interval: _,
                reason_string,
                user_properties: _,
            } => {
                println!(
                    "Recibí un Disconnect, razon de desconexión: {:?}",
                    reason_string
                );
                return Ok(ClientReturn::DisconnectRecieved);
            }
            BrokerMessage::Suback {
                packet_id_msb,
                packet_id_lsb,
                reason_code: _,
                sub_id,
            } => {
                for pending_message in &pending_messages {
                    let packet_id_bytes: [u8; 2] = pending_message.to_be_bytes();

                    if packet_id_bytes[0] == packet_id_msb && packet_id_bytes[1] == packet_id_lsb {
                        println!("suback con id {} {} recibido", packet_id_msb, packet_id_lsb);
                    }
                }

                //busca el sub_id 1 en el hash de subscriptions
                //si lo encuentra, lo reemplaza por el sub_id que llega en el mensaje
                let mut topic = String::new();
                let mut lock = subscriptions_clone.lock().unwrap();
                for (key, value) in lock.iter() {
                    if *value == 1 {
                        topic.clone_from(key);
                    }
                }
                lock.remove(&topic);
                lock.insert(topic, sub_id);

                println!("Recibi un mensaje {:?}", message);
                return Ok(ClientReturn::SubackRecieved);
            }
            BrokerMessage::PublishDelivery {
                packet_id,
                topic_name: _,
                qos: _,
                retain_flag: _,
                dup_flag: _,
                properties: _,
                payload,
            } => {
                println!(
                    "PublishDelivery con id {} recibido, payload: {}",
                    packet_id, payload
                );
                return Ok(ClientReturn::PublishDeliveryRecieved);
            }
            BrokerMessage::Unsuback {
                packet_id_msb,
                packet_id_lsb,
                reason_code: _,
            } => {
                for pending_message in &pending_messages {
                    let packet_id_bytes: [u8; 2] = pending_message.to_be_bytes();
                    if packet_id_bytes[0] == packet_id_msb && packet_id_bytes[1] == packet_id_lsb {
                        println!(
                            "Unsuback con id {} {} recibido",
                            packet_id_msb, packet_id_lsb
                        );
                    }
                }

                println!("Recibi un mensaje {:?}", message);
                return Ok(ClientReturn::UnsubackRecieved);
            }
            BrokerMessage::Pingresp => {
                println!("Recibi un mensaje {:?}", message);
                return Ok(ClientReturn::PingrespRecieved);
            }
        }
    } else {
        return Err(ProtocolError::StreamError);
    }
}<|MERGE_RESOLUTION|>--- conflicted
+++ resolved
@@ -71,9 +71,8 @@
                     properties: _,
                 } => {
                     println!("Recibí un Connack");
-                },
+                }
                 _ => println!("no recibi un Connack :("),
-
             }
         } else {
             println!("soy el client y no pude leer el mensaje");
@@ -252,7 +251,6 @@
                 pending_messages.push(packet);
             }
 
-<<<<<<< HEAD
             if let Ok(stream_clone) = stream.try_clone() {
                 match handle_message(
                     stream_clone,
@@ -262,115 +260,6 @@
                     Ok(return_val) => {
                         if return_val == ClientReturn::DisconnectRecieved {
                             return Ok(());
-=======
-            if let Ok(mut stream_clone) = stream.try_clone() {
-                if let Ok(message) = BrokerMessage::read_from(&mut stream_clone) {
-                    match message {
-                        BrokerMessage::Connack { 
-                            session_present: _, 
-                            reason_code: _, 
-                            properties: _ } => {
-                                println!("Volví a recibir un connack")
-                            },
-                        BrokerMessage::Puback {
-                            packet_id_msb,
-                            packet_id_lsb,
-                            reason_code,
-                        } => {
-                            for pending_message in &pending_messages {
-                                let packet_id_bytes: [u8; 2] = pending_message.to_be_bytes();
-                                if packet_id_bytes[0] == packet_id_msb
-                                    && packet_id_bytes[1] == packet_id_lsb
-                                {
-                                    println!(
-                                        "puback con id {} {} {} recibido",
-                                        packet_id_msb, packet_id_lsb, reason_code
-                                    );
-                                }
-                            }
-                            println!("puback {:?}", message);
-                        }
-                        BrokerMessage::Disconnect {
-                            reason_code: _,
-                            session_expiry_interval: _,
-                            reason_string,
-                            user_properties: _,
-                        } => {
-                            println!(
-                                "Recibí un Disconnect, razon de desconexión: {:?}",
-                                reason_string
-                            );
-                            break;
-                        }
-                        BrokerMessage::Suback {
-                            packet_id_msb,
-                            packet_id_lsb,
-                            reason_code: _,
-                            sub_id,
-                        } => {
-                            for pending_message in &pending_messages {
-                                let packet_id_bytes: [u8; 2] = pending_message.to_be_bytes();
-
-                                if packet_id_bytes[0] == packet_id_msb
-                                    && packet_id_bytes[1] == packet_id_lsb
-                                {
-                                    println!(
-                                        "suback con id {} {} recibido",
-                                        packet_id_msb, packet_id_lsb
-                                    );
-                                }
-                            }
-
-                            //busca el sub_id 1 en el hash de subscriptions
-                            //si lo encuentra, lo reemplaza por el sub_id que llega en el mensaje
-                            let mut topic = String::new();
-                            let mut lock = subscriptions_clone.lock().unwrap();
-                            for (key, value) in lock.iter() {
-                                if *value == 1 {
-                                    topic.clone_from(key);
-                                }
-                            }
-                            lock.remove(&topic);
-                            lock.insert(topic, sub_id);
-
-                            println!("Recibi un mensaje {:?}", message);
-                        }
-                        BrokerMessage::PublishDelivery {
-                            packet_id,
-                            topic_name: _,
-                            qos: _,
-                            retain_flag: _,
-                            dup_flag: _,
-                            properties: _,
-                            payload,
-                        } => {
-                            println!(
-                                "PublishDelivery con id {} recibido, payload: {:?}",
-                                packet_id, payload
-                            );
-                        }
-                        BrokerMessage::Unsuback {
-                            packet_id_msb,
-                            packet_id_lsb,
-                            reason_code: _,
-                        } => {
-                            for pending_message in &pending_messages {
-                                let packet_id_bytes: [u8; 2] = pending_message.to_be_bytes();
-                                if packet_id_bytes[0] == packet_id_msb
-                                    && packet_id_bytes[1] == packet_id_lsb
-                                {
-                                    println!(
-                                        "Unsuback con id {} {} recibido",
-                                        packet_id_msb, packet_id_lsb
-                                    );
-                                }
-                            }
-
-                            println!("Recibi un mensaje {:?}", message);
-                        }
-                        BrokerMessage::Pingresp => {
-                            println!("Recibi un mensaje {:?}", message)
->>>>>>> d0bb0163
                         }
                     }
                     Err(err) => {
@@ -620,7 +509,14 @@
 ) -> Result<ClientReturn, ProtocolError> {
     if let Ok(message) = BrokerMessage::read_from(&mut stream) {
         match message {
-            BrokerMessage::Connack {} => todo!(),
+            BrokerMessage::Connack {
+                session_present: _,
+                reason_code: _,
+                properties: _,
+            } => {
+                println!("Recibí un Connack");
+                return Ok(ClientReturn::PlaceHolder);
+            }
             BrokerMessage::Puback {
                 packet_id_msb,
                 packet_id_lsb,
@@ -684,7 +580,7 @@
                 payload,
             } => {
                 println!(
-                    "PublishDelivery con id {} recibido, payload: {}",
+                    "PublishDelivery con id {} recibido, payload: {:?}",
                     packet_id, payload
                 );
                 return Ok(ClientReturn::PublishDeliveryRecieved);
