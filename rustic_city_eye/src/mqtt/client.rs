--- conflicted
+++ resolved
@@ -76,15 +76,12 @@
             Ok(stream) => stream,
             Err(_) => return Err(ProtocolError::StreamError),
         };
-<<<<<<< HEAD
-=======
-        let connect = ClientMessage::Connect(connect);
+        let connect_message = ClientMessage::Connect(connect.clone());
         // println!("Connect: {:?}", connect);
->>>>>>> 651bcd1d
 
         println!("Enviando connect message to broker");
 
-        match connect.write_to(&mut *stream_lock) {
+        match connect_message.write_to(&mut *stream_lock) {
             Ok(()) => println!("Connect message enviado"),
             Err(_) => println!("Error al enviar connect message"),
         }
@@ -103,7 +100,7 @@
                         0x00_u8 => {
                             println!("Conexion exitosa!");
 
-                            let client_id = connect.client_id.clone();
+                            let client_id = connect.client_id;
                             Ok(Client {
                                 receiver_channel: Arc::new(Mutex::new(receiver_channel)),
                                 stream: stream_clone,
