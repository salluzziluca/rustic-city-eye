use rand::Rng;
use std::{
    net::TcpStream,
    sync::{
        mpsc::{self, Receiver, Sender},
        Arc, Mutex,
    },
    thread,
    time::Duration,
};

use crate::{
    mqtt::{
        broker_message::BrokerMessage, client_message::ClientMessage,
        messages_config::MessagesConfig, protocol_error::ProtocolError,
    },
    utils::threadpool::ThreadPool,
};

use super::{client_message, client_return::ClientReturn, error::ClientError};

pub trait ClientTrait {
    fn client_run(&mut self) -> Result<(), ProtocolError>;
    fn clone_box(&self) -> Box<dyn ClientTrait>;
}
impl Clone for Box<dyn ClientTrait> {
    fn clone(&self) -> Box<dyn ClientTrait> {
        self.clone_box()
    }
}
#[derive(Debug, Clone)]
pub struct Client {
    receiver_channel: Arc<Mutex<Receiver<Box<dyn MessagesConfig + Send>>>>,

    // stream es el socket que se conecta al broker
    stream: Arc<Mutex<TcpStream>>,

<<<<<<< HEAD
    // las subscriptions es un vector de topics a los que el cliente está subscrito
    pub subscriptions: Arc<Mutex<Vec<String>>>,

    // client_id es el identificador del cliente
    pub client_id: String,
=======
    // las subscriptions son un hashmap de topic y sub_id
    pub subscriptions: Arc<Mutex<HashMap<String, u8>>>,
    // user_id: u32,
    pub packets_ids: Arc<Mutex<Vec<u16>>>,

    sender_channel: Sender<ClientMessage>,
>>>>>>> 41fbf176
}

impl Client {
    /// Se intenta connectar al servidor corriendo en address.
    ///
    /// Si la conexion es exitosa, inmediatamente envia un packet del tipo Connect(que
    /// ingresa como parametro).
    ///
    /// Si el enviado del Connect es exitoso, se espera una respuesta del Broker, la cual
    /// debe ser un Connack packet.
    ///
    /// Al recibir un Connack, se ve su reason_code, y si este es 0x00(conexion exitosa), se crea la instancia
    /// del Client.
    pub fn new(
        receiver_channel: Receiver<Box<dyn MessagesConfig + Send>>,
        address: String,
        connect: client_message::Connect,
        sender_channel: Sender<ClientMessage>,
    ) -> Result<Client, ProtocolError> {
        let stream = match TcpStream::connect(address) {
            Ok(stream) => Arc::new(Mutex::new(stream)),
            Err(_) => return Err(ProtocolError::ConectionError),
        };
<<<<<<< HEAD

        let connect = ClientMessage::Connect {
            clean_start: connect_config.clean_start,
            last_will_flag: connect_config.last_will_flag,
            last_will_qos: connect_config.last_will_qos,
            last_will_retain: connect_config.last_will_retain,
            username: connect_config.username,
            password: connect_config.password,
            keep_alive: connect_config.keep_alive,
            properties: connect_config.properties,
            client_id: connect_config.client_id.clone(),
            will_properties: connect_config.will_properties,
            last_will_topic: connect_config.last_will_topic,
            last_will_message: connect_config.last_will_message,
=======
        let mut stream_lock = match stream.lock() {
            Ok(stream) => stream,
            Err(_) => return Err(ProtocolError::StreamError),
>>>>>>> 41fbf176
        };
        let connect = ClientMessage::Connect(connect);

        println!("Enviando connect message to broker");

        match connect.write_to(&mut *stream_lock) {
            Ok(()) => println!("Connect message enviado"),
            Err(_) => println!("Error al enviar connect message"),
        }

        if let Ok(message) = BrokerMessage::read_from(&mut *stream_lock) {
            match message {
                BrokerMessage::Connack {
                    session_present: _,
                    reason_code,
                    properties: _,
                } => {
                    println!("Recibí un Connack");
                    let stream_clone = Arc::clone(&stream);

                    match reason_code {
                        0x00_u8 => {
                            println!("Conexion exitosa!");

                            let _user_id = Client::assign_user_id();

                            Ok(Client {
                                receiver_channel: Arc::new(Mutex::new(receiver_channel)),
                                stream: stream_clone,
                                subscriptions: Arc::new(Mutex::new(HashMap::new())),
                                packets_ids: Arc::new(Mutex::new(Vec::new())),
                                sender_channel,
                            })
                        }
                        _ => {
                            println!("Connack con reason code {}", reason_code);
                            Err(ProtocolError::AuthError)
                        }
                    }
                }
                _ => Err(ProtocolError::ExpectedConnack),
            }
        } else {
<<<<<<< HEAD
            println!("soy el client y no pude leer el mensaje");
        };

        let client_id = connect_config.client_id;

        Ok(Client {
            receiver_channel: Arc::new(Mutex::new(receiver_channel)),
            stream,
            subscriptions: Arc::new(Mutex::new(Vec::new())),
            client_id,
        })
=======
            Err(ProtocolError::NotReceivedMessageError)
        }
>>>>>>> 41fbf176
    }

    /// Publica un mensaje en un topic determinado.
    pub fn publish_message(
        message: ClientMessage,
        mut stream: TcpStream,
        packet_id: u16,
    ) -> Result<u16, ClientError> {
        //chequeo si el mensaje es de tipo publish
        if let ClientMessage::Publish {
            packet_id: _,
            topic_name: _,
            qos: _,
            retain_flag: _,
            payload: _,
            dup_flag: _,
            properties: _,
        } = message
        {
            match message.write_to(&mut stream) {
                Ok(()) => Ok(packet_id),
                Err(_) => Err(ClientError::new("Error al enviar mensaje")),
            }
        } else {
            Err(ClientError::new("El mensaje no es de tipo publish"))
        }
    }

    pub fn subscribe(
        message: ClientMessage,
        packet_id: u16,
        mut stream: TcpStream,
    ) -> Result<u16, ClientError> {
        match message.write_to(&mut stream) {
            Ok(()) => Ok(packet_id),
            Err(_) => Err(ClientError::new("Error al enviar mensaje")),
        }
    }

<<<<<<< HEAD
=======
    fn assign_subscription_id() -> u8 {
        let mut rng = rand::thread_rng();

        let sub_id: u8 = rng.gen();

        sub_id
    }

    fn assign_user_id() -> u32 {
        let mut rng = rand::thread_rng();

        let user_id: u32 = rng.gen();
        user_id
    }

>>>>>>> 41fbf176
    pub fn unsubscribe(
        message: ClientMessage,
        mut stream: TcpStream,
        packet_id: u16,
    ) -> Result<u16, ClientError> {
        match message.write_to(&mut stream) {
            Ok(()) => Ok(packet_id),
            Err(_) => Err(ClientError::new("Error al enviar mensaje")),
        }
    }

    fn _assign_subscription_id() -> u8 {
        let mut rng = rand::thread_rng();

        let sub_id: u8 = rng.gen();

        sub_id
    }

    ///recibe un string que indica la razón de la desconexión y un stream y envia un disconnect message al broker
    /// segun el str reason recibido, modifica el reason_code y el reason_string del mensaje
    ///
    /// devuelve el packet_id del mensaje enviado o un ClientError en caso de error
    pub fn handle_disconnect(
        client_id: String,
        reason: &str,
        mut stream: TcpStream,
    ) -> Result<u16, ClientError> {
        let packet_id = 1;
        let reason_code: u8;
        let reason_string: String;
        match reason {
            "normal" => {
                reason_code = 0x00;
                reason_string =
                    "Close the connection normally. Do not send the Will Message.".to_string();
            }
            "with_will" => {
                reason_code = 0x04;
                reason_string = "The Client wishes to disconnect but requires that the Server also publishes its Will Message"
                    .to_string();
            }
            _ => {
                reason_code = 0x80;
                reason_string = "The Connection is closed but the sender either does not wish to reveal reason or none of the other Reason Codes apply. "
                    .to_string();
            }
        }
        let disconnect = ClientMessage::Disconnect {
            reason_code,
            session_expiry_interval: 0,
            reason_string,
            client_id,
        };

        match disconnect.write_to(&mut stream) {
            Ok(()) => Ok(packet_id),
            Err(_) => Err(ClientError::new("Error al enviar mensaje")),
        }
    }

    /// Se encarga de que el cliente este funcionando correctamente.
    /// El Client debe encargarse de dos tareas: leer mensajes que le lleguen del Broker.
    /// Estos mensajes pueden ser tanto acks (Connack, Puback, etc.)
    /// como pubs que vengan por parte otros clientes (mediante el broker)
    /// a cuyos topics esté subscrito.
    ///
    /// Su segunda tarea es enviar mensajes:
    /// puede enviar mensajes como Publish, Suscribe, etc.
    ///
    /// Las dos tareas del Client se deben ejecutar concurrentemente,
    /// por eso su tilizan dos threads(uno de lectura y otro de escritura),
    /// ambos threads deben compaten el recurso TcpStream.
    ///
    /// El thread de escritura (write_messages) recibe por consola los mensajes a enviar.
    /// Si logra enviar los mensajes correctamente, envia el pacjet id mediante el channel
    ///
    /// El thread de lectura (read_messages) se encarga de leer los mensajes que le llegan del broker.
    pub fn client_run(&mut self) -> Result<(), ProtocolError> {
        let (write_sender, recieve_receiver) = mpsc::channel();
        let (reciever_sender, write_receiver) = mpsc::channel();

        let receiver_channel = self.receiver_channel.clone();

        let desconectar = false;
        let stream_lock = match self.stream.lock() {
            Ok(stream) => stream,
            Err(_) => return Err(ProtocolError::StreamError),
        };

        let stream_clone_one = match stream_lock.try_clone() {
            Ok(stream) => stream,
            Err(_) => return Err(ProtocolError::StreamError),
        };
        let stream_clone_two = match stream_lock.try_clone() {
            Ok(stream) => stream,
            Err(_) => return Err(ProtocolError::StreamError),
        };

        let threadpool = ThreadPool::new(5);

        let subscriptions_clone = self.subscriptions.clone();
        let packet_id_clones = self.packets_ids.clone();

        let _write_messages = threadpool.execute(move || {
            Client::write_messages(
                packet_id_clones,
                stream_clone_one,
                receiver_channel,
                desconectar,
                write_sender,
                subscriptions_clone,
                write_receiver,
            )
        });

<<<<<<< HEAD
        let _read_messages =
            threadpool.execute(move || Client::receive_messages(stream_clone_two, receiver));
=======
        let subscriptions_clone = self.subscriptions.clone();
        let sender_channel_clone = self.sender_channel.clone();
        let _read_messages = threadpool.execute(move || {
            Client::receive_messages(
                stream_clone_two,
                recieve_receiver,
                subscriptions_clone,
                reciever_sender,
                sender_channel_clone,
            )
        });
>>>>>>> 41fbf176

        Ok(())
    }

    pub fn receive_messages(
        stream: TcpStream,
        receiver: Receiver<u16>,
<<<<<<< HEAD
=======
        subscriptions_clone: Arc<Mutex<HashMap<String, u8>>>,
        sender: Sender<bool>,
        sender_channel: Sender<ClientMessage>,
>>>>>>> 41fbf176
    ) -> Result<(), ProtocolError> {
        let mut pending_messages = Vec::new();

        loop {
            if let Ok(packet) = receiver.try_recv() {
                if !pending_messages.contains(&packet) {
                    pending_messages.push(packet);
                }
            }

            if let Ok(stream_clone) = stream.try_clone() {
<<<<<<< HEAD
                match handle_message(stream_clone, pending_messages.clone()) {
=======
                match handle_message(
                    stream_clone,
                    subscriptions_clone.clone(),
                    pending_messages.clone(),
                    sender.clone(),
                    sender_channel.clone(),
                ) {
>>>>>>> 41fbf176
                    Ok(return_val) => {
                        if return_val == ClientReturn::DisconnectRecieved {
                            return Ok(());
                        }
                    }
                    Err(err) => {
                        return Err(err);
                    }
                }
            } else {
                println!("Error al clonar el stream");
            }
        }
    }

    /// Esta funcion se encarga de la escritura de mensajes que recibe mediante el channel.
    ///
    ///
    /// Si el mensaje es un publish con qos 1, se envia el mensaje y se espera un puback. Si no se recibe, espera 0.5 segundos y reenvia el mensaje. aumentando en 1 el dup_flag, indicando que es al vez numero n que se envia el publish.
    fn write_messages(
        packet_ids: Arc<Mutex<Vec<u16>>>,
        stream: TcpStream,
        receiver_channel: Arc<Mutex<Receiver<Box<dyn MessagesConfig + Send>>>>,
        mut desconectar: bool,
        sender: Sender<u16>,
<<<<<<< HEAD
        subscriptions_clone: Arc<Mutex<Vec<String>>>,
=======
        subscriptions_clone: Arc<Mutex<HashMap<String, u8>>>,
        receiver: Receiver<bool>,
>>>>>>> 41fbf176
    ) -> Result<(), ProtocolError> {
        while !desconectar {
            loop {
                let lock = receiver_channel.lock().unwrap();
                if let Ok(message_config) = lock.recv() {
                    let packet_id = Client::assign_packet_id(packet_ids.clone());

                    let message = message_config.parse_message(packet_id);

                    match message {
                        ClientMessage::Connect { 0: _ } => todo!(),
                        ClientMessage::Publish {
                            packet_id,
                            topic_name,
                            qos,
                            retain_flag,
                            payload,
                            dup_flag,
                            properties,
                        } => match stream.try_clone() {
                            Ok(stream_clone) => {
                                let publish = ClientMessage::Publish {
                                    packet_id,
                                    topic_name: topic_name.clone(),
                                    qos,
                                    retain_flag,
                                    payload: payload.clone(),
                                    dup_flag,
                                    properties: properties.clone(),
                                };

                                if let Ok(packet_id) = Client::publish_message(
                                    publish,
                                    stream_clone.try_clone().unwrap(),
                                    packet_id,
                                ) {
                                    if qos == 1 {
                                        let stream_clone = stream_clone.try_clone().unwrap();
                                        match sender.send(packet_id) {
                                            Ok(_) => {
                                                if let Ok(puback_recieved) = receiver.try_recv() {
                                                    if !puback_recieved {
                                                        //reenviar el msj con un dup_flag + 1

                                                        thread::sleep(Duration::from_millis(500));
                                                        let publish = ClientMessage::Publish {
                                                            packet_id,
                                                            topic_name,
                                                            qos,
                                                            retain_flag,
                                                            payload,
                                                            dup_flag: dup_flag + 1,
                                                            properties,
                                                        };
                                                        match Client::publish_message(
                                                            publish,
                                                            stream_clone,
                                                            packet_id,
                                                        ) {
                                                            Ok(_) => {
                                                                println!("Reenviando mensaje con dup_flag + 1")
                                                            }
                                                            Err(_) => {
                                                                println!(
                                                                    "Error al reenviar mensaje"
                                                                )
                                                            }
                                                        }
                                                    }
                                                }
                                            }
                                            Err(_) => {
                                                println!(
                                                "Error al enviar packet_id de puback al receiver"
                                            )
                                            }
                                        }
                                    }
                                }
                            }
                            Err(_) => {
                                return Err::<(), ProtocolError>(ProtocolError::StreamError);
                            }
                        },
                        ClientMessage::Subscribe {
                            packet_id,
                            properties,
                            payload,
                        } => match stream.try_clone() {
                            Ok(stream_clone) => {
                                let subscribe = ClientMessage::Subscribe {
                                    packet_id,
                                    properties,
                                    payload: payload.clone(),
                                };

                                for p in payload {
                                    if let Ok(stream) = stream_clone.try_clone() {
                                        if let Ok(packet_id) =
                                            Client::subscribe(subscribe.clone(), packet_id, stream)
                                        {
                                            match sender.send(packet_id) {
                                                Ok(_) => {
                                                    let topic_new = p.topic.to_string();
                                                    match subscriptions_clone.lock() {
                                                        Ok(mut guard) => {
                                                            guard.push(topic_new);
                                                        }
                                                        Err(_) => {
                                                            return Err::<(), ProtocolError>(
                                                                ProtocolError::StreamError,
                                                            );
                                                        }
                                                    }
                                                }
                                                Err(_) => {
                                                    return Err::<(), ProtocolError>(
                                                        ProtocolError::StreamError,
                                                    );
                                                }
                                            }
                                        }
                                    } else {
                                        return Err::<(), ProtocolError>(
                                            ProtocolError::StreamError,
                                        );
                                    }
                                }
                            }
                            Err(_) => {
                                return Err::<(), ProtocolError>(ProtocolError::StreamError);
                            }
                        },
                        ClientMessage::Unsubscribe {
                            packet_id,
                            properties,
                            payload,
                        } => match stream.try_clone() {
                            Ok(stream_clone) => {
                                let unsubscribe = ClientMessage::Unsubscribe {
                                    packet_id,
                                    properties,
                                    payload: payload.clone(),
                                };

                                for p in payload {
                                    if let Ok(stream) = stream_clone.try_clone() {
                                        if let Ok(packet_id) = Client::unsubscribe(
                                            unsubscribe.clone(),
                                            stream,
                                            packet_id,
                                        ) {
                                            match sender.send(packet_id) {
                                                Ok(_) => {
                                                    let topic_new = p.topic.to_string();
                                                    match subscriptions_clone.lock() {
                                                        Ok(mut guard) => {
                                                            guard.retain(|x| x != &topic_new);
                                                        }
                                                        Err(_) => {
                                                            return Err::<(), ProtocolError>(
                                                                ProtocolError::StreamError,
                                                            );
                                                        }
                                                    }
                                                }
                                                Err(_) => {
                                                    return Err::<(), ProtocolError>(
                                                        ProtocolError::StreamError,
                                                    );
                                                }
                                            }
                                        }
                                    } else {
                                        return Err::<(), ProtocolError>(
                                            ProtocolError::StreamError,
                                        );
                                    }
                                }
                            }
                            Err(_) => {
                                return Err::<(), ProtocolError>(ProtocolError::StreamError);
                            }
                        },
                        ClientMessage::Disconnect {
                            reason_code: _,
                            session_expiry_interval: _,
                            reason_string: _,
                            client_id,
                        } => {
                            match stream.try_clone() {
                                Ok(stream_clone) => {
                                    let reason = "normal";

                                    let _disconnect = ClientMessage::Disconnect {
                                        reason_code: 0x00,
                                        session_expiry_interval: 0,
                                        reason_string: "Disconnecting".to_string(),
                                        client_id: client_id.clone(),
                                    };

                                    if let Ok(packet_id) =
                                        Client::handle_disconnect(client_id, reason, stream_clone)
                                    {
                                        match sender.send(packet_id) {
                                            Ok(_) => continue,
                                            Err(_) => {
                                                println!(
                                                    "Error al enviar packet_id de puback al receiver"
                                                )
                                            }
                                        }
                                        desconectar = true;
                                        break;
                                    }
                                }
                                Err(_) => {
                                    return Err::<(), ProtocolError>(ProtocolError::StreamError);
                                }
                            }
                            break;
                        }
                        ClientMessage::Pingreq => {
                            match stream.try_clone() {
                                Ok(mut stream_clone) => {
                                    let pingreq = ClientMessage::Pingreq;
                                    match pingreq.write_to(&mut stream_clone) {
                                        //chequear esto
                                        Ok(()) => println!("Pingreq enviado"),
                                        Err(_) => println!("Error al enviar pingreq"),
                                    }
                                }
                                Err(_) => {
                                    return Err::<(), ProtocolError>(ProtocolError::StreamError);
                                }
                            }
                        }
                        ClientMessage::Auth {
                            reason_code: _,
                            authentication_method: _,
                            authentication_data: _,
                            reason_string: _,
                            user_properties: _,
                        } => {
                            println!("auth enviado");
                        }
                    }
                }
            }
        }
        Ok(())
    }

    ///Asigna un id random
    pub fn assign_packet_id(packet_ids: Arc<Mutex<Vec<u16>>>) -> u16 {
        let mut rng = rand::thread_rng();
        let mut packet_ids = match packet_ids.lock() {
            Ok(packet_ids) => packet_ids,
            Err(_) => return 0,
        };

        let mut packet_id: u16;
        loop {
            packet_id = rng.gen();
            if packet_id != 0 && !packet_ids.contains(&packet_id) {
                packet_ids.push(packet_id);
                break;
            }
        }
        packet_id
    }
}

impl ClientTrait for Client {
    fn client_run(&mut self) -> Result<(), ProtocolError> {
        self.client_run()
    }

    fn clone_box(&self) -> Box<dyn ClientTrait> {
        Box::new(self.clone())
    }
}

/// Lee del stream un mensaje y lo procesa
/// Devuelve un ClientReturn con informacion del mensaje recibido
/// O ProtocolError en caso de error
pub fn handle_message(
    mut stream: TcpStream,
    pending_messages: Vec<u16>,
    sender: Sender<bool>,
    sender_chanell: Sender<ClientMessage>,
) -> Result<ClientReturn, ProtocolError> {
    if let Ok(message) = BrokerMessage::read_from(&mut stream) {
        match message {
            BrokerMessage::Connack {
                session_present: _,
                reason_code: _,
                properties: _,
            } => {
                println!("Recibí un Connack");
                Ok(ClientReturn::ConnackReceived)
            }
            BrokerMessage::Puback {
                packet_id_msb,
                packet_id_lsb,
                reason_code: _,
            } => {
                for pending_message in &pending_messages {
                    let packet_id_bytes: [u8; 2] = pending_message.to_be_bytes();
                    if packet_id_bytes[0] == packet_id_msb && packet_id_bytes[1] == packet_id_lsb {}
                }
                match sender.send(true) {
                    Ok(_) => {
                        println!("puback {:?}", message);
                        Ok(ClientReturn::PubackRecieved)
                    }
                    Err(e) => Err(ProtocolError::ChanellError(e.to_string())),
                }
            }
            BrokerMessage::Disconnect {
                reason_code: _,
                session_expiry_interval: _,
                reason_string,
                user_properties: _,
            } => {
                println!(
                    "Recibí un Disconnect, razon de desconexión: {:?}",
                    reason_string
                );

                Ok(ClientReturn::DisconnectRecieved)
            }
            BrokerMessage::Suback {
                packet_id_msb,
                packet_id_lsb,
                reason_code: _,
            } => {
                for pending_message in &pending_messages {
                    let packet_id_bytes: [u8; 2] = pending_message.to_be_bytes();

                    if packet_id_bytes[0] == packet_id_msb && packet_id_bytes[1] == packet_id_lsb {
                        println!("suback con id {} {} recibido", packet_id_msb, packet_id_lsb);
                    }
                }

                println!("Recibi un mensaje {:?}", message);
                Ok(ClientReturn::SubackRecieved)
            }
            BrokerMessage::PublishDelivery {
                packet_id,
                topic_name,
                qos,
                retain_flag,
                dup_flag,
                properties,
                payload,
            } => {
                println!(
                    "PublishDelivery con id {} recibido, payload: {:?}",
                    packet_id, payload
                );
                sender_chanell
                    .send(ClientMessage::Publish {
                        packet_id,
                        topic_name,
                        qos,
                        retain_flag,
                        dup_flag,
                        properties,
                        payload,
                    })
                    .unwrap();
                Ok(ClientReturn::PublishDeliveryRecieved)
            }
            BrokerMessage::Unsuback {
                packet_id_msb,
                packet_id_lsb,
                reason_code: _,
            } => {
                for pending_message in &pending_messages {
                    let packet_id_bytes: [u8; 2] = pending_message.to_be_bytes();
                    if packet_id_bytes[0] == packet_id_msb && packet_id_bytes[1] == packet_id_lsb {
                        println!(
                            "Unsuback con id {} {} recibido",
                            packet_id_msb, packet_id_lsb
                        );
                    }
                }

                println!("Recibi un mensaje {:?}", message);
                Ok(ClientReturn::UnsubackRecieved)
            }
            BrokerMessage::Pingresp => {
                println!("Recibi un mensaje {:?}", message);
                Ok(ClientReturn::PingrespRecieved)
            }
            BrokerMessage::Auth {
                reason_code: _,
                authentication_method: _,
                authentication_data: _,
                reason_string: _,
                user_properties: _,
            } => {
                println!("recibi un auth!");
                Ok(ClientReturn::AuthRecieved)
            }
        }
    } else {
        Err(ProtocolError::StreamError)
    }
}

#[cfg(test)]

mod tests {

    use super::*;

    #[test]
    fn test_assign_packet_id() {
        let packet_ids = Vec::new();
        let packet_ids = Arc::new(Mutex::new(packet_ids));
        let packet_id = Client::assign_packet_id(packet_ids);
        assert_ne!(packet_id, 0);
    }

    #[test]
    fn test_si_el_id_de_paquete_es_unico() {
        let packet_ids = Vec::new();
        let packet_ids = Arc::new(Mutex::new(packet_ids));
        let packet_id = Client::assign_packet_id(packet_ids.clone());
        let packet_id_2 = Client::assign_packet_id(packet_ids.clone());
        assert_ne!(packet_id, packet_id_2);
    }

    #[test]
    fn test_si_el_id_de_paquete_es_distinto_de_cero() {
        let packet_ids = Vec::new();
        let packet_ids = Arc::new(Mutex::new(packet_ids));
        let packet_id = Client::assign_packet_id(packet_ids);
        assert_ne!(packet_id, 0);
    }

    #[test]
    fn test_assign_subscription_id() {
        let sub_id = Client::_assign_subscription_id();
        assert_ne!(sub_id, 0);
    }
<<<<<<< HEAD
=======

    #[test]
    fn test_assign_user_id() {
        let user_id = Client::assign_user_id();
        assert_ne!(user_id, 0);
    }
>>>>>>> 41fbf176
}<|MERGE_RESOLUTION|>--- conflicted
+++ resolved
@@ -1,5 +1,6 @@
 use rand::Rng;
 use std::{
+    collections::HashMap,
     net::TcpStream,
     sync::{
         mpsc::{self, Receiver, Sender},
@@ -35,20 +36,16 @@
     // stream es el socket que se conecta al broker
     stream: Arc<Mutex<TcpStream>>,
 
-<<<<<<< HEAD
     // las subscriptions es un vector de topics a los que el cliente está subscrito
     pub subscriptions: Arc<Mutex<Vec<String>>>,
 
     // client_id es el identificador del cliente
     pub client_id: String,
-=======
     // las subscriptions son un hashmap de topic y sub_id
-    pub subscriptions: Arc<Mutex<HashMap<String, u8>>>,
     // user_id: u32,
     pub packets_ids: Arc<Mutex<Vec<u16>>>,
 
     sender_channel: Sender<ClientMessage>,
->>>>>>> 41fbf176
 }
 
 impl Client {
@@ -72,28 +69,10 @@
             Ok(stream) => Arc::new(Mutex::new(stream)),
             Err(_) => return Err(ProtocolError::ConectionError),
         };
-<<<<<<< HEAD
-
-        let connect = ClientMessage::Connect {
-            clean_start: connect_config.clean_start,
-            last_will_flag: connect_config.last_will_flag,
-            last_will_qos: connect_config.last_will_qos,
-            last_will_retain: connect_config.last_will_retain,
-            username: connect_config.username,
-            password: connect_config.password,
-            keep_alive: connect_config.keep_alive,
-            properties: connect_config.properties,
-            client_id: connect_config.client_id.clone(),
-            will_properties: connect_config.will_properties,
-            last_will_topic: connect_config.last_will_topic,
-            last_will_message: connect_config.last_will_message,
-=======
         let mut stream_lock = match stream.lock() {
             Ok(stream) => stream,
             Err(_) => return Err(ProtocolError::StreamError),
->>>>>>> 41fbf176
         };
-        let connect = ClientMessage::Connect(connect);
 
         println!("Enviando connect message to broker");
 
@@ -116,14 +95,14 @@
                         0x00_u8 => {
                             println!("Conexion exitosa!");
 
-                            let _user_id = Client::assign_user_id();
-
+                            let client_id = connect.client_id.clone();
                             Ok(Client {
                                 receiver_channel: Arc::new(Mutex::new(receiver_channel)),
                                 stream: stream_clone,
-                                subscriptions: Arc::new(Mutex::new(HashMap::new())),
+                                subscriptions: Arc::new(Mutex::new(Vec::new())),
                                 packets_ids: Arc::new(Mutex::new(Vec::new())),
                                 sender_channel,
+                                client_id,
                             })
                         }
                         _ => {
@@ -135,22 +114,8 @@
                 _ => Err(ProtocolError::ExpectedConnack),
             }
         } else {
-<<<<<<< HEAD
-            println!("soy el client y no pude leer el mensaje");
-        };
-
-        let client_id = connect_config.client_id;
-
-        Ok(Client {
-            receiver_channel: Arc::new(Mutex::new(receiver_channel)),
-            stream,
-            subscriptions: Arc::new(Mutex::new(Vec::new())),
-            client_id,
-        })
-=======
             Err(ProtocolError::NotReceivedMessageError)
         }
->>>>>>> 41fbf176
     }
 
     /// Publica un mensaje en un topic determinado.
@@ -190,24 +155,6 @@
         }
     }
 
-<<<<<<< HEAD
-=======
-    fn assign_subscription_id() -> u8 {
-        let mut rng = rand::thread_rng();
-
-        let sub_id: u8 = rng.gen();
-
-        sub_id
-    }
-
-    fn assign_user_id() -> u32 {
-        let mut rng = rand::thread_rng();
-
-        let user_id: u32 = rng.gen();
-        user_id
-    }
-
->>>>>>> 41fbf176
     pub fn unsubscribe(
         message: ClientMessage,
         mut stream: TcpStream,
@@ -324,22 +271,15 @@
             )
         });
 
-<<<<<<< HEAD
-        let _read_messages =
-            threadpool.execute(move || Client::receive_messages(stream_clone_two, receiver));
-=======
-        let subscriptions_clone = self.subscriptions.clone();
         let sender_channel_clone = self.sender_channel.clone();
         let _read_messages = threadpool.execute(move || {
             Client::receive_messages(
                 stream_clone_two,
                 recieve_receiver,
-                subscriptions_clone,
                 reciever_sender,
                 sender_channel_clone,
             )
         });
->>>>>>> 41fbf176
 
         Ok(())
     }
@@ -347,12 +287,8 @@
     pub fn receive_messages(
         stream: TcpStream,
         receiver: Receiver<u16>,
-<<<<<<< HEAD
-=======
-        subscriptions_clone: Arc<Mutex<HashMap<String, u8>>>,
         sender: Sender<bool>,
         sender_channel: Sender<ClientMessage>,
->>>>>>> 41fbf176
     ) -> Result<(), ProtocolError> {
         let mut pending_messages = Vec::new();
 
@@ -364,17 +300,12 @@
             }
 
             if let Ok(stream_clone) = stream.try_clone() {
-<<<<<<< HEAD
-                match handle_message(stream_clone, pending_messages.clone()) {
-=======
                 match handle_message(
                     stream_clone,
-                    subscriptions_clone.clone(),
                     pending_messages.clone(),
                     sender.clone(),
                     sender_channel.clone(),
                 ) {
->>>>>>> 41fbf176
                     Ok(return_val) => {
                         if return_val == ClientReturn::DisconnectRecieved {
                             return Ok(());
@@ -400,12 +331,8 @@
         receiver_channel: Arc<Mutex<Receiver<Box<dyn MessagesConfig + Send>>>>,
         mut desconectar: bool,
         sender: Sender<u16>,
-<<<<<<< HEAD
         subscriptions_clone: Arc<Mutex<Vec<String>>>,
-=======
-        subscriptions_clone: Arc<Mutex<HashMap<String, u8>>>,
         receiver: Receiver<bool>,
->>>>>>> 41fbf176
     ) -> Result<(), ProtocolError> {
         while !desconectar {
             loop {
@@ -854,13 +781,4 @@
         let sub_id = Client::_assign_subscription_id();
         assert_ne!(sub_id, 0);
     }
-<<<<<<< HEAD
-=======
-
-    #[test]
-    fn test_assign_user_id() {
-        let user_id = Client::assign_user_id();
-        assert_ne!(user_id, 0);
-    }
->>>>>>> 41fbf176
 }