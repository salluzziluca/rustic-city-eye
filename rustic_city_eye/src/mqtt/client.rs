--- conflicted
+++ resolved
@@ -3,12 +3,9 @@
 use crate::mqtt::broker_message::BrokerMessage;
 use crate::mqtt::client_message::ClientMessage;
 use crate::mqtt::protocol_error::ProtocolError;
-<<<<<<< HEAD
 
 use crate::mqtt::publish_properties::PublishProperties;
-=======
 use crate::mqtt::will_properties::WillProperties;
->>>>>>> 5f9620cf
 
 #[allow(dead_code)]
 pub struct Client {
@@ -22,9 +19,6 @@
             Err(_) => return Err(ProtocolError::ConectionError),
         };
 
-<<<<<<< HEAD
-        let connect = ClientMessage::Connect {};
-=======
         let will_properties = WillProperties::new(
             120,
             1,
@@ -48,7 +42,6 @@
             last_will_topic: "topic".to_string(),
             last_will_message: "chauchis".to_string(),
         };
->>>>>>> 5f9620cf
         println!("Sending connect message to broker: {:?}", connect);
         connect.write_to(&mut stream).unwrap();
 
@@ -59,17 +52,12 @@
                     //return_code,
                 } => {
                     println!("Recibí un connack: {:?}", message);
-<<<<<<< HEAD
                 },
                 _ => println!("no recibi un connack :("),
 
             }
-=======
-                }
-            }
         } else {
             println!("soy el client y no pude leer el mensaje");
->>>>>>> 5f9620cf
         }
 
         Ok(Client { stream })
@@ -78,7 +66,7 @@
     pub fn publish_message(&mut self, message: &str) {
         let splitted_message: Vec<&str> = message.split(' ').collect();
 
-        //message interface(temp): dup:1 qos:2 retain:1 topic_name:sometopic 
+        //message interface(temp): dup:1 qos:2 retain:1 topic_name:sometopic
         let mut dup_flag = false;
         let mut qos = 0;
         let mut retain_flag = false;
@@ -97,26 +85,25 @@
             retain_flag = true;
         }
 
-        let properties = PublishProperties::new(1, 10, 10, "String".to_string(), [1, 2, 3].to_vec(), "a".to_string(), 1, "a".to_string());
-
+        let properties = PublishProperties::new(
+            1,
+            10,
+            10,
+            "String".to_string(),
+            [1, 2, 3].to_vec(),
+            "a".to_string(),
+            1,
+            "a".to_string(),
+        );
 
         let publish = ClientMessage::Publish {
-<<<<<<< HEAD
             packet_id,
             topic_name: splitted_message[3].to_string(),
             qos,
             retain_flag,
             payload: splitted_message[4].to_string(),
             dup_flag,
-            properties
-=======
-            // packet_id: 1,
-            // topic_name: "juan".to_string(),
-            // qos: 0,
-            // retain_flag: true,
-            
-            // dup_flag: true,
->>>>>>> 5f9620cf
+            properties,
         };
         let _ = message;
 
@@ -124,12 +111,10 @@
 
         if let Ok(message) = BrokerMessage::read_from(&mut self.stream) {
             match message {
-                BrokerMessage::Puback { reason_code: _
-                } => {
+                BrokerMessage::Puback { reason_code: _ } => {
                     println!("Recibí un puback: {:?}", message);
-                },
+                }
                 _ => println!("no recibi nada :("),
-
             }
         }
     }
