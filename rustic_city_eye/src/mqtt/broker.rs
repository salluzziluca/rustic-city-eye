--- conflicted
+++ resolved
@@ -156,7 +156,6 @@
                         Err(err) => println!("Error al enviar suback: {:?}", err),
                     }
                 }
-<<<<<<< HEAD
                 ClientMessage::Disconnect {
                     reason_code: _,
                     session_expiry_interval: _,
@@ -167,7 +166,7 @@
                         "Recibí un Disconnect, razon de desconexión: {:?}",
                         reason_string
                     );
-=======
+                }
                 ClientMessage::Pingreq => {
                     println!("Recibí un Pingreq");
                     let pingresp = BrokerMessage::Pingresp;
@@ -176,7 +175,6 @@
                         Ok(_) => println!("Pingresp enviado"),
                         Err(err) => println!("Error al enviar Pingresp: {:?}", err),
                     }
->>>>>>> 556278c0
                 }
             }
         }
