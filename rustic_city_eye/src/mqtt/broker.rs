use std::{
    collections::HashMap,
    fs::File,
    io::{BufRead, BufReader},
    net::{TcpListener, TcpStream},
    sync::{mpsc, Arc, RwLock},
    thread,
};

use crate::mqtt::{
    broker_message::BrokerMessage,
    client_message::ClientMessage,
    connack_properties::ConnackProperties,
    protocol_error::ProtocolError,
    protocol_return::ProtocolReturn,
    reason_code::{SUB_ID_DUP_HEX, SUCCESS_HEX, UNSPECIFIED_ERROR_HEX},
    subscription::Subscription,
    topic::Topic,
};

use crate::utils::payload_types::PayloadTypes;
use crate::utils::threadpool::ThreadPool;

use super::connect::last_will::LastWill;

static SERVER_ARGS: usize = 2;

const THREADPOOL_SIZE: usize = 20;

#[derive(Clone)]
#[allow(dead_code)]
pub struct Broker {
    address: String,

    ///Contiene a todos los Topics.
    /// Se identifican con un topic_name unico para cada topic.
    topics: HashMap<String, Topic>,

    /// El u16 corresponde al packet_id del package, y dentro
    /// de esa clave se guarda el package.
    packets: Arc<RwLock<HashMap<u16, ClientMessage>>>,

    /// Contiene los clientes conectados al broker.

    /// Contiene los clientes desconectados del broker y sus mensajes pendientes.
    offline_clients: Arc<RwLock<HashMap<String, Vec<ClientMessage>>>>,
    #[allow(clippy::type_complexity)]
    clients_ids: Arc<RwLock<HashMap<String, (Option<TcpStream>, Option<LastWill>)>>>,

    /// Los clientes se guardan en un HashMap en el cual
    /// las claves son los client_ids, y los valores son
    /// tuplas que contienen el username y password.
    clients_auth_info: HashMap<String, (String, Vec<u8>)>,
}

impl Broker {
    ///Chequea que el numero de argumentos sea valido.
    pub fn new(args: Vec<String>) -> Result<Broker, ProtocolError> {
        if args.len() != SERVER_ARGS {
            let app_name = &args[0];
            println!("Usage:\n{:?} <puerto>", app_name);
            return Err(ProtocolError::InvalidNumberOfArguments);
        }

        let address = "0.0.0.0:".to_owned() + &args[1];

        let topics = Broker::get_broker_starting_topics("./src/monitoring/topics.txt")?;
        let clients_auth_info = Broker::process_clients_file("./src/monitoring/clients.txt")?;

        let packets = HashMap::new();

        Ok(Broker {
            address,
            topics,
            clients_auth_info,
            packets: Arc::new(RwLock::new(packets)),
            clients_ids: Arc::new(RwLock::new(HashMap::new())),
            offline_clients: Arc::new(RwLock::new(HashMap::new())),
        })
    }

    pub fn get_broker_starting_topics(
        file_path: &str,
    ) -> Result<HashMap<String, Topic>, ProtocolError> {
        let mut topics = HashMap::new();
        let topic_readings = Broker::process_topic_config_file(file_path)?;

        for topic in topic_readings {
            topics.insert(topic, Topic::new());
        }

        Ok(topics)
    }

    ///Abro y devuelvo las lecturas del archivo de topics.
    fn process_topic_config_file(file_path: &str) -> Result<Vec<String>, ProtocolError> {
        let file = match File::open(file_path) {
            Ok(file) => file,
            Err(_) => return Err(ProtocolError::ReadingTopicConfigFileError),
        };

        let readings = Broker::read_topic_config_file(&file)?;

        Ok(readings)
    }

    ///Devuelvo las lecturas que haga en el archivo de topics.
    fn read_topic_config_file(file: &File) -> Result<Vec<String>, ProtocolError> {
        let reader = BufReader::new(file).lines();
        let mut readings = Vec::new();

        for line in reader {
            match line {
                Ok(line) => readings.push(line),
                Err(_err) => return Err(ProtocolError::ReadingTopicConfigFileError),
            }
        }

        Ok(readings)
    }

    ///Abro y devuelvo las lecturas del archivo de clients.
    pub fn process_clients_file(
        file_path: &str,
    ) -> Result<HashMap<String, (String, Vec<u8>)>, ProtocolError> {
        let file = match File::open(file_path) {
            Ok(file) => file,
            Err(_) => return Err(ProtocolError::ReadingClientsFileError),
        };

        let readings = Broker::read_clients_file(&file)?;

        Ok(readings)
    }

    ///Devuelvo las lecturas que haga en el archivo de clients.
    fn read_clients_file(file: &File) -> Result<HashMap<String, (String, Vec<u8>)>, ProtocolError> {
        let reader = BufReader::new(file).lines();
        let mut readings = HashMap::new();

        for line in reader.map_while(Result::ok) {
            let parts: Vec<&str> = line.split(',').collect();
            if parts.len() == 3 {
                let client_id = parts[0].trim().to_string();
                let username = parts[1].trim().to_string();
                let password = parts[2].trim().to_string().into_bytes();
                readings.insert(client_id, (username, password));
            }
        }

        Ok(readings)
    }

    /// Ejecuta el servidor.
    /// Crea un enlace en la dirección del broker y, para
    /// cada conexión entrante, crea un hilo para manejar el nuevo cliente.
    pub fn server_run(&mut self) -> std::io::Result<()> {
        let listener = TcpListener::bind(&self.address)?;
        println!("Broker escuchando en {}", self.address);
        let threadpool = ThreadPool::new(THREADPOOL_SIZE);

        for stream in listener.incoming() {
            match stream {
                Ok(stream) => {
                    let topics_clone = self.topics.clone();
                    let packets_clone = self.packets.clone();
                    let clients_auth_info_clone = self.clients_auth_info.clone();

                    let client_id = Arc::new(String::new());
                    let (id_sender, id_receiver) = mpsc::channel();
                    threadpool.execute({
                        let mut client_id: Arc<String> = Arc::clone(&client_id);

                        move || loop {
                            if let Ok(id) = id_receiver.try_recv() {
                                let client_id_guard = Arc::make_mut(&mut client_id);
                                *client_id_guard = id;
                                break;
                            }
                        }
                    });
                    let self_clone = self.clone();
                    threadpool.execute({
                        let client_id = Arc::clone(&client_id);
                        let clients_ids_clone = Arc::clone(&self.clients_ids);
                        let clients_ids_clone2 = Arc::clone(&clients_ids_clone);
                        let self_ref = Arc::new(self.clone()); // wrap `self` in an Arc

                        move || {
                            let result = match self_clone.handle_client(
                                stream,
                                topics_clone.clone(),
                                packets_clone,
                                clients_ids_clone,
                                clients_auth_info_clone,
                                id_sender,
                            ) {
                                Ok(_) => Ok(()),
                                Err(err) => {
                                    println!("Error en el hilo del cliente, {:?}", err);
                                    //busco a ver si hay un will message asociado al cliente
                                    if err == ProtocolError::StreamError
                                        || err == ProtocolError::AbnormalDisconnection
                                    {
                                        let client_id_guard = client_id;
                                        #[allow(clippy::type_complexity)]
                                        let clients_ids_guard: std::sync::RwLockReadGuard<
                                            HashMap<String, (Option<TcpStream>, Option<LastWill>)>,
                                        > = match clients_ids_clone2.read() {
                                            Ok(clients_ids_guard) => clients_ids_guard,
                                            Err(_) => return Err(err),
                                        };
                                        if let Some((_, will_message)) =
                                            clients_ids_guard.get(&*client_id_guard)
                                        {
                                            let will_message = match will_message {
                                                Some(will_message) => will_message,
                                                None => return Err(err),
                                            };
                                            let self_clone2 = self_ref.clone();
                                            self_clone2
                                                .clone()
                                                .send_last_will(will_message, topics_clone);
                                        }
                                    }

                                    Err(err)
                                }
                            };
                            result
                        }
                    });
                }
                Err(err) => return Err(err),
            }
        }
        Ok(())
    }

    /// Se encarga del manejo de los mensajes del cliente. Envia los ACKs correspondientes.
    #[allow(clippy::type_complexity)]
    pub fn handle_client(
        self,
        stream: TcpStream,
        topics: HashMap<String, Topic>,
        packets: Arc<RwLock<HashMap<u16, ClientMessage>>>,
        clients_ids: Arc<RwLock<HashMap<String, (Option<TcpStream>, Option<LastWill>)>>>,
        clients_auth_info: HashMap<String, (String, Vec<u8>)>,
        id_sender: std::sync::mpsc::Sender<String>,
    ) -> Result<(), ProtocolError> {
        println!("entre a handle client");
        loop {
            let cloned_stream = match stream.try_clone() {
                Ok(stream) => stream,
                Err(_) => {
                    return Err(ProtocolError::StreamError);
                }
            };
            match stream.peek(&mut [0]) {
                Ok(_) => {}
                Err(_) => return Err(ProtocolError::AbnormalDisconnection),
            }
            match self.handle_messages(
                cloned_stream,
                topics.clone(),
                packets.clone(),
                clients_ids.clone(),
                clients_auth_info.clone(),
                id_sender.clone(),
            ) {
                Ok(return_val) => {
                    if return_val == ProtocolReturn::DisconnectRecieved {
                        return Ok(());
                    }
                }
                Err(err) => {
                    return Err(err);
                }
            }
        }
    }

    /// Maneja la subscripcion de un cliente a un topic.
    /// Devuelve el reason code correspondiente a si la subscripcion fue exitosa o no.
    /// Si el reason code es 0, el cliente se ha suscrito exitosamente.
    fn handle_subscribe(
        mut topics: HashMap<String, Topic>,
        topic_name: String,
        subscription: Subscription,
    ) -> Result<u8, ProtocolError> {
        let reason_code;
        if let Some(topic) = topics.get_mut(&topic_name) {
            match topic.add_user_to_topic(subscription) {
                0 => {
                    reason_code = SUCCESS_HEX;
                }
                0x92 => {
                    reason_code = SUB_ID_DUP_HEX;
                }
                _ => {
                    reason_code = UNSPECIFIED_ERROR_HEX;
                }
            }
        } else {
            reason_code = UNSPECIFIED_ERROR_HEX;
        }

        Ok(reason_code)
    }

    fn handle_publish(
        &self,
        message: ClientMessage,
        mut topics: HashMap<String, Topic>,
        topic_name: String,
    ) -> Result<u8, ProtocolError> {
        //convert the ClientMessage to ClientMessage:Publish
        let mensaje = match message.clone() {
            ClientMessage::Publish {
                packet_id,
                topic_name,
                qos,
                retain_flag,
                payload,
                dup_flag,
                properties,
            } => BrokerMessage::PublishDelivery {
                packet_id,
                topic_name,
                qos,
                retain_flag,
                payload,
                dup_flag,
                properties,
            },
            _ => return Err(ProtocolError::UnspecifiedError),
        };

        // verifico si el topic exite
        if let Some(topic) = topics.get_mut(&topic_name) {
            //obtengo los users que corresponden a ese topic
            let users = topic.get_topic_users();
            println!("users subscriptos al topic {:?}", users);
            let message_clone = message.clone();
            for user in users {
                //verifico si el user esta conectado
                let mut es_qos_1 = false;
                let mut esta_offline = false;

                match self.clients_ids.read() {
                    Ok(clients) => {
                        if let Some(tuple) = clients.get(&user.client_id) {
                            let tuple_clone = tuple;
                            if let Some(stream) = &tuple_clone.0 {
                                let mut stream_clone =
                                    stream.try_clone().expect("Failed to clone stream");
                                //envio el mensaje al user
                                match mensaje.write_to(&mut stream_clone) {
                                    Ok(_) => {
                                        println!("Mensaje enviado a {}", user.client_id);
                                    }
                                    Err(_) => {
                                        // si es qos 1 me guardo el mensaje
                                        if user.qos == 1 {
                                            es_qos_1 = true;
                                        }
                                    }
                                }
                                // si el mensaje es qos 1, envio el ack
                            }
                        } else {
                            match self.offline_clients.read() {
                                Ok(offline_clients) => {
                                    if let Some(_stream) = offline_clients.get(&user.client_id) {
                                        //guardo el mensaje para enviarlo cuando el user se conecte
                                        esta_offline = true;
                                    }
                                }
                                Err(_) => {
                                    // Manejo de error al leer offline_clients
                                }
                            }
                        }
                    }
                    Err(_) => {
                        // Manejo de error al leer clients_ids
                    }
                }

                if esta_offline && es_qos_1 {
                    if let Ok(mut lock) = self.offline_clients.write() {
                        if let Some(messages) = lock.get_mut(&user.client_id) {
                            messages.push(message_clone.clone());
                        } else {
                            lock.insert(user.client_id, vec![message_clone.clone()]);
                        }
                    } else {
                        return Ok(0x80_u8);
                    }
                }
            }
        }

        Ok(0x80_u8) //Unspecified Error reason code
    }

    /// Maneja la desubscripcion de un cliente a un topic
    /// Devuelve el reason code correspondiente a si la desubscripcion fue exitosa o no
    /// Si el reason code es 0, el cliente se ha desuscrito exitosamente.
    fn handle_unsubscribe(
        mut topics: HashMap<String, Topic>,
        topic_name: String,
        usersubscription: Subscription,
    ) -> Result<u8, ProtocolError> {
        let reason_code;

        if let Some(topic) = topics.get_mut(&topic_name) {
            match topic.remove_user_from_topic(usersubscription) {
                0 => {
                    println!("Unsubscribe exitoso");
                    reason_code = SUCCESS_HEX;
                }
                _ => {
                    println!("Error no especificado");
                    reason_code = UNSPECIFIED_ERROR_HEX;
                }
            }
        } else {
            println!("Error no especificado");
            reason_code = UNSPECIFIED_ERROR_HEX;
        }
        println!("reason code {:?}", reason_code);

        Ok(reason_code)
    }

    ///Se toma un packet con su respectivo ID y se lo guarda en el hashmap de mensajes que tiene el Broker.
    fn save_packet(
        packets: Arc<RwLock<HashMap<u16, ClientMessage>>>,
        message: ClientMessage,
        packet_id: u16,
    ) {
        let mut lock = match packets.write() {
            Ok(lock) => lock,
            Err(_) => return,
        };

        lock.insert(packet_id, message);
    }

    /// Envia el mensaje de Last Will al cliente.
    ///
    /// Se encarga de la logica necesaria segun los parametros del Last Will y sus properties
    ///
    /// Si hay un delay en el envio del mensaje (delay_interval), se encarga de esperar el tiempo correspondiente.
    ///
    /// Convierte el mensaje en un Publish y lo envia al broker.
    fn send_last_will(&self, will_message: &LastWill, topics: HashMap<String, Topic>) {
        let properties = will_message.get_properties();
        let interval = properties.get_last_will_delay_interval();
        thread::sleep(std::time::Duration::from_secs(interval as u64));
        let will_topic = will_message.get_topic();
        let message = will_message.get_message();
        let will_qos = will_message.get_qos();
        let will_retain = will_message.get_retain();

        let will_payload = PayloadTypes::WillPayload(message.to_string());

        //publish
        let will_publish = ClientMessage::Publish {
            packet_id: 0,
            topic_name: will_topic.to_string(), //TODO: aca habria que ver bien cual topic le cargamos
            qos: will_qos as usize,
            retain_flag: will_retain as usize,
            payload: will_payload,
            dup_flag: 0,
            properties: will_message
                .get_properties()
                .clone()
                .to_publish_properties(),
        };
        _ = self.handle_publish(will_publish, topics, will_topic.to_string());
    }

    /// Lee del stream un mensaje y lo procesa
    /// Devuelve un ProtocolReturn con informacion del mensaje recibido
    /// O ProtocolError en caso de erro    #[allow(clippy::type_complexity)]
    #[allow(clippy::type_complexity)]
    pub fn handle_messages(
        &self,
        mut stream: TcpStream,
        topics: HashMap<String, Topic>,
        packets: Arc<RwLock<HashMap<u16, ClientMessage>>>,
        _clients_ids: Arc<RwLock<HashMap<String, (Option<TcpStream>, Option<LastWill>)>>>,
        clients_auth_info: HashMap<String, (String, Vec<u8>)>,
        _id_sender: std::sync::mpsc::Sender<String>,
    ) -> Result<ProtocolReturn, ProtocolError> {
        let mensaje = match ClientMessage::read_from(&mut stream) {
            Ok(mensaje) => mensaje,
            Err(e) => {
                println!("Error al leer mensaje: {:?}", e);
                return Err(ProtocolError::StreamError);
            }
        };

        match mensaje {
            ClientMessage::Connect { 0: connect } => {
                println!("Recibí un Connect");

                // si el cliente ya está conectado, no permite la nueva conexión y la rechaza con CLIENT_DUP
                match self.clients_ids.read() {
                    Ok(clients) => {
                        if clients.contains_key(&connect.client_id) {
                            let disconnect = BrokerMessage::Disconnect {
                                reason_code: 0,
                                session_expiry_interval: 0,
                                reason_string: "CLIENT_DUP".to_string(),
                                user_properties: Vec::new(),
                            };

                            match disconnect.write_to(&mut stream) {
                                Ok(_) => {
                                    println!("Disconnect enviado");
                                    return Ok(ProtocolReturn::DisconnectSent);
                                }
                                Err(err) => println!("Error al enviar Disconnect: {:?}", err),
                            }
                        }
                    }
                    Err(_) => {
                        // Manejo de error al leer clients_ids
                    }
                }
                // reibe los mensajes de cuando estuvo offline
                if let Ok(offline_clients) = self.offline_clients.read() {
                    if offline_clients.contains_key(&connect.client_id) {
                        if let Some(pending_messages) = offline_clients.get(&connect.client_id) {
                            for message in pending_messages {
                                match message.write_to(&mut stream) {
                                    Ok(_) => {
                                        println!("Mensaje enviado a {}", connect.client_id);
                                    }
                                    Err(_) => return Err(ProtocolError::UnspecifiedError),
                                }
                            }
                        }
                    }
                }

                //si está en offline_clients lo elimino de ahí
                if let Ok(mut lock) = self.offline_clients.write() {
                    lock.remove(&connect.client_id);
                } else {
                    return Err(ProtocolError::UnspecifiedError);
                }

                //clona stream con ok err
                let cloned_stream = match stream.try_clone() {
                    Ok(stream) => stream,
                    Err(_) => return Err(ProtocolError::StreamError),
                };

                let will_message = connect.clone().give_will_message();
                if let Ok(mut clients) = self.clients_ids.write() {
                    clients.insert(
                        connect.client_id.clone(),
                        (Some(cloned_stream), will_message),
                    );
                } else {
                    return Err(ProtocolError::UnspecifiedError);
                }

                let connect_clone = connect.clone();
                let _connack_reason_code = match authenticate_client(
                    connect_clone.properties.authentication_method,
                    connect_clone.client_id,
                    connect_clone.username,
                    connect_clone.password,
                    clients_auth_info,
                ) {
                    Ok(r) => r,
                    Err(e) => return Err(e),
                };

                let properties = ConnackProperties {
                    session_expiry_interval: 0,
                    receive_maximum: 0,
                    maximum_packet_size: 0,
                    topic_alias_maximum: 0,
                    user_properties: Vec::new(),
                    authentication_method: "none".to_string(),
                    authentication_data: Vec::new(),
                    assigned_client_identifier: "none".to_string(),
                    maximum_qos: true,
                    reason_string: "none".to_string(),
                    wildcard_subscription_available: false,
                    subscription_identifier_available: false,
                    shared_subscription_available: false,
                    server_keep_alive: 0,
                    response_information: "none".to_string(),
                    server_reference: "none".to_string(),
                    retain_available: false,
                };
                let connack = BrokerMessage::Connack {
                    session_present: false,
                    reason_code: 0,
                    properties,
                };
                println!("Enviando un Connack");
                match connack.write_to(&mut stream) {
                    Ok(_) => return Ok(ProtocolReturn::ConnackSent),
                    Err(err) => {
                        println!("{:?}", err);
                    }
                }
            }
            ClientMessage::Publish {
                packet_id,
                topic_name,
                qos,
                retain_flag,
                payload,
                dup_flag,
                properties,
            } => {
                println!("Recibí un Publish");
                println!("Topic name: {}", topic_name);
                println!("Payload: {:?}", payload);
                let msg = ClientMessage::Publish {
                    packet_id,
                    topic_name: topic_name.clone(),
                    qos,
                    retain_flag,
                    payload: payload.clone(),
                    dup_flag,
                    properties,
                };
                Broker::save_packet(packets.clone(), msg.clone(), packet_id);

                let packet_id_bytes: [u8; 2] = packet_id.to_be_bytes();

                let reason_code = self.handle_publish(msg, topics.clone(), topic_name)?;
                if qos == 1 {
                    let puback = BrokerMessage::Puback {
                        packet_id_msb: packet_id_bytes[0],
                        packet_id_lsb: packet_id_bytes[1],
                        reason_code,
                    };
                    println!("Enviando un Puback");
                    match puback.write_to(&mut stream) {
                        Ok(_) => {
                            println!("Puback enviado");
                            return Ok(ProtocolReturn::PubackSent);
                        }
                        Err(err) => println!("Error al enviar Puback: {:?}", err),
                    }
                } else {
                    return Ok(ProtocolReturn::NoAckSent);
                }
            }
            ClientMessage::Subscribe {
                packet_id,
                properties,
                payload,
            } => {
                println!("Recibí un Subscribe");
                let msg = ClientMessage::Subscribe {
                    packet_id,
                    properties: properties.clone(),
                    payload: payload.clone(),
                };
                Broker::save_packet(packets.clone(), msg, packet_id);

                let packet_id_bytes: [u8; 2] = packet_id.to_be_bytes();

                let mut reason_code_vec = Vec::new();

                for p in payload {
                    let reason_code =
                        Broker::handle_subscribe(topics.clone(), p.topic.clone(), p.clone())?;

                    reason_code_vec.push(reason_code);
                }

                if reason_code_vec.iter().any(|&x| x != SUCCESS_HEX) {
                    let suback = BrokerMessage::Suback {
                        packet_id_msb: packet_id_bytes[0],
                        packet_id_lsb: packet_id_bytes[1],
                        reason_code: UNSPECIFIED_ERROR_HEX,
                    };
                    println!("Enviando un Suback");
                    match suback.write_to(&mut stream) {
                        Ok(_) => {
                            println!("Suback enviado");
                            return Ok(ProtocolReturn::SubackSent);
                        }
                        Err(err) => println!("Error al enviar suback: {:?}", err),
                    }
                }

                let suback = BrokerMessage::Suback {
                    packet_id_msb: packet_id_bytes[0],
                    packet_id_lsb: packet_id_bytes[1],
                    reason_code: SUCCESS_HEX,
                };
                println!("Enviando un Suback");
                match suback.write_to(&mut stream) {
                    Ok(_) => {
                        println!("Suback enviado");
                        return Ok(ProtocolReturn::SubackSent);
                    }
                    Err(err) => println!("Error al enviar suback: {:?}", err),
                }

                return Ok(ProtocolReturn::SubackSent);
            }
            ClientMessage::Unsubscribe {
                packet_id,
                properties,
                payload,
            } => {
                println!("Recibí un Unsubscribe");
                let msg = ClientMessage::Unsubscribe {
                    packet_id,
                    properties: properties.clone(),
                    payload: payload.clone(),
                };
                Broker::save_packet(packets.clone(), msg, packet_id);

                let packet_id_bytes: [u8; 2] = packet_id.to_be_bytes();

                let mut reason_code_vec = Vec::new();

                for p in payload {
                    let reason_code =
                        Broker::handle_unsubscribe(topics.clone(), p.topic.clone(), p.clone())?;
                    reason_code_vec.push(reason_code);
                }

                if reason_code_vec.iter().any(|&x| x != SUCCESS_HEX) {
                    let suback = BrokerMessage::Suback {
                        packet_id_msb: packet_id_bytes[0],
                        packet_id_lsb: packet_id_bytes[1],
                        reason_code: UNSPECIFIED_ERROR_HEX,
                    };
                    println!("Enviando un Suback");
                    match suback.write_to(&mut stream) {
                        Ok(_) => {
                            println!("Suback enviado");
                            return Ok(ProtocolReturn::SubackSent);
                        }
                        Err(err) => println!("Error al enviar suback: {:?}", err),
                    }
                }

                let unsuback = BrokerMessage::Unsuback {
                    packet_id_msb: packet_id_bytes[0],
                    packet_id_lsb: packet_id_bytes[1],
                    reason_code: SUCCESS_HEX,
                };
                println!("Enviando un Unsuback");
                match unsuback.write_to(&mut stream) {
                    Ok(_) => {
                        println!("Unsuback enviado");
                        return Ok(ProtocolReturn::UnsubackSent);
                    }
                    Err(err) => println!("Error al enviar Unsuback: {:?}", err),
                }
            }

            ClientMessage::Disconnect {
                reason_code: _,
                session_expiry_interval: _,
                reason_string,
                client_id,
            } => {
                println!(
                    "Recibí un Disconnect, razon de desconexión: {:?}",
                    reason_string
                );

                if reason_string == "CLIENT_DUP" {
                    return Ok(ProtocolReturn::DisconnectRecieved);
                }

                // elimino el client_id de clients_ids
                if let Ok(mut lock) = self.clients_ids.write() {
                    lock.remove(&client_id);
                } else {
                    return Err(ProtocolError::UnspecifiedError);
                }

                // agrego el client_id a offline_clients
                if let Ok(mut lock) = self.offline_clients.write() {
                    lock.insert(client_id, Vec::new());
                } else {
                    return Err(ProtocolError::UnspecifiedError);
                }

                return Ok(ProtocolReturn::DisconnectRecieved);
            }
            ClientMessage::Pingreq => {
                println!("Recibí un Pingreq");
                let pingresp = BrokerMessage::Pingresp;
                println!("Enviando un Pingresp");
                match pingresp.write_to(&mut stream) {
                    Ok(_) => {
                        println!("Pingresp enviado");
                        return Ok(ProtocolReturn::PingrespSent);
                    }
                    Err(err) => println!("Error al enviar Pingresp: {:?}", err),
                }
            }
            ClientMessage::Auth {
                reason_code: _,
                authentication_method,
                authentication_data,
                reason_string,
                user_properties,
            } => {
                println!("Recibi un auth");

                match authentication_method.as_str() {
                    "password-based" => return Ok(ProtocolReturn::AuthRecieved),
                    _ => {
                        let properties = ConnackProperties {
                            session_expiry_interval: 0,
                            receive_maximum: 0,
                            maximum_packet_size: 0,
                            topic_alias_maximum: 0,
                            user_properties,
                            authentication_method,
                            authentication_data,
                            assigned_client_identifier: "none".to_string(),
                            maximum_qos: true,
                            reason_string,
                            wildcard_subscription_available: false,
                            subscription_identifier_available: false,
                            shared_subscription_available: false,
                            server_keep_alive: 0,
                            response_information: "none".to_string(),
                            server_reference: "none".to_string(),
                            retain_available: false,
                        };

                        let connack = BrokerMessage::Connack {
                            session_present: false,
                            reason_code: 0x8C, //Bad auth method
                            properties,
                        };
                        println!("Parece que intentaste autenticarte con un metodo no soportado por el broker :(");

                        match connack.write_to(&mut stream) {
                            Ok(_) => return Ok(ProtocolReturn::ConnackSent),
                            Err(err) => {
                                println!("{:?}", err);
                            }
                        }
                    }
                }
            }
        }
        Err(ProtocolError::UnspecifiedError)
    }

    /// Devuelve los clientes offline y sus mensajes pendientes de manera estática
    /// para poder testear
    pub fn get_offline_clients(&self) -> HashMap<String, Vec<ClientMessage>> {
<<<<<<< HEAD
        match self.offline_clients.read() {
            Ok(lock) => lock.clone(),
            Err(e) => panic!("Error al leer offline_clients: {:?}", e),
=======
        match self.offline_clients.read(){
            Ok(lock) => lock.clone(),
            Err(_) => HashMap::new(),
>>>>>>> 181ae69e
        }
    }

    /// Devuelve los clientes conectados de manera estática
    /// para poder testear
    pub fn get_clients_ids(&self) -> Vec<String> {
        let mut clients_ids = Vec::new();
<<<<<<< HEAD
        let lock = match self.clients_ids.read() {
            Ok(lock) => lock,
            Err(e) => panic!("Error al leer clients_ids: {:?}", e),
=======
        let lock = match self.clients_ids.read(){
            Ok(lock) => lock,
            Err(_) => return clients_ids,
>>>>>>> 181ae69e
        };
        for client_id in lock.keys() {
            // agrego el client_id al vector
            clients_ids.push(client_id.clone());
        }

        clients_ids
    }
}

/// Aca se realiza la autenticacion del cliente. Solo se debe llamar apenas llega un packet del tipo
/// Connect.
///
/// Le ingresan como parametros el auth_method(solo vamos a soportar el metodo password-based),
/// el username, client_id y password que vienen definidos en el packet Connect que envia el usuario.
///
/// Devuele en caso exitoso un u8 que representa el reason code del packet Connack que el Broker va a
/// enviarle al Client.
pub fn authenticate_client(
    authentication_method: String,
    client_id: String,
    username: Option<String>,
    password: Option<Vec<u8>>,
    clients_auth_info: HashMap<String, (String, Vec<u8>)>,
) -> Result<u8, ProtocolError> {
    let mut connack_reason_code = 0x00_u8; //success :D

    match authentication_method.as_str() {
        "password-based" => {
            match clients_auth_info.get(&client_id) {
                Some(value) => {
                    if let (Some(username), Some(password)) = (username, password) {
                        if value == &(username, password) {
                            return Ok(connack_reason_code);
                        }
                        connack_reason_code = 0x86_u8; //bad username or password
                    } else {
                        connack_reason_code = 0x86_u8;
                    }
                }
                None => connack_reason_code = 0x85_u8, //client_id not valid
            }
        }
        _ => connack_reason_code = 0x8C_u8,
    }
    Ok(connack_reason_code)
}

#[cfg(test)]
mod tests {
    use super::*;
    use std::io::Write;
    use std::sync::{Arc, RwLock};
    use std::thread;

    // #[test]
    // fn test_01_creating_broker_config_ok() -> std::io::Result<()> {
    //     let topics = match Broker::get_broker_starting_topics("./src/monitoring/topics.txt") {
    //         Ok(topics) => topics,
    //         Err(_) => return Err(std::io::Error::new(std::io::ErrorKind::Other, "Error")),
    //     };
    //     let clients_auth_info = match Broker::process_clients_file("./src/monitoring/clients.txt") {
    //         Ok(clients_auth_info) => clients_auth_info,
    //         Err(_) => return Err(std::io::Error::new(std::io::ErrorKind::Other, "Error")),
    //     };

    //     let mut expected_topics = HashMap::new();
    //     let mut expected_clients = HashMap::new();

    //     expected_topics.insert("accidente".to_string(), Topic::new());
    //     expected_topics.insert("mensajes para juan".to_string(), Topic::new());
    //     expected_topics.insert("messi".to_string(), Topic::new());
    //     expected_topics.insert("fulbito".to_string(), Topic::new());
    //     expected_topics.insert("incidente".to_string(), Topic::new());

    //     expected_clients.insert(
    //         "monitoring_app".to_string(),
    //         (
    //             "monitoreo".to_string(),
    //             "monitoreando_la_vida2004".to_string().into_bytes(),
    //         ),
    //     );

    //     expected_clients.insert(
    //         "camera_system".to_string(),
    //         (
    //             "sistema_camaras".to_string(),
    //             "CamareandoCamaritasForever".to_string().into_bytes(),
    //         ),
    //     );

    //     let topics_to_check = vec![
    //         "accidente",
    //         "mensajes para juan",
    //         "messi",
    //         "fulbito",
    //         "incidente",
    //     ];

    //     for topic in topics_to_check {
    //         assert!(topics.contains_key(topic));
    //     }

    //     assert_eq!(expected_clients, clients_auth_info);

    //     Ok(())
    // }

    #[test]
    fn test_02_reading_config_files_err() {
        let topics: Result<HashMap<String, Topic>, ProtocolError> =
            Broker::get_broker_starting_topics("./aca/estan/los/topics");
        let clients_auth_info = Broker::process_clients_file("./ahperoacavanlosclientesno");

        assert!(topics.is_err());
        assert!(clients_auth_info.is_err());
    }

    #[test]
    fn test_handle_client() {
        // Set up a listener on a local port.
        let listener = match TcpListener::bind("127.0.0.1:0") {
            Ok(listener) => listener,
            Err(_) => return,
        };
        let addr = match listener.local_addr() {
            Ok(addr) => addr,
            Err(_) => return,
        };

        // Spawn a thread to simulate a client.
        thread::spawn(move || {
            let mut stream = match TcpStream::connect(addr) {
                Ok(stream) => stream,
                Err(_) => return,
            };
<<<<<<< HEAD
            match stream.write_all(b"Hello, world!") {
                Ok(_) => (),
                Err(_) => (),
            }
        });
=======
        if stream.write_all(b"Hello, world!").is_ok() {}}
        );
>>>>>>> 181ae69e
        let packets = Arc::new(RwLock::new(HashMap::new()));
        let clients_ids = Arc::new(RwLock::new(HashMap::new()));
        let clients_auth_info = HashMap::new();
        let topics = HashMap::new();
        // Write a ClientMessage to the stream.
        // You'll need to replace this with a real ClientMessage.
        let mut result: Result<(), ProtocolError> = Err(ProtocolError::UnspecifiedError);
        let broker = match Broker::new(vec!["127.0.0.1".to_string(), "5000".to_string()]) {
            Ok(broker) => broker,
            Err(_) => return,
        };

        // Accept the connection and pass the stream to the function.
        if let Ok((stream, _)) = listener.accept() {
            let (id_sender, _) = mpsc::channel();
            // Perform your assertions here
            result = broker.handle_client(
                stream,
                topics,
                packets,
                clients_ids,
                clients_auth_info,
                id_sender,
            );
        }

        // Check that the function returned Ok.
        // You might want to add more checks here, depending on what
        // handle_client is supposed to do.
        assert!(result.is_err());
    }
}<|MERGE_RESOLUTION|>--- conflicted
+++ resolved
@@ -866,15 +866,9 @@
     /// Devuelve los clientes offline y sus mensajes pendientes de manera estática
     /// para poder testear
     pub fn get_offline_clients(&self) -> HashMap<String, Vec<ClientMessage>> {
-<<<<<<< HEAD
         match self.offline_clients.read() {
             Ok(lock) => lock.clone(),
-            Err(e) => panic!("Error al leer offline_clients: {:?}", e),
-=======
-        match self.offline_clients.read(){
-            Ok(lock) => lock.clone(),
             Err(_) => HashMap::new(),
->>>>>>> 181ae69e
         }
     }
 
@@ -882,15 +876,9 @@
     /// para poder testear
     pub fn get_clients_ids(&self) -> Vec<String> {
         let mut clients_ids = Vec::new();
-<<<<<<< HEAD
         let lock = match self.clients_ids.read() {
             Ok(lock) => lock,
-            Err(e) => panic!("Error al leer clients_ids: {:?}", e),
-=======
-        let lock = match self.clients_ids.read(){
-            Ok(lock) => lock,
             Err(_) => return clients_ids,
->>>>>>> 181ae69e
         };
         for client_id in lock.keys() {
             // agrego el client_id al vector
@@ -1027,16 +1015,8 @@
                 Ok(stream) => stream,
                 Err(_) => return,
             };
-<<<<<<< HEAD
-            match stream.write_all(b"Hello, world!") {
-                Ok(_) => (),
-                Err(_) => (),
-            }
+            if stream.write_all(b"Hello, world!").is_ok() {}
         });
-=======
-        if stream.write_all(b"Hello, world!").is_ok() {}}
-        );
->>>>>>> 181ae69e
         let packets = Arc::new(RwLock::new(HashMap::new()));
         let clients_ids = Arc::new(RwLock::new(HashMap::new()));
         let clients_auth_info = HashMap::new();
