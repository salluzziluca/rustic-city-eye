--- conflicted
+++ resolved
@@ -1,5 +1,3 @@
-
-
 use std::{
     collections::HashMap,
     net::{TcpListener, TcpStream},
@@ -7,15 +5,8 @@
 };
 
 use crate::mqtt::{
-    broker_message::BrokerMessage, client_message::ClientMessage, protocol_error::ProtocolError, reason_code::{SUB_ID_DUP_HEX, UNSPECIFIED_ERROR_HEX}, topic::Topic
+    broker_message::BrokerMessage, broker_config::BrokerConfig, client_message::ClientMessage, protocol_error::ProtocolError, reason_code::{SUB_ID_DUP_HEX, UNSPECIFIED_ERROR_HEX, SUCCESS_HEX}, topic::Topic
 };
-
-use super::broker_config::BrokerConfig;
-<<<<<<< HEAD
-=======
-use super::reason_code::SUCCESS_HEX;
-
->>>>>>> 46faf42a
 
 static SERVER_ARGS: usize = 2;
 
@@ -179,17 +170,7 @@
                         Err(_) => return Err(ProtocolError::StreamError),
                     };
 
-<<<<<<< HEAD
-                    let reason_code = Broker::handle_subscribe(
-                        stream_for_topic,
-                        topics.clone(),
-                        topic_name,
-                        subs.clone(),
-                    )?;
-=======
-
                     let reason_code = Broker::handle_subscribe( stream_for_topic, topics.clone(), topic_name,  properties.sub_id)?;
->>>>>>> 46faf42a
                     match reason_code {
                         0 => {
                             println!("Enviando un Suback");
@@ -374,25 +355,3 @@
         lock.insert(packet_id, message);
     }
 }
-
-<<<<<<< HEAD
-// // tests
-// #[cfg(test)]
-// mod tests {
-//     use super::*;
-
-//     #[test]
-//     fn test_subscription(){
-
-//     }
-// }
-=======
-// tests
-#[cfg(test)]
-mod tests {
-
-    #[test]
-    fn test_subscription() {}
-}
-
->>>>>>> 46faf42a
