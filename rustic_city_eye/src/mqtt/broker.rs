--- conflicted
+++ resolved
@@ -50,7 +50,6 @@
         }
         Ok(())
     }
-<<<<<<< HEAD
 
     ///Se encarga del manejo de los mensajes del cliente. Envia los ACKs correspondientes.
     fn handle_client(stream: &mut TcpStream) -> std::io::Result<()> {
@@ -99,70 +98,26 @@
                         };
                         puback.write_to(stream)?;
                     }
-=======
-    Ok(())
-}
-#[allow(dead_code)]
-fn handle_client(mut stream: &mut TcpStream) -> std::io::Result<()> {
-    while let Ok(message) = ClientMessage::read_from(stream) {
-        match message {
-            ClientMessage::Connect {
-                clean_start: _,
-                last_will_flag: _,
-                last_will_qos: _,
-                last_will_retain: _,
-                username: _,
-                password: _,
-                keep_alive: _,
-                properties: _,
-                client_id: _,
-                will_properties: _,
-                last_will_topic: _,
-                last_will_message: _,
-            } => {
-                //println!("Recibí un connect: {:?}", message);
-                println!("Recibí un connect");
-                let connack = BrokerMessage::Connack {
-                    //session_present: true,
-                    //return_code: 0,
-                };
-                println!("Sending connack: {:?}", connack);
-                connack.write_to(&mut stream).unwrap();
-            }
-            ClientMessage::Publish {
-                packet_id: _,
-                topic_name: _,
-                qos,
-                retain_flag: _,
-                payload: _,
-                dup_flag: _,
-                properties: _,
-            } => {
-                println!("Recibí un publish: {:?}", message);
-
-                if qos == 1 {
-                    println!("sending puback...");
-                    let puback = BrokerMessage::Puback { reason_code: 1 };
-                    puback.write_to(stream).unwrap();
->>>>>>> e8f7c1e2
+                },
+                ClientMessage::Subscribe {
+                    packet_id: _,
+                    topic_name: _,
+                    properties: _,
+                } => {
+                    println!("Recibí un subscribe: {:?}", message);
+                    let suback = BrokerMessage::Suback {
+                        packet_id_msb: 0,
+                        packet_id_lsb: 1,
+                        reason_code: 0,
+                    };
+                    println!("Sending suback: {:?}", suback);
+                    suback.write_to(stream).unwrap();
                 }
             }
-            ClientMessage::Subscribe {
-                packet_id: _,
-                topic_name: _,
-                properties: _,
-            } => {
-                println!("Recibí un subscribe: {:?}", message);
-                let suback = BrokerMessage::Suback {
-                    packet_id_msb: 0,
-                    packet_id_lsb: 1,
-                    reason_code: 0,
-                };
-                println!("Sending suback: {:?}", suback);
-                suback.write_to(&mut stream).unwrap();
-            }
+
         }
         Ok(())
+     
     }
 
     pub fn assign_new_packet_id(&mut self) -> u16 {
@@ -175,16 +130,12 @@
         self.packet_ids.push(new_id);
         new_id
     }
-<<<<<<< HEAD
 }
 
 fn main() -> Result<(), ProtocolError> {
     let argv = args().collect::<Vec<String>>();
     let broker = Broker::build(argv)?;
     let _ = broker.server_run();
-=======
-
->>>>>>> e8f7c1e2
     Ok(())
 }
 
