--- conflicted
+++ resolved
@@ -7,9 +7,7 @@
     thread,
 };
 
-<<<<<<< HEAD
 use crate::mqtt::{
-    broker_config::BrokerConfig,
     broker_message::BrokerMessage,
     client_message::ClientMessage,
     connack_properties::ConnackProperties,
@@ -20,26 +18,10 @@
     topic::Topic,
 };
 
+use crate::utils::payload_types::PayloadTypes;
 use crate::utils::threadpool::ThreadPool;
-=======
-use crate::utils::threadpool::ThreadPool;
-use crate::{
-    mqtt::{
-        broker_message::BrokerMessage,
-        client_message::ClientMessage,
-        connack_properties::ConnackProperties,
-        protocol_error::ProtocolError,
-        protocol_return::ProtocolReturn,
-        reason_code::{
-            NO_MATCHING_SUBSCRIBERS_HEX, SUB_ID_DUP_HEX, SUCCESS_HEX, UNSPECIFIED_ERROR_HEX,
-        },
-        topic::Topic,
-    },
-    utils::payload_types::PayloadTypes,
-};
-
-use super::connect::last_will::LastWill;
->>>>>>> 41fbf176
+
+use super::connect::{self, last_will::LastWill};
 
 static SERVER_ARGS: usize = 2;
 
@@ -59,19 +41,15 @@
     packets: Arc<RwLock<HashMap<u16, ClientMessage>>>,
 
     /// Contiene los clientes conectados al broker.
-    clients_ids: Arc<RwLock<HashMap<String, TcpStream>>>,
-
-<<<<<<< HEAD
+
     /// Contiene los clientes desconectados del broker y sus mensajes pendientes.
     offline_clients: Arc<RwLock<HashMap<String, Vec<ClientMessage>>>>,
-=======
-    clients_ids: Arc<RwLock<HashMap<String, Option<LastWill>>>>,
+    clients_ids: Arc<RwLock<HashMap<String, (Option<TcpStream>, Option<LastWill>)>>>,
 
     /// Los clientes se guardan en un HashMap en el cual
     /// las claves son los client_ids, y los valores son
     /// tuplas que contienen el username y password.
     clients_auth_info: HashMap<String, (String, Vec<u8>)>,
->>>>>>> 41fbf176
 }
 
 impl Broker {
@@ -95,13 +73,8 @@
             topics,
             clients_auth_info,
             packets: Arc::new(RwLock::new(packets)),
-<<<<<<< HEAD
             clients_ids: Arc::new(RwLock::new(HashMap::new())),
             offline_clients: Arc::new(RwLock::new(HashMap::new())),
-=======
-            subs: Vec::new(),
-            clients_ids: Arc::new(HashMap::new().into()),
->>>>>>> 41fbf176
         })
     }
 
@@ -190,18 +163,6 @@
                 Ok(stream) => {
                     let topics_clone = self.topics.clone();
                     let packets_clone = self.packets.clone();
-<<<<<<< HEAD
-                    let self_ref = Arc::new(self.clone()); // wrap `self` in an Arc
-
-                    threadpool.execute(move || {
-                        // Use the cloned reference
-                        let _ = <Broker as Clone>::clone(&self_ref).handle_client(
-                            stream,
-                            topics_clone,
-                            packets_clone,
-                        );
-=======
-                    let subs_clone = self.subs.clone();
                     let clients_auth_info_clone = self.clients_auth_info.clone();
 
                     let client_id = Arc::new(String::new());
@@ -217,18 +178,18 @@
                             }
                         }
                     });
-
+                    let self_clone = self.clone();
                     threadpool.execute({
                         let client_id = Arc::clone(&client_id);
                         let clients_ids_clone = Arc::clone(&self.clients_ids);
                         let clients_ids_clone2 = Arc::clone(&clients_ids_clone);
+                        let self_ref = Arc::new(self.clone()); // wrap `self` in an Arc
 
                         move || {
-                            let result = match Broker::handle_client(
+                            let result = match <Broker as Clone>::clone(&self_ref).handle_client(
                                 stream,
                                 topics_clone.clone(),
                                 packets_clone,
-                                subs_clone,
                                 clients_ids_clone,
                                 clients_auth_info_clone,
                                 id_sender,
@@ -242,15 +203,19 @@
                                     {
                                         let client_id_guard = client_id;
                                         let clients_ids_guard: std::sync::RwLockReadGuard<
-                                            HashMap<String, Option<LastWill>>,
+                                            HashMap<String, (Option<TcpStream>, Option<LastWill>)>,
                                         > = match clients_ids_clone2.read() {
                                             Ok(clients_ids_guard) => clients_ids_guard,
                                             Err(_) => return Err(err),
                                         };
-                                        if let Some(Some(will_message)) =
+                                        if let Some((_, will_message)) =
                                             clients_ids_guard.get(&*client_id_guard)
                                         {
-                                            send_last_will(will_message, topics_clone);
+                                            let will_message = match will_message {
+                                                Some(will_message) => will_message,
+                                                None => return Err(err),
+                                            };
+                                            self_clone.send_last_will(will_message, topics_clone);
                                         }
                                     }
 
@@ -259,7 +224,6 @@
                             };
                             result
                         }
->>>>>>> 41fbf176
                     });
                 }
                 Err(err) => return Err(err),
@@ -274,36 +238,27 @@
         stream: TcpStream,
         topics: HashMap<String, Topic>,
         packets: Arc<RwLock<HashMap<u16, ClientMessage>>>,
-<<<<<<< HEAD
-=======
-        _subs: Vec<u32>,
-        clients_ids: Arc<RwLock<HashMap<String, Option<LastWill>>>>,
+        clients_ids: Arc<RwLock<HashMap<String, (Option<TcpStream>, Option<LastWill>)>>>,
         clients_auth_info: HashMap<String, (String, Vec<u8>)>,
         id_sender: std::sync::mpsc::Sender<String>,
->>>>>>> 41fbf176
     ) -> Result<(), ProtocolError> {
         loop {
             let cloned_stream = match stream.try_clone() {
                 Ok(stream) => stream,
                 Err(_) => return Err(ProtocolError::StreamError),
             };
-<<<<<<< HEAD
-            match self.handle_messages(cloned_stream, topics.clone(), packets.clone()) {
-=======
             match stream.peek(&mut [0]) {
                 Ok(_) => {}
                 Err(_) => return Err(ProtocolError::AbnormalDisconnection),
             }
-            match handle_messages(
+            match self.handle_messages(
                 cloned_stream,
                 topics.clone(),
                 packets.clone(),
-                _subs.clone(),
                 clients_ids.clone(),
                 clients_auth_info.clone(),
                 id_sender.clone(),
             ) {
->>>>>>> 41fbf176
                 Ok(return_val) => {
                     if return_val == ProtocolReturn::DisconnectRecieved {
                         return Ok(());
@@ -361,20 +316,25 @@
                 let m = message.clone();
                 match self.clients_ids.read() {
                     Ok(clients) => {
-                        if let Some(mut stream) = clients.get(&user.client_id) {
-                            //envio el mensaje al user
-                            match m.write_to(&mut stream) {
-                                Ok(_) => {
-                                    println!("Mensaje enviado a {}", user.client_id);
-                                }
-                                Err(_) => {
-                                    // si es qos 1 me guardo el mensaje
-                                    if user.qos == 1 {
-                                        es_qos_1 = true;
+                        if let Some(tuple) = clients.get(&user.client_id) {
+                            let tuple_clone = tuple.clone();
+                            if let Some(stream) = &tuple_clone.0 {
+                                let mut stream_clone =
+                                    stream.try_clone().expect("Failed to clone stream");
+                                //envio el mensaje al user
+                                match m.write_to(&mut stream_clone) {
+                                    Ok(_) => {
+                                        println!("Mensaje enviado a {}", user.client_id);
+                                    }
+                                    Err(_) => {
+                                        // si es qos 1 me guardo el mensaje
+                                        if user.qos == 1 {
+                                            es_qos_1 = true;
+                                        }
                                     }
                                 }
+                                // si el mensaje es qos 1, envio el ack
                             }
-                            // si el mensaje es qos 1, envio el ack
                         } else {
                             match self.offline_clients.read() {
                                 Ok(offline_clients) => {
@@ -447,21 +407,48 @@
         message: ClientMessage,
         packet_id: u16,
     ) {
-<<<<<<< HEAD
-        if let Ok(mut lock) = packets.write() {
-            lock.insert(packet_id, message);
-        }
-=======
         let mut lock = match packets.write() {
             Ok(lock) => lock,
             Err(_) => return,
         };
 
         lock.insert(packet_id, message);
->>>>>>> 41fbf176
-    }
-
-<<<<<<< HEAD
+    }
+
+    ///Envia el mensaje de Last Will al cliente.
+    ///
+    /// Se encarga de la logica necesaria segun los parametros del Last Will y sus properties
+    ///
+    /// Si hay un delay en el envio del mensaje (delay_interval), se encarga de esperar el tiempo correspondiente.
+    ///
+    /// Convierte el mensaje en un Publish y lo envia al broker.
+    fn send_last_will(&self, will_message: &LastWill, topics: HashMap<String, Topic>) {
+        let properties = will_message.get_properties();
+        let interval = properties.get_last_will_delay_interval();
+        thread::sleep(std::time::Duration::from_secs(interval as u64));
+        let will_topic = will_message.get_topic();
+        let message = will_message.get_message();
+        let will_qos = will_message.get_qos();
+        let will_retain = will_message.get_retain();
+
+        let will_payload = PayloadTypes::WillPayload(message.to_string());
+
+        //publish
+        let will_publish = ClientMessage::Publish {
+            packet_id: 0,
+            topic_name: will_topic.to_string(), //TODO: aca habria que ver bien cual topic le cargamos
+            qos: will_qos as usize,
+            retain_flag: will_retain as usize,
+            payload: will_payload,
+            dup_flag: 0,
+            properties: will_message
+                .get_properties()
+                .clone()
+                .to_publish_properties(),
+        };
+        _ = self.handle_publish(will_publish, topics, will_topic.to_string());
+    }
+
     /// Lee del stream un mensaje y lo procesa
     /// Devuelve un ProtocolReturn con informacion del mensaje recibido
     /// O ProtocolError en caso de error
@@ -470,32 +457,22 @@
         mut stream: TcpStream,
         topics: HashMap<String, Topic>,
         packets: Arc<RwLock<HashMap<u16, ClientMessage>>>,
+        clients_ids: Arc<RwLock<HashMap<String, (Option<TcpStream>, Option<LastWill>)>>>,
+        clients_auth_info: HashMap<String, (String, Vec<u8>)>,
+        id_sender: std::sync::mpsc::Sender<String>,
     ) -> Result<ProtocolReturn, ProtocolError> {
         let mensaje = match ClientMessage::read_from(&mut stream) {
             Ok(mensaje) => mensaje,
             Err(_) => return Err(ProtocolError::StreamError),
         };
         match mensaje {
-            ClientMessage::Connect {
-                clean_start: _,
-                last_will_flag: _,
-                last_will_qos: _,
-                last_will_retain: _,
-                username: _,
-                password: _,
-                keep_alive: _,
-                properties: _,
-                client_id,
-                will_properties: _,
-                last_will_topic: _,
-                last_will_message: _,
-            } => {
+            ClientMessage::Connect { 0: connect } => {
                 println!("Recibí un Connect");
 
                 // si el cliente ya está conectado, no permite la nueva conexión y la rechaza con CLIENT_DUP
                 match self.clients_ids.read() {
                     Ok(clients) => {
-                        if clients.contains_key(&client_id) {
+                        if clients.contains_key(&connect.client_id) {
                             let disconnect = BrokerMessage::Disconnect {
                                 reason_code: 0,
                                 session_expiry_interval: 0,
@@ -518,12 +495,12 @@
                 }
                 // reibe los mensajes de cuando estuvo offline
                 if let Ok(offline_clients) = self.offline_clients.read() {
-                    if offline_clients.contains_key(&client_id) {
-                        if let Some(pending_messages) = offline_clients.get(&client_id) {
+                    if offline_clients.contains_key(&connect.client_id) {
+                        if let Some(pending_messages) = offline_clients.get(&connect.client_id) {
                             for message in pending_messages {
                                 match message.write_to(&mut stream) {
                                     Ok(_) => {
-                                        println!("Mensaje enviado a {}", client_id);
+                                        println!("Mensaje enviado a {}", connect.client_id);
                                     }
                                     Err(_) => return Err(ProtocolError::UnspecifiedError),
                                 }
@@ -534,7 +511,7 @@
 
                 //si está en offline_clients lo elimino de ahí
                 if let Ok(mut lock) = self.offline_clients.write() {
-                    lock.remove(&client_id);
+                    lock.remove(&connect.client_id);
                 } else {
                     return Err(ProtocolError::UnspecifiedError);
                 }
@@ -545,11 +522,27 @@
                     Err(_) => return Err(ProtocolError::StreamError),
                 };
 
+                let will_message = connect.clone().give_will_message();
                 if let Ok(mut clients) = self.clients_ids.write() {
-                    clients.insert(client_id.clone(), cloned_stream);
+                    clients.insert(
+                        connect.client_id.clone(),
+                        (Some(cloned_stream), will_message),
+                    );
                 } else {
                     return Err(ProtocolError::UnspecifiedError);
                 }
+
+                let connect_clone = connect.clone();
+                let _connack_reason_code = match authenticate_client(
+                    connect_clone.properties.authentication_method,
+                    connect_clone.client_id,
+                    connect_clone.username,
+                    connect_clone.password,
+                    clients_auth_info,
+                ) {
+                    Ok(r) => r,
+                    Err(e) => return Err(e),
+                };
 
                 let properties = ConnackProperties {
                     session_expiry_interval: 0,
@@ -584,154 +577,6 @@
                 }
             }
             ClientMessage::Publish {
-=======
-///Envia el mensaje de Last Will al cliente.
-///
-/// Se encarga de la logica necesaria segun los parametros del Last Will y sus properties
-///
-/// Si hay un delay en el envio del mensaje (delay_interval), se encarga de esperar el tiempo correspondiente.
-///
-/// Convierte el mensaje en un Publish y lo envia al broker.
-fn send_last_will(will_message: &LastWill, topics: HashMap<String, Topic>) {
-    let properties = will_message.get_properties();
-    let interval = properties.get_last_will_delay_interval();
-    thread::sleep(std::time::Duration::from_secs(interval as u64));
-    let will_topic = will_message.get_topic();
-    let message = will_message.get_message();
-    let will_qos = will_message.get_qos();
-    let will_retain = will_message.get_retain();
-
-    let will_payload = PayloadTypes::WillPayload(message.to_string());
-
-    //publish
-    let will_publish = ClientMessage::Publish {
-        packet_id: 0,
-        topic_name: will_topic.to_string(), //TODO: aca habria que ver bien cual topic le cargamos
-        qos: will_qos as usize,
-        retain_flag: will_retain as usize,
-        payload: will_payload,
-        dup_flag: 0,
-        properties: will_message
-            .get_properties()
-            .clone()
-            .to_publish_properties(),
-    };
-    _ = Broker::handle_publish(will_publish, topics, will_topic.to_string());
-}
-/// Lee del stream un mensaje y lo procesa
-/// Devuelve un ProtocolReturn con informacion del mensaje recibido
-/// O ProtocolError en caso de error
-pub fn handle_messages(
-    mut stream: TcpStream,
-    topics: HashMap<String, Topic>,
-    packets: Arc<RwLock<HashMap<u16, ClientMessage>>>,
-    _subs: Vec<u32>,
-    clients_ids: Arc<RwLock<HashMap<String, Option<LastWill>>>>,
-    clients_auth_info: HashMap<String, (String, Vec<u8>)>,
-    id_sender: std::sync::mpsc::Sender<String>,
-) -> Result<ProtocolReturn, ProtocolError> {
-    let mensaje = match ClientMessage::read_from(&mut stream) {
-        Ok(mensaje) => mensaje,
-        Err(_) => return Err(ProtocolError::StreamError),
-    };
-    match mensaje {
-        ClientMessage::Connect { 0: connect } => {
-            _ = id_sender.send(connect.client_id.clone());
-            println!("Recibí un Connect");
-
-            let connect_clone = connect.clone();
-            {
-                let clients_ids_read = match clients_ids.read() {
-                    Ok(clients_ids_read) => clients_ids_read,
-                    Err(_) => return Err(ProtocolError::StreamError),
-                };
-
-                if clients_ids_read.contains_key(&connect.client_id) {
-                    let disconnect = BrokerMessage::Disconnect {
-                        reason_code: 0,
-                        session_expiry_interval: 0,
-                        reason_string: "El cliente ya está conectado".to_string(),
-                        user_properties: Vec::new(),
-                    };
-
-                    match disconnect.write_to(&mut stream) {
-                        Ok(_) => {
-                            println!("Disconnect enviado");
-                            return Ok(ProtocolReturn::DisconnectSent);
-                        }
-                        Err(err) => println!("Error al enviar Disconnect: {:?}", err),
-                    }
-                }
-            }
-            let will_message = connect.give_will_message();
-            let mut clients_ids_writer: std::sync::RwLockWriteGuard<
-                HashMap<String, Option<LastWill>>,
-            > = match clients_ids.write() {
-                Ok(clients_ids_writer) => clients_ids_writer,
-                Err(_) => return Err(ProtocolError::StreamError),
-            };
-            clients_ids_writer.insert(connect_clone.client_id.clone(), will_message);
-
-            let connack_reason_code = match authenticate_client(
-                connect_clone.properties.authentication_method,
-                connect_clone.client_id,
-                connect_clone.username,
-                connect_clone.password,
-                clients_auth_info,
-            ) {
-                Ok(r) => r,
-                Err(e) => return Err(e),
-            };
-
-            let properties = ConnackProperties {
-                session_expiry_interval: 0,
-                receive_maximum: 0,
-                maximum_packet_size: 0,
-                topic_alias_maximum: 0,
-                user_properties: Vec::new(),
-                authentication_method: "none".to_string(),
-                authentication_data: Vec::new(),
-                assigned_client_identifier: "none".to_string(),
-                maximum_qos: true,
-                reason_string: "none".to_string(),
-                wildcard_subscription_available: false,
-                subscription_identifier_available: false,
-                shared_subscription_available: false,
-                server_keep_alive: 0,
-                response_information: "none".to_string(),
-                server_reference: "none".to_string(),
-                retain_available: false,
-            };
-
-            let connack = BrokerMessage::Connack {
-                session_present: false,
-                reason_code: connack_reason_code,
-                properties,
-            };
-
-            println!("Enviando un Connack");
-            match connack.write_to(&mut stream) {
-                Ok(_) => return Ok(ProtocolReturn::ConnackSent),
-                Err(err) => {
-                    println!("{:?}", err);
-                    return Err(err);
-                }
-            }
-        }
-        ClientMessage::Publish {
-            packet_id,
-            topic_name,
-            qos,
-            retain_flag,
-            payload,
-            dup_flag,
-            properties,
-        } => {
-            println!("Recibí un Publish");
-            println!("Topic name: {}", topic_name);
-            println!("Payload: {:?}", payload);
-            let msg = ClientMessage::Publish {
->>>>>>> 41fbf176
                 packet_id,
                 topic_name,
                 qos,
@@ -757,9 +602,7 @@
                 let packet_id_bytes: [u8; 2] = packet_id.to_be_bytes();
 
                 let reason_code = self.handle_publish(msg, topics.clone(), topic_name)?;
-
-<<<<<<< HEAD
-                if qos == 1 {
+                if qos == 1 && dup_flag == 0 {
                     let puback = BrokerMessage::Puback {
                         packet_id_msb: packet_id_bytes[0],
                         packet_id_lsb: packet_id_bytes[1],
@@ -772,23 +615,10 @@
                             return Ok(ProtocolReturn::PubackSent);
                         }
                         Err(err) => println!("Error al enviar Puback: {:?}", err),
-=======
-            if qos == 1 && dup_flag == 0 {
-                let puback = BrokerMessage::Puback {
-                    packet_id_msb: packet_id_bytes[0],
-                    packet_id_lsb: packet_id_bytes[1],
-                    reason_code,
-                };
-                println!("Enviando un Puback");
-                match puback.write_to(&mut stream) {
-                    Ok(_) => {
-                        println!("Puback enviado");
-                        return Ok(ProtocolReturn::PubackSent);
->>>>>>> 41fbf176
-                    }
-                }
-            } else {
-                return Ok(ProtocolReturn::NoAckSent);
+                    }
+                } else {
+                    return Ok(ProtocolReturn::NoAckSent);
+                }
             }
             ClientMessage::Subscribe {
                 packet_id,
@@ -885,6 +715,7 @@
                     Err(err) => println!("Error al enviar Unsuback: {:?}", err),
                 }
             }
+
             ClientMessage::Disconnect {
                 reason_code: _,
                 session_expiry_interval: _,
@@ -899,7 +730,6 @@
                 if reason_string == "CLIENT_DUP" {
                     return Ok(ProtocolReturn::DisconnectRecieved);
                 }
-<<<<<<< HEAD
 
                 // elimino el client_id de clients_ids
                 if let Ok(mut lock) = self.clients_ids.write() {
@@ -973,23 +803,32 @@
                             Err(err) => {
                                 println!("{:?}", err);
                             }
-=======
-                Err(err) => println!("Error al enviar Pingresp: {:?}", err),
-            }
-        }
-        ClientMessage::Auth {
-            reason_code: _,
-            authentication_method: _,
-            authentication_data: _,
-            reason_string: _,
-            user_properties: _,
-        } => {
-            println!("Recibi un auth");
-
-            return Ok(ProtocolReturn::AuthRecieved);
-        }
-    }
-    Err(ProtocolError::UnspecifiedError)
+                        }
+                    }
+                }
+            }
+        }
+        Err(ProtocolError::UnspecifiedError)
+    }
+
+    /// Devuelve los clientes offline y sus mensajes pendientes de manera estática
+    /// para poder testear
+    pub fn get_offline_clients(&self) -> HashMap<String, Vec<ClientMessage>> {
+        self.offline_clients.read().unwrap().clone()
+    }
+
+    /// Devuelve los clientes conectados de manera estática
+    /// para poder testear
+    pub fn get_clients_ids(&self) -> Vec<String> {
+        let mut clients_ids = Vec::new();
+        let lock = self.clients_ids.read().unwrap();
+        for client_id in lock.keys() {
+            // agrego el client_id al vector
+            clients_ids.push(client_id.clone());
+        }
+
+        clients_ids
+    }
 }
 
 /// Aca se realiza la autenticacion del cliente. Solo se debe llamar apenas llega un packet del tipo
@@ -1016,7 +855,6 @@
                     if let (Some(username), Some(password)) = (username, password) {
                         if value == &(username, password) {
                             return Ok(connack_reason_code);
->>>>>>> 41fbf176
                         }
                         connack_reason_code = 0x86_u8; //bad username or password
                     } else {
@@ -1026,33 +864,9 @@
                 None => connack_reason_code = 0x85_u8, //client_id not valid
             }
         }
-<<<<<<< HEAD
-        Err(ProtocolError::UnspecifiedError)
-    }
-
-    /// Devuelve los clientes offline y sus mensajes pendientes de manera estática
-    /// para poder testear
-    pub fn get_offline_clients(&self) -> HashMap<String, Vec<ClientMessage>> {
-        self.offline_clients.read().unwrap().clone()
-    }
-
-    /// Devuelve los clientes conectados de manera estática
-    /// para poder testear
-    pub fn get_clients_ids(&self) -> Vec<String> {
-        let mut clients_ids = Vec::new();
-        let lock = self.clients_ids.read().unwrap();
-        for client_id in lock.keys() {
-            // agrego el client_id al vector
-            clients_ids.push(client_id.clone());
-        }
-
-        clients_ids
-    }
-=======
         _ => connack_reason_code = 0x8C_u8,
     }
     Ok(connack_reason_code)
->>>>>>> 41fbf176
 }
 
 #[cfg(test)]
@@ -1112,7 +926,8 @@
 
     #[test]
     fn test_02_reading_config_files_err() {
-        let topics = Broker::get_broker_starting_topics("./aca/estan/los/topics");
+        let topics: Result<HashMap<String, Topic>, ProtocolError> =
+            Broker::get_broker_starting_topics("./aca/estan/los/topics");
         let clients_auth_info = Broker::process_clients_file("./ahperoacavanlosclientesno");
 
         assert!(topics.is_err());
@@ -1130,16 +945,10 @@
             let mut stream = TcpStream::connect(addr).unwrap();
             stream.write_all(b"Hello, world!").unwrap();
         });
-
-        let topics = HashMap::new();
         let packets = Arc::new(RwLock::new(HashMap::new()));
-<<<<<<< HEAD
-=======
-        let subs = vec![];
         let clients_ids = Arc::new(RwLock::new(HashMap::new()));
         let clients_auth_info = HashMap::new();
->>>>>>> 41fbf176
-
+        let topics = HashMap::new();
         // Write a ClientMessage to the stream.
         // You'll need to replace this with a real ClientMessage.
         let mut result: Result<(), ProtocolError> = Err(ProtocolError::UnspecifiedError);
@@ -1148,19 +957,14 @@
         if let Ok((stream, _)) = listener.accept() {
             let (id_sender, _) = mpsc::channel();
             // Perform your assertions here
-<<<<<<< HEAD
-            result = broker.handle_client(stream, topics, packets);
-=======
-            result = Broker::handle_client(
+            result = broker.handle_client(
                 stream,
                 topics,
                 packets,
-                subs,
                 clients_ids,
                 clients_auth_info,
                 id_sender,
             );
->>>>>>> 41fbf176
         }
 
         // Check that the function returned Ok.
