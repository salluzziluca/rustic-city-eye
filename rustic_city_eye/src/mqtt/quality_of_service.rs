#[derive(Debug)]
pub enum QualityOfService {
    AtMostOnce,  //QoS = 0
    AtLeastOnce, //QoS = 1
<<<<<<< HEAD
=======
    ExactlyOnce, //QoS = 2
>>>>>>> 5f9620cf
}<|MERGE_RESOLUTION|>--- conflicted
+++ resolved
@@ -2,8 +2,4 @@
 pub enum QualityOfService {
     AtMostOnce,  //QoS = 0
     AtLeastOnce, //QoS = 1
-<<<<<<< HEAD
-=======
-    ExactlyOnce, //QoS = 2
->>>>>>> 5f9620cf
 }