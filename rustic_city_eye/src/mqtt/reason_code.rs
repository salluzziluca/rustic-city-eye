use std::io::Error;

///  reason codes in HEX
pub const SUCCESS_HEX: u8 = 0x00;
pub const NO_MATCHING_SUBSCRIBERS_HEX: u8 = 0x10;
pub const UNSPECIFIED_ERROR_HEX: u8 = 0x80;
pub const IMPLEMENTATION_SPECIFIC_ERROR_HEX: u8 = 0x83;
pub const NOT_AUTHORIZED_HEX: u8 = 0x87;
pub const TOPIC_NAME_INVALID_HEX: u8 = 0x90;
pub const PACKET_ID_IN_USE_HEX: u8 = 0x91;
pub const QUOTA_EXCEEDED_HEX: u8 = 0x97;
pub const PAYLOAD_FORMAT_INVALID_HEX: u8 = 0x99;
pub const SUB_ID_DUP_HEX: u8 = 0x85;


pub enum ReasonCode {
    Success { reason_code: u8 },
    NoMatchingSubscribers { reason_code: u8 },
    UnspecifiedError { reason_code: u8 },
    ImplementationSpecificError { reason_code: u8 },
    NotAuthorized { reason_code: u8 },
    TopicNameInvalid { reason_code: u8 },
    PacketIdentifierInUse { reason_code: u8 },
    QuotaExceeded { reason_code: u8 },
    PayloadFormatInvalid { reason_code: u8 },
<<<<<<< HEAD
=======
    SubIdDup { reason_code: u8 },
    
>>>>>>> 46faf42a
}

impl ReasonCode {
    pub fn new(&self, reason_code: u8) -> Result<ReasonCode, Error> {
        match reason_code {
            SUCCESS_HEX => Ok(ReasonCode::Success { reason_code }),
            NO_MATCHING_SUBSCRIBERS_HEX => Ok(ReasonCode::NoMatchingSubscribers { reason_code }),
            UNSPECIFIED_ERROR_HEX => Ok(ReasonCode::UnspecifiedError { reason_code }),
            IMPLEMENTATION_SPECIFIC_ERROR_HEX => {
                Ok(ReasonCode::ImplementationSpecificError { reason_code })
            }
            NOT_AUTHORIZED_HEX => Ok(ReasonCode::NotAuthorized { reason_code }),
            TOPIC_NAME_INVALID_HEX => Ok(ReasonCode::TopicNameInvalid { reason_code }),
            PACKET_ID_IN_USE_HEX => Ok(ReasonCode::PacketIdentifierInUse { reason_code }),
            QUOTA_EXCEEDED_HEX => Ok(ReasonCode::QuotaExceeded { reason_code }),
<<<<<<< HEAD
            PAYLOAD_FORMAT_INVALID_HEX => Ok(ReasonCode::PayloadFormatInvalid { reason_code }),
=======
            PAYLOAD_FORMAT_INVALID_HEX => {
                Ok(ReasonCode::PayloadFormatInvalid { reason_code })
            },
            SUB_ID_DUP_HEX => Ok(ReasonCode::SubIdDup { reason_code }),
>>>>>>> 46faf42a
            _ => Err(Error::new(
                std::io::ErrorKind::Other,
                "Reason code inválido",
            )),
        }
    }
}<|MERGE_RESOLUTION|>--- conflicted
+++ resolved
@@ -23,11 +23,8 @@
     PacketIdentifierInUse { reason_code: u8 },
     QuotaExceeded { reason_code: u8 },
     PayloadFormatInvalid { reason_code: u8 },
-<<<<<<< HEAD
-=======
     SubIdDup { reason_code: u8 },
     
->>>>>>> 46faf42a
 }
 
 impl ReasonCode {
@@ -43,14 +40,10 @@
             TOPIC_NAME_INVALID_HEX => Ok(ReasonCode::TopicNameInvalid { reason_code }),
             PACKET_ID_IN_USE_HEX => Ok(ReasonCode::PacketIdentifierInUse { reason_code }),
             QUOTA_EXCEEDED_HEX => Ok(ReasonCode::QuotaExceeded { reason_code }),
-<<<<<<< HEAD
-            PAYLOAD_FORMAT_INVALID_HEX => Ok(ReasonCode::PayloadFormatInvalid { reason_code }),
-=======
             PAYLOAD_FORMAT_INVALID_HEX => {
                 Ok(ReasonCode::PayloadFormatInvalid { reason_code })
             },
             SUB_ID_DUP_HEX => Ok(ReasonCode::SubIdDup { reason_code }),
->>>>>>> 46faf42a
             _ => Err(Error::new(
                 std::io::ErrorKind::Other,
                 "Reason code inválido",
