pub mod client;

pub mod broker_message;

pub mod client_message;

pub mod publish_properties;

pub mod protocol_error;

pub mod connect_properties;

pub mod quality_of_service;

pub mod reader;
<<<<<<< HEAD
pub mod writer;
pub mod subscribe_properties;
=======

pub mod writer;

pub mod will_properties;
>>>>>>> 79b85ebf
<|MERGE_RESOLUTION|>--- conflicted
+++ resolved
@@ -13,12 +13,8 @@
 pub mod quality_of_service;
 
 pub mod reader;
-<<<<<<< HEAD
-pub mod writer;
+
 pub mod subscribe_properties;
-=======
-
 pub mod writer;
 
-pub mod will_properties;
->>>>>>> 79b85ebf
+pub mod will_properties;