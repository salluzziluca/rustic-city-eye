--- conflicted
+++ resolved
@@ -23,8 +23,7 @@
 
 pub mod will_properties;
 
-<<<<<<< HEAD
+pub mod connack_properties;
 pub mod topic;
-=======
-pub mod connack_properties;
->>>>>>> 9d1f9674
+
+pub mod error;