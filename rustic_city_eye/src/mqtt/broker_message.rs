use std::io::{BufWriter, Error, ErrorKind, Read, Write};

use crate::{
    utils::payload_types::PayloadTypes,
    utils::{reader::*, writer::*},
};

const SESSION_EXPIRY_INTERVAL_ID: u8 = 0x11;
const REASON_STRING_ID: u8 = 0x1F;
const USER_PROPERTY_ID: u8 = 0x26;
use super::{
    connack_properties::ConnackProperties, payload::Payload, protocol_error::ProtocolError,
    publish::publish_properties::PublishProperties,
};
use crate::utils::{
    reader::{read_string, read_u8},
    writer::{write_string, write_u8},
};

#[derive(Debug, PartialEq)]
pub enum BrokerMessage {
    Connack {
        session_present: bool,
        reason_code: u8,
        properties: ConnackProperties,
    },

    /// Puback es la respuesta a un Publish packet con QoS 1.
    Puback {
        packet_id_msb: u8,
        packet_id_lsb: u8,
        reason_code: u8,
    },
    /// El Suback se utiliza para confirmar la suscripción a un topic
    ///
    /// reason_code es el código de razón de la confirmación
    /// packet_id_msb y packet_id_lsb son los bytes más significativos y menos significativos del packet_id
    Suback {
        /// packet_id_msb es el byte más significativo del packet_id
        packet_id_msb: u8,
        /// packet_id_lsb es el byte menos significativo del packet_id
        packet_id_lsb: u8,
        /// reason_code es el código de razón de la confirmación
        reason_code: u8,
    },
    PublishDelivery {
        packet_id: u16,
        topic_name: String,
        qos: usize,
        retain_flag: usize,
        payload: PayloadTypes,
        dup_flag: usize,
        properties: PublishProperties,
    },
    Unsuback {
        packet_id_msb: u8,
        packet_id_lsb: u8,
        reason_code: u8,
    },
    Disconnect {
        reason_code: u8,
        session_expiry_interval: u32,
        reason_string: String,
        user_properties: Vec<(String, String)>,
    },
    Pingresp,

    /// Sirve para autenticar usuarios. Tanto el Broker como el Client pueden enviar estos packets(van a ser iguales).
    ///
    /// La idea es utilizar propiedades que se definen dentro de los packets del tipo Connect, y poder realizar la
    /// autenticacion correctamente.
    Auth {
        /// Nos indica el estado de nuestra autenticacion.
        reason_code: u8,

        /// Indica el metodo de autenticacion a seguir.
        authentication_method: String,

        /// Contiene data binaria sobre la autenticacion.
        authentication_data: Vec<u8>,

        /// Aca se muestra mas a detalle la razon de la desconexion. La idea es mostrarle
        /// al usuario a traves de un texto legible el por que el broker decidio desconectarlo.
        reason_string: String,

        /// Para diagnosticos e informacion adicionales.
        user_properties: Vec<(String, String)>,
    },
}
#[allow(dead_code)]
impl BrokerMessage {
    pub fn write_to(&self, stream: &mut dyn Write) -> Result<(), ProtocolError> {
        let mut writer = BufWriter::new(stream);
        match self {
            BrokerMessage::Connack {
                session_present,
                reason_code,
                properties,
            } => {
                let byte_1: u8 = 0x20_u8.to_le(); //00100000
                let _ = writer
                    .write_all(&[byte_1])
                    .map_err(|_| ProtocolError::WriteError);

                write_bool(&mut writer, session_present)?;
                write_u8(&mut writer, reason_code)?;
                properties.write_to(&mut writer)?;
                let _ = writer.flush().map_err(|_| ProtocolError::WriteError);

                Ok(())
            }
            BrokerMessage::Puback {
                packet_id_msb,
                packet_id_lsb,
                reason_code,
            } => {
                //fixed header
                let byte_1: u8 = 0x40_u8.to_le(); //01000000

                let _ = writer
                    .write_all(&[byte_1])
                    .map_err(|_| ProtocolError::WriteError);

                //variable header
                //packet_id
                write_u8(&mut writer, packet_id_msb)?;
                write_u8(&mut writer, packet_id_lsb)?;

                //reason code
                write_u8(&mut writer, reason_code)?;

                let _ = writer.flush().map_err(|_e| ProtocolError::WriteError);

                Ok(())
            }
            BrokerMessage::Suback {
                packet_id_msb,
                packet_id_lsb,
                reason_code,
            } => {
                //fixed header
                let byte_1: u8 = 0x90_u8.to_le(); //10010000

                let _ = writer
                    .write_all(&[byte_1])
                    .map_err(|_e| ProtocolError::WriteError);

                write_u8(&mut writer, packet_id_msb)?;
                write_u8(&mut writer, packet_id_lsb)?;

                //reason code
                write_u8(&mut writer, reason_code)?;
<<<<<<< HEAD
                writer.flush()?;
=======

                //sub_id
                write_u8(&mut writer, sub_id)?;
                let _ = writer.flush().map_err(|_e| ProtocolError::WriteError);
>>>>>>> 41fbf176

                Ok(())
            }
            BrokerMessage::PublishDelivery {
                packet_id,
                topic_name,
                qos,
                retain_flag,
                payload,
                dup_flag,
                properties,
            } => {
                //fixed header -> es uno de juguete, hay que pensarlo mejor
                let byte_1: u8 = 0x00_u8.to_le();
                let _ = writer
                    .write_all(&[byte_1])
                    .map_err(|_e| ProtocolError::WriteError);

                //variable header
                //packet_id
                write_u8(&mut writer, &packet_id.to_be_bytes()[0])?;
                write_u8(&mut writer, &packet_id.to_be_bytes()[1])?;

                //topic_name
                write_string(&mut writer, topic_name)?;

                //qos
                write_u8(&mut writer, &qos.to_be_bytes()[0])?;

                //retain_flag
                write_u8(&mut writer, &retain_flag.to_be_bytes()[0])?;

                //payload
                payload.write_to(&mut writer)?;
                // write_string(&mut writer, payload)?;

                //dup_flag
                write_u8(&mut writer, &dup_flag.to_be_bytes()[0])?;

                //properties
                properties.write_properties(&mut writer)?;

                let _ = writer.flush().map_err(|_e| ProtocolError::WriteError);

                Ok(())
            }
            BrokerMessage::Unsuback {
                packet_id_msb,
                packet_id_lsb,
                reason_code,
            } => {
                //fixed header
                let byte_1: u8 = 0xB0_u8.to_le(); //10110000

                let _ = writer
                    .write_all(&[byte_1])
                    .map_err(|_e| ProtocolError::WriteError);

                //variable header
                //packet_id
                write_u8(&mut writer, packet_id_msb)?;
                write_u8(&mut writer, packet_id_lsb)?;
                write_u8(&mut writer, reason_code)?;

                let _ = writer.flush().map_err(|_e| ProtocolError::WriteError);

                Ok(())
            }
            BrokerMessage::Disconnect {
                reason_code,
                session_expiry_interval,
                reason_string,
                user_properties,
            } => {
                //fixed header
                let header: u8 = 0xE0_u8.to_le(); //11100000
                write_u8(&mut writer, &header)?;
                //variable_header
                write_u8(&mut writer, reason_code)?;

                write_u8(&mut writer, &SESSION_EXPIRY_INTERVAL_ID)?;
                write_u32(&mut writer, session_expiry_interval)?;

                write_u8(&mut writer, &REASON_STRING_ID)?;
                write_string(&mut writer, reason_string)?;

                write_u8(&mut writer, &USER_PROPERTY_ID)?;
                write_string_pairs(&mut writer, user_properties)?;
                let _ = writer.flush().map_err(|_e| ProtocolError::WriteError);
                Ok(())
            }
            BrokerMessage::Pingresp => {
                let byte_1: u8 = 0xD0_u8.to_le();
                let _ = writer
                    .write_all(&[byte_1])
                    .map_err(|_e| ProtocolError::WriteError);
                let _ = writer.flush().map_err(|_e| ProtocolError::WriteError);

                Ok(())
            }
            BrokerMessage::Auth {
                reason_code,
                authentication_method,
                authentication_data,
                reason_string,
                user_properties,
            } => {
                let byte_1 = 0xF0_u8;
                let _ = writer
                    .write_all(&[byte_1])
                    .map_err(|_e| ProtocolError::WriteError);

                write_u8(&mut writer, reason_code)?;

                let authentication_method_id: u8 = 0x15_u8;
                let _ = writer
                    .write_all(&[authentication_method_id])
                    .map_err(|_e| ProtocolError::WriteError);
                write_string(&mut writer, authentication_method)?;

                let authentication_data_id: u8 = 0x16_u8;
                let _ = writer
                    .write_all(&[authentication_data_id])
                    .map_err(|_e| ProtocolError::WriteError);
                write_bin_vec(&mut writer, authentication_data)?;

                let reason_string_id: u8 = 0x1F_u8;
                let _ = writer
                    .write_all(&[reason_string_id])
                    .map_err(|_e| ProtocolError::WriteError);
                write_string(&mut writer, reason_string)?;

                let user_properties_id: u8 = 0x26_u8; // 38
                let _ = writer
                    .write_all(&[user_properties_id])
                    .map_err(|_e| ProtocolError::WriteError);
                write_tuple_vec(&mut writer, user_properties)?;

                let _ = writer.flush().map_err(|_e| ProtocolError::WriteError);

                Ok(())
            }
        }
    }

    pub fn read_from(stream: &mut dyn Read) -> Result<BrokerMessage, Error> {
        let mut header = [0u8; 1];
        stream.read_exact(&mut header)?;
        let header = u8::from_le_bytes(header);

        match header {
            0x00 => {
                let packet_id_msb = read_u8(stream)?;
                let packet_id_lsb = read_u8(stream)?;
                let topic_name = read_string(stream)?;
                let qos = read_u8(stream)? as usize;
                let retain_flag = read_u8(stream)? as usize;
                let payload = PayloadTypes::read_from(stream)?;

                let dup_flag = read_u8(stream)? as usize;
                let properties = PublishProperties::read_from(stream)?;

                Ok(BrokerMessage::PublishDelivery {
                    packet_id: u16::from_be_bytes([packet_id_msb, packet_id_lsb]),
                    topic_name,
                    qos,
                    retain_flag,
                    payload,
                    dup_flag,
                    properties,
                })
            }
            0x20 => {
                let session_present = read_bool(stream)?;
                let reason_code = read_u8(stream)?;
                let properties = ConnackProperties::read_from(stream)?;
                Ok(BrokerMessage::Connack {
                    session_present,
                    reason_code,
                    properties,
                })
            }
            0x40 => {
                let packet_id_msb = read_u8(stream)?;
                let packet_id_lsb = read_u8(stream)?;
                let reason_code = read_u8(stream)?;

                Ok(BrokerMessage::Puback {
                    packet_id_msb,
                    packet_id_lsb,
                    reason_code,
                })
            }
            0x90 => {
                let packet_id_msb = read_u8(stream)?;
                let packet_id_lsb = read_u8(stream)?;
                let reason_code = read_u8(stream)?;
                Ok(BrokerMessage::Suback {
                    packet_id_msb,
                    packet_id_lsb,
                    reason_code,
                })
            }
            0xB0 => {
                let packet_id_msb = read_u8(stream)?;
                let packet_id_lsb = read_u8(stream)?;
                let reason_code = read_u8(stream)?;

                Ok(BrokerMessage::Unsuback {
                    packet_id_msb,
                    packet_id_lsb,
                    reason_code,
                })
            }
            0xE0 => {
                let reason_code = read_u8(stream)?;
                let session_expiry_interval_id = read_u8(stream)?;
                if session_expiry_interval_id != SESSION_EXPIRY_INTERVAL_ID {
                    return Err(Error::new(
                        std::io::ErrorKind::Other,
                        "Invalid session expiry interval id",
                    ));
                }
                let session_expiry_interval = read_u32(stream)?;

                let reason_string_id = read_u8(stream)?;
                if reason_string_id != REASON_STRING_ID {
                    return Err(Error::new(
                        std::io::ErrorKind::Other,
                        "Invalid reason string id",
                    ));
                }
                let reason_string = read_string(stream)?;

                let user_property_id = read_u8(stream)?;
                if user_property_id != USER_PROPERTY_ID {
                    return Err(Error::new(
                        std::io::ErrorKind::Other,
                        "Invalid user property id",
                    ));
                }
                let user_properties = read_string_pairs(stream)?;

                Ok(BrokerMessage::Disconnect {
                    reason_code,
                    session_expiry_interval,
                    reason_string,
                    user_properties,
                })
            }
            0xD0 => Ok(BrokerMessage::Pingresp),
            0xF0 => {
                let reason_code = read_u8(stream)?;
                let mut authentication_method: Option<String> = None;
                let mut authentication_data: Option<Vec<u8>> = None;
                let mut reason_string: Option<String> = None;
                let mut user_properties: Option<Vec<(String, String)>> = None;

                let mut count = 0;
                while let Ok(property_id) = read_u8(stream) {
                    match property_id {
                        0x15 => {
                            let value = read_string(stream)?;
                            authentication_method = Some(value);
                        }
                        0x16 => {
                            let value = read_bin_vec(stream)?;
                            authentication_data = Some(value);
                        }
                        0x26 => {
                            let value = read_tuple_vec(stream)?;
                            user_properties = Some(value);
                        }
                        0x1F => {
                            let value = read_string(stream)?;
                            reason_string = Some(value);
                        }
                        _ => {
                            return Err(Error::new(ErrorKind::InvalidData, "Property ID inválido"));
                        }
                    }
                    count += 1;
                    if count == 4 {
                        break;
                    }
                }

                Ok(BrokerMessage::Auth {
                    reason_code,
                    user_properties: user_properties.ok_or(Error::new(
                        ErrorKind::InvalidData,
                        "Missing user_properties property",
                    ))?,
                    authentication_method: authentication_method.ok_or(Error::new(
                        ErrorKind::InvalidData,
                        "Missing authentication_method property",
                    ))?,
                    authentication_data: authentication_data.ok_or(Error::new(
                        ErrorKind::InvalidData,
                        "Missing authentication_data property",
                    ))?,
                    reason_string: reason_string.ok_or(Error::new(
                        ErrorKind::InvalidData,
                        "Missing reason_string property",
                    ))?,
                })
            }
            _ => Err(Error::new(std::io::ErrorKind::Other, "Invalid header")),
        }
    }

    pub fn analize_packet_id(&self, packet_id: u16) -> bool {
        match self {
            BrokerMessage::Connack {
                session_present: _,
                reason_code: _,
                properties: _,
            } => true,
            BrokerMessage::Puback {
                packet_id_msb,
                packet_id_lsb,
                reason_code: _,
            } => {
                let bytes = packet_id.to_be_bytes();

                bytes[0] == *packet_id_msb && bytes[1] == *packet_id_lsb
            }
            BrokerMessage::Suback {
                packet_id_msb,
                packet_id_lsb,
                reason_code: _,
            } => {
                let bytes = packet_id.to_be_bytes();

                bytes[0] == *packet_id_msb && bytes[1] == *packet_id_lsb
            }
            BrokerMessage::PublishDelivery {
                packet_id: _,
                topic_name: _,
                qos: _,
                retain_flag: _,
                dup_flag: _,
                properties: _,
                payload: _,
            } => true,
            BrokerMessage::Unsuback {
                packet_id_msb,
                packet_id_lsb,
                reason_code: _,
            } => {
                let bytes = packet_id.to_be_bytes();

                bytes[0] == *packet_id_msb && bytes[1] == *packet_id_lsb
            }
            BrokerMessage::Pingresp => true,
            BrokerMessage::Disconnect {
                reason_code: _,
                session_expiry_interval: _,
                reason_string: _,
                user_properties: _,
            } => true,

            BrokerMessage::Auth {
                reason_code: _,
                authentication_method: _,
                authentication_data: _,
                reason_string: _,
                user_properties: _,
            } => true,
        }
    }
}

#[cfg(test)]
mod tests {
    use std::io::Cursor;

    use super::*;

    #[test]
    fn test_02_analizing_packet_ids_ok() {
        let suback = BrokerMessage::Suback {
            reason_code: 1,
            packet_id_msb: 2,
            packet_id_lsb: 1,
        };

        let puback = BrokerMessage::Puback {
            packet_id_msb: 1,
            packet_id_lsb: 5,
            reason_code: 1,
        };

        assert!(suback.analize_packet_id(513));
        assert!(puback.analize_packet_id(261));
    }

    #[test]
    fn test_03_unsuback_ok() {
        let unsuback = BrokerMessage::Unsuback {
            packet_id_msb: 1,
            packet_id_lsb: 1,
            reason_code: 1,
        };

        let mut cursor = Cursor::new(Vec::<u8>::new());
        match unsuback.write_to(&mut cursor) {
            Ok(_) => {}
            Err(err) => {
                println!("Error: {:?}", err);
                panic!();
            }
        }
        cursor.set_position(0);
        let read_unsuback = match BrokerMessage::read_from(&mut cursor) {
            Ok(unsuback) => unsuback,
            Err(err) => {
                println!("Error: {:?}", err);

                panic!()
            }
        };
        assert_eq!(unsuback, read_unsuback);
    }
}<|MERGE_RESOLUTION|>--- conflicted
+++ resolved
@@ -150,14 +150,10 @@
 
                 //reason code
                 write_u8(&mut writer, reason_code)?;
-<<<<<<< HEAD
-                writer.flush()?;
-=======
 
                 //sub_id
                 write_u8(&mut writer, sub_id)?;
                 let _ = writer.flush().map_err(|_e| ProtocolError::WriteError);
->>>>>>> 41fbf176
 
                 Ok(())
             }
