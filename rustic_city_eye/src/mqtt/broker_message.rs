use std::io::{BufWriter, Error, Read, Write};

use crate::{helpers::payload_types::PayloadTypes, utils::{reader::*, writer::*}};

const SESSION_EXPIRY_INTERVAL_ID: u8 = 0x11;
const REASON_STRING_ID: u8 = 0x1F;
const USER_PROPERTY_ID: u8 = 0x26;
<<<<<<< HEAD
use super::{payload::Payload, publish_properties::PublishProperties};
=======
use super::{
    connack_properties::ConnackProperties,
    publish_properties::PublishProperties,
    reader::{read_string, read_u8},
    writer::{write_string, write_u8},
};
>>>>>>> cbf2cc4d

#[derive(Debug, PartialEq)]
pub enum BrokerMessage {
    Connack {
        session_present: bool,
        reason_code: u8,
        properties: ConnackProperties,
    },

    /// Puback es la respuesta a un Publish packet con QoS 1.
    Puback {
        packet_id_msb: u8,
        packet_id_lsb: u8,
        reason_code: u8,
    },
    /// El Suback se utiliza para confirmar la suscripción a un topic
    ///
    /// reason_code es el código de razón de la confirmación
    /// packet_id_msb y packet_id_lsb son los bytes más significativos y menos significativos del packet_id
    Suback {
        /// packet_id_msb es el byte más significativo del packet_id
        packet_id_msb: u8,
        /// packet_id_lsb es el byte menos significativo del packet_id
        packet_id_lsb: u8,
        /// reason_code es el código de razón de la confirmación
        reason_code: u8,
        sub_id: u8,
    },
    PublishDelivery {
        packet_id: u16,
        topic_name: String,
        qos: usize,
        retain_flag: usize,
        payload: PayloadTypes,
        dup_flag: usize,
        properties: PublishProperties,
    },
    Unsuback {
        packet_id_msb: u8,
        packet_id_lsb: u8,
        reason_code: u8,
    },
    Disconnect {
        reason_code: u8,
        session_expiry_interval: u32,
        reason_string: String,
        user_properties: Vec<(String, String)>,
    },
    Pingresp,
}
#[allow(dead_code)]
impl BrokerMessage {
    pub fn write_to(&self, stream: &mut dyn Write) -> std::io::Result<()> {
        let mut writer = BufWriter::new(stream);
        match self {
            BrokerMessage::Connack {
                session_present,
                reason_code,
                properties,
            } => {
                let byte_1: u8 = 0x20_u8.to_le(); //00100000
                writer.write_all(&[byte_1])?;

                write_bool(&mut writer, session_present)?;
                write_u8(&mut writer, reason_code)?;
                properties.write_to(&mut writer)?;
                writer.flush()?;

                Ok(())
            }
            BrokerMessage::Puback {
                packet_id_msb,
                packet_id_lsb,
                reason_code,
            } => {
                //fixed header
                let byte_1: u8 = 0x40_u8.to_le(); //01000000

                writer.write_all(&[byte_1])?;

                //variable header
                //packet_id
                write_u8(&mut writer, packet_id_msb)?;
                write_u8(&mut writer, packet_id_lsb)?;

                //reason code
                write_u8(&mut writer, reason_code)?;

                writer.flush()?;

                Ok(())
            }
            BrokerMessage::Suback {
                packet_id_msb,
                packet_id_lsb,
                reason_code,
                sub_id,
            } => {
                //fixed header
                let byte_1: u8 = 0x90_u8.to_le(); //10010000

                writer.write_all(&[byte_1])?;

                //variable header
                //let byte_2: u8 = 0x00_u8.to_le(); //00000000
                //writer.write(&[byte_2])?;

                //payload
                //let byte_3: u8 = 0x01_u8.to_le(); //00000001
                //writer.write(&[byte_3])?;
                write_u8(&mut writer, packet_id_msb)?;
                write_u8(&mut writer, packet_id_lsb)?;

                //reason code
                write_u8(&mut writer, reason_code)?;

                //sub_id
                write_u8(&mut writer, sub_id)?;
                writer.flush()?;

                Ok(())
            }
            BrokerMessage::PublishDelivery {
                packet_id,
                topic_name,
                qos,
                retain_flag,
                payload,
                dup_flag,
                properties,
            } => {
                //fixed header -> es uno de juguete, hay que pensarlo mejor
                let byte_1: u8 = 0x00_u8.to_le();
                writer.write_all(&[byte_1])?;

                //variable header
                //packet_id
                write_u8(&mut writer, &packet_id.to_be_bytes()[0])?;
                write_u8(&mut writer, &packet_id.to_be_bytes()[1])?;

                //topic_name
                write_string(&mut writer, topic_name)?;

                //qos
                write_u8(&mut writer, &qos.to_be_bytes()[0])?;

                //retain_flag
                write_u8(&mut writer, &retain_flag.to_be_bytes()[0])?;

                //payload
                payload.write_to(&mut writer)?;
                // write_string(&mut writer, payload)?;

                //dup_flag
                write_u8(&mut writer, &dup_flag.to_be_bytes()[0])?;

                //properties
                properties.write_properties(&mut writer)?;

                writer.flush()?;

                Ok(())
            }
            BrokerMessage::Unsuback {
                packet_id_msb,
                packet_id_lsb,
                reason_code,
            } => {
                //fixed header
                let byte_1: u8 = 0xB0_u8.to_le(); //10110000

                writer.write_all(&[byte_1])?;

                //variable header
                //packet_id
                write_u8(&mut writer, packet_id_msb)?;
                write_u8(&mut writer, packet_id_lsb)?;
                write_u8(&mut writer, reason_code)?;

                writer.flush()?;

                Ok(())
            }
            BrokerMessage::Disconnect {
                reason_code,
                session_expiry_interval,
                reason_string,
                user_properties,
            } => {
                //fixed header
                let header: u8 = 0xE0_u8.to_le(); //11100000
                write_u8(&mut writer, &header)?;
                //variable_header
                write_u8(&mut writer, reason_code)?;

                write_u8(&mut writer, &SESSION_EXPIRY_INTERVAL_ID)?;
                write_u32(&mut writer, session_expiry_interval)?;

                write_u8(&mut writer, &REASON_STRING_ID)?;
                write_string(&mut writer, reason_string)?;

                write_u8(&mut writer, &USER_PROPERTY_ID)?;
                write_string_pairs(&mut writer, user_properties)?;
                writer.flush()?;
                Ok(())
            }
            BrokerMessage::Pingresp => {
                let byte_1: u8 = 0xD0_u8.to_le();
                writer.write_all(&[byte_1])?;
                writer.flush()?;

                Ok(())
            }
        }
    }

    pub fn read_from(stream: &mut dyn Read) -> Result<BrokerMessage, Error> {
        let mut header = [0u8; 1];
        stream.read_exact(&mut header)?;
        let header = u8::from_le_bytes(header);

        match header {
            0x00 => {
                let packet_id_msb = read_u8(stream)?;
                let packet_id_lsb = read_u8(stream)?;
                let topic_name = read_string(stream)?;
                let qos = read_u8(stream)? as usize;
                let retain_flag = read_u8(stream)? as usize;
                let payload = PayloadTypes::read_from(stream)?;

                let dup_flag = read_u8(stream)? as usize;
                let properties = PublishProperties::read_from(stream)?;

                Ok(BrokerMessage::PublishDelivery {
                    packet_id: u16::from_be_bytes([packet_id_msb, packet_id_lsb]),
                    topic_name,
                    qos,
                    retain_flag,
                    payload,
                    dup_flag,
                    properties,
                })
            }
            0x20 => {
                let session_present = read_bool(stream)?;
                let reason_code = read_u8(stream)?;
                let properties = ConnackProperties::read_from(stream)?;        
                Ok(BrokerMessage::Connack {
                session_present,
                reason_code,
                properties
                })
            },
            0x40 => {
                let packet_id_msb = read_u8(stream)?;
                let packet_id_lsb = read_u8(stream)?;
                let reason_code = read_u8(stream)?;

                Ok(BrokerMessage::Puback {
                    packet_id_msb,
                    packet_id_lsb,
                    reason_code,
                })
            }
            0x90 => {
                let packet_id_msb = read_u8(stream)?;
                let packet_id_lsb = read_u8(stream)?;
                let reason_code = read_u8(stream)?;
                let sub_id = read_u8(stream)?;
                Ok(BrokerMessage::Suback {
                    packet_id_msb,
                    packet_id_lsb,
                    reason_code,
                    sub_id,
                })
            }
            0xB0 => {
                let packet_id_msb = read_u8(stream)?;
                let packet_id_lsb = read_u8(stream)?;
                let reason_code = read_u8(stream)?;

                Ok(BrokerMessage::Unsuback {
                    packet_id_msb,
                    packet_id_lsb,
                    reason_code,
                })
            }
            0xE0 => {
                let reason_code = read_u8(stream)?;
                let session_expiry_interval_id = read_u8(stream)?;
                if session_expiry_interval_id != SESSION_EXPIRY_INTERVAL_ID {
                    return Err(Error::new(
                        std::io::ErrorKind::Other,
                        "Invalid session expiry interval id",
                    ));
                }
                let session_expiry_interval = read_u32(stream)?;

                let reason_string_id = read_u8(stream)?;
                if reason_string_id != REASON_STRING_ID {
                    return Err(Error::new(
                        std::io::ErrorKind::Other,
                        "Invalid reason string id",
                    ));
                }
                let reason_string = read_string(stream)?;

                let user_property_id = read_u8(stream)?;
                if user_property_id != USER_PROPERTY_ID {
                    return Err(Error::new(
                        std::io::ErrorKind::Other,
                        "Invalid user property id",
                    ));
                }
                let user_properties = read_string_pairs(stream)?;

                Ok(BrokerMessage::Disconnect {
                    reason_code,
                    session_expiry_interval,
                    reason_string,
                    user_properties,
                })
            }
            0xD0 => Ok(BrokerMessage::Pingresp),
            _ => Err(Error::new(std::io::ErrorKind::Other, "Invalid header")),
        }
    }

    pub fn analize_packet_id(&self, packet_id: u16) -> bool {
        match self {
            BrokerMessage::Connack { 
                session_present: _, 
                reason_code: _, 
                properties: _ } => true,
            BrokerMessage::Puback {
                packet_id_msb,
                packet_id_lsb,
                reason_code: _,
            } => {
                let bytes = packet_id.to_be_bytes();

                bytes[0] == *packet_id_msb && bytes[1] == *packet_id_lsb
            }
            BrokerMessage::Suback {
                packet_id_msb,
                packet_id_lsb,
                reason_code: _,
                sub_id: _,
            } => {
                let bytes = packet_id.to_be_bytes();

                bytes[0] == *packet_id_msb && bytes[1] == *packet_id_lsb
            }
            BrokerMessage::PublishDelivery {
                packet_id: _,
                topic_name: _,
                qos: _,
                retain_flag: _,
                dup_flag: _,
                properties: _,
                payload: _,
            } => true,
            BrokerMessage::Unsuback {
                packet_id_msb,
                packet_id_lsb,
                reason_code: _,
            } => {
                let bytes = packet_id.to_be_bytes();

                bytes[0] == *packet_id_msb && bytes[1] == *packet_id_lsb
            }
            BrokerMessage::Pingresp => true,
            BrokerMessage::Disconnect {
                reason_code: _,
                session_expiry_interval: _,
                reason_string: _,
                user_properties: _,
            } => true,
        }
    }
}

#[cfg(test)]
mod tests {
    use std::io::Cursor;

    use super::*;

    #[test]
    fn test_02_analizing_packet_ids_ok() {
        let suback = BrokerMessage::Suback {
            reason_code: 1,
            packet_id_msb: 2,
            packet_id_lsb: 1,
            sub_id: 1,
        };

        let puback = BrokerMessage::Puback {
            packet_id_msb: 1,
            packet_id_lsb: 5,
            reason_code: 1,
        };

        assert!(suback.analize_packet_id(513));
        assert!(puback.analize_packet_id(261));
    }

    #[test]
    fn test_03_unsuback_ok() {
        let unsuback = BrokerMessage::Unsuback {
            packet_id_msb: 1,
            packet_id_lsb: 1,
            reason_code: 1,
        };

        let mut cursor = Cursor::new(Vec::<u8>::new());
        match unsuback.write_to(&mut cursor) {
            Ok(_) => {}
            Err(err) => {
                println!("Error: {:?}", err);
                panic!();
            }
        }
        cursor.set_position(0);
        let read_unsuback = match BrokerMessage::read_from(&mut cursor) {
            Ok(unsuback) => unsuback,
            Err(err) => {
                println!("Error: {:?}", err);

                panic!()
            }
        };
        assert_eq!(unsuback, read_unsuback);
    }
}<|MERGE_RESOLUTION|>--- conflicted
+++ resolved
@@ -5,16 +5,13 @@
 const SESSION_EXPIRY_INTERVAL_ID: u8 = 0x11;
 const REASON_STRING_ID: u8 = 0x1F;
 const USER_PROPERTY_ID: u8 = 0x26;
-<<<<<<< HEAD
-use super::{payload::Payload, publish_properties::PublishProperties};
-=======
 use super::{
-    connack_properties::ConnackProperties,
-    publish_properties::PublishProperties,
+    connack_properties::ConnackProperties, payload::Payload, publish_properties::PublishProperties
+};
+use crate::utils::{
     reader::{read_string, read_u8},
     writer::{write_string, write_u8},
 };
->>>>>>> cbf2cc4d
 
 #[derive(Debug, PartialEq)]
 pub enum BrokerMessage {
