use std::io::{BufWriter, Error, Read, Write};

<<<<<<< HEAD
use super::{reader::*, writer::*};

const SESSION_EXPIRY_INTERVAL_ID: u8 = 0x11;
const REASON_STRING_ID: u8 = 0x1F;
const USER_PROPERTY_ID: u8 = 0x26;
=======
use super::{
    publish_properties::PublishProperties,
    reader::{read_string, read_u8},
    writer::{write_string, write_u8},
};
>>>>>>> 59bb4e5e


#[derive(Debug, PartialEq)]
pub enum BrokerMessage {
    Connack {
        //session_present: bool,
        //return_code: u32
    },

    /// Puback es la respuesta a un Publish packet con QoS 1.
    Puback {
        packet_id_msb: u8,
        packet_id_lsb: u8,
        reason_code: u8,
    },
    /// El Suback se utiliza para confirmar la suscripción a un topic
    ///
    /// reason_code es el código de razón de la confirmación
    /// packet_id_msb y packet_id_lsb son los bytes más significativos y menos significativos del packet_id
    Suback {
        /// packet_id_msb es el byte más significativo del packet_id
        packet_id_msb: u8,
        /// packet_id_lsb es el byte menos significativo del packet_id
        packet_id_lsb: u8,
        /// reason_code es el código de razón de la confirmación
        reason_code: u8,
        sub_id: u8,
    },
    PublishDelivery {
        packet_id: u16,
        topic_name: String,
        qos: usize,
        retain_flag: usize,
        payload: String,
        dup_flag: usize,
        properties: PublishProperties,
    },
    Unsuback {
        packet_id_msb: u8,
        packet_id_lsb: u8,
        reason_code: u8,
    },
    Disconnect {
        reason_code: u8,
        session_expiry_interval: u32,
        reason_string: String,
        user_properties: Vec<(String, String)>,
    },
    Pingresp,
}
#[allow(dead_code)]
impl BrokerMessage {
    pub fn write_to(&self, stream: &mut dyn Write) -> std::io::Result<()> {
        let mut writer = BufWriter::new(stream);
        match self {
            BrokerMessage::Connack {} => {
                let byte_1: u8 = 0x10_u8.to_le();

                writer.write_all(&[byte_1])?;
                writer.flush()?;

                Ok(())
            }
            BrokerMessage::Puback {
                packet_id_msb,
                packet_id_lsb,
                reason_code,
            } => {
                //fixed header
                let byte_1: u8 = 0x40_u8.to_le(); //01000000

                writer.write_all(&[byte_1])?;

                //variable header
                //packet_id
                write_u8(&mut writer, packet_id_msb)?;
                write_u8(&mut writer, packet_id_lsb)?;

                //reason code
                write_u8(&mut writer, reason_code)?;

                writer.flush()?;

                Ok(())
            }
            BrokerMessage::Suback {
                packet_id_msb,
                packet_id_lsb,
                reason_code,
                sub_id,
            } => {
                //fixed header
                let byte_1: u8 = 0x90_u8.to_le(); //10010000

                writer.write_all(&[byte_1])?;

                //variable header
                //let byte_2: u8 = 0x00_u8.to_le(); //00000000
                //writer.write(&[byte_2])?;

                //payload
                //let byte_3: u8 = 0x01_u8.to_le(); //00000001
                //writer.write(&[byte_3])?;
                write_u8(&mut writer, packet_id_msb)?;
                write_u8(&mut writer, packet_id_lsb)?;

                //reason code
                write_u8(&mut writer, reason_code)?;

                //sub_id
                write_u8(&mut writer, sub_id)?;
                writer.flush()?;

                Ok(())
            }
            //     let mut byte_1 = 0x30_u8;

            //     if *retain_flag == 1 {
            //         //we must replace any existing retained message for this topic and store
            //         //the app message.
            //         byte_1 |= 1 << 0;
            //     }

            //     if *qos == 1 {
            //         byte_1 |= 1 << 1;
            //         byte_1 |= 0 << 2;
            //     } else if *qos != 0x00 && *qos != 0x01 {
            //         //we should throw a DISCONNECT with reason code 0x81(Malformed packet).
            //         println!("Qos inválido");
            //     }

            //     if *dup_flag == 1 {
            //         byte_1 |= 1 << 3;
            //     }

            //     //Dup flag must be set to 0 for all QoS 0 messages.
            //     if *qos == 0x00 {
            //         byte_1 |= 0 << 3;
            //     }

            //     writer.write_all(&[byte_1])?;
            // }
            BrokerMessage::PublishDelivery {
                packet_id,
                topic_name,
                qos,
                retain_flag,
                payload,
                dup_flag,
                properties,
            } => {
                //fixed header -> es uno de juguete, hay que pensarlo mejor
                let byte_1: u8 = 0x00_u8.to_le();
                writer.write_all(&[byte_1])?;

                //variable header
                //packet_id
                write_u8(&mut writer, &packet_id.to_be_bytes()[0])?;
                write_u8(&mut writer, &packet_id.to_be_bytes()[1])?;

                //topic_name
                write_string(&mut writer, topic_name)?;

                //qos
                write_u8(&mut writer, &qos.to_be_bytes()[0])?;

                //retain_flag
                write_u8(&mut writer, &retain_flag.to_be_bytes()[0])?;

                //payload
                write_string(&mut writer, payload)?;

                //dup_flag
                write_u8(&mut writer, &dup_flag.to_be_bytes()[0])?;

                //properties
                properties.write_properties(&mut writer)?;

                writer.flush()?;

                Ok(())
            }
            BrokerMessage::Unsuback {
                packet_id_msb,
                packet_id_lsb,
                reason_code,
            } => {
                //fixed header
                let byte_1: u8 = 0xB0_u8.to_le(); //10110000

                writer.write_all(&[byte_1])?;

                //variable header
                //packet_id
                write_u8(&mut writer, packet_id_msb)?;
                write_u8(&mut writer, packet_id_lsb)?;
                write_u8(&mut writer, reason_code)?;

                writer.flush()?;

                Ok(())
            }
            BrokerMessage::Disconnect {
                reason_code,
                session_expiry_interval,
                reason_string,
                user_properties,
            } => {
                //fixed header
                let header: u8 = 0xE0_u8.to_le(); //11100000
                write_u8(&mut writer, &header)?;
                //variable_header
                write_u8(&mut writer, reason_code)?;

                write_u8(&mut writer, &SESSION_EXPIRY_INTERVAL_ID)?;
                write_u32(&mut writer, session_expiry_interval)?;

                write_u8(&mut writer, &REASON_STRING_ID)?;
                write_string(&mut writer, reason_string)?;

                write_u8(&mut writer, &USER_PROPERTY_ID)?;
                write_string_pairs(&mut writer, user_properties)?;
                writer.flush()?;
                Ok(())
            }
            BrokerMessage::Pingresp => {
                let byte_1: u8 = 0xD0_u8.to_le();
                writer.write_all(&[byte_1])?;
                writer.flush()?;

                Ok(())
            }
        }
    }

    pub fn read_from(stream: &mut dyn Read) -> Result<BrokerMessage, Error> {
        let mut header = [0u8; 1];
        stream.read_exact(&mut header)?;
        let header = u8::from_le_bytes(header);

        match header {
            0x00 => {
                let packet_id_msb = read_u8(stream)?;
                let packet_id_lsb = read_u8(stream)?;
                let topic_name = read_string(stream)?;
                let qos = read_u8(stream)? as usize;
                let retain_flag = read_u8(stream)? as usize;
                let payload = read_string(stream)?;
                let dup_flag = read_u8(stream)? as usize;
                let properties = PublishProperties::read_from(stream)?;

                Ok(BrokerMessage::PublishDelivery {
                    packet_id: u16::from_be_bytes([packet_id_msb, packet_id_lsb]),
                    topic_name,
                    qos,
                    retain_flag,
                    payload,
                    dup_flag,
                    properties,
                })
            }
            0x10 => Ok(BrokerMessage::Connack {}),
            0x40 => {
                let packet_id_msb = read_u8(stream)?;
                let packet_id_lsb = read_u8(stream)?;
                let reason_code = read_u8(stream)?;

                Ok(BrokerMessage::Puback {
                    packet_id_msb,
                    packet_id_lsb,
                    reason_code,
                })
            }
            0x90 => { 
                let packet_id_msb = read_u8(stream)?;
                let packet_id_lsb = read_u8(stream)?;
                let reason_code = read_u8(stream)?;
                let sub_id = read_u8(stream)?;
                Ok(BrokerMessage::Suback {
                    packet_id_msb,
                    packet_id_lsb,
                    reason_code,
                    sub_id,
                })
            }
            0xB0 => {
                let packet_id_msb = read_u8(stream)?;
                let packet_id_lsb = read_u8(stream)?;
                let reason_code = read_u8(stream)?;

                Ok(BrokerMessage::Unsuback {
                    packet_id_msb,
                    packet_id_lsb,
                    reason_code,
                })
            }
            0xE0 => {
                let reason_code = read_u8(stream)?;
                let session_expiry_interval_id = read_u8(stream)?;
                if session_expiry_interval_id != SESSION_EXPIRY_INTERVAL_ID {
                    return Err(Error::new(
                        std::io::ErrorKind::Other,
                        "Invalid session expiry interval id",
                    ));
                }
                let session_expiry_interval = read_u32(stream)?;

                let reason_string_id = read_u8(stream)?;
                if reason_string_id != REASON_STRING_ID {
                    return Err(Error::new(
                        std::io::ErrorKind::Other,
                        "Invalid reason string id",
                    ));
                }
                let reason_string = read_string(stream)?;

                let user_property_id = read_u8(stream)?;
                if user_property_id != USER_PROPERTY_ID {
                    return Err(Error::new(
                        std::io::ErrorKind::Other,
                        "Invalid user property id",
                    ));
                }
                let user_properties = read_string_pairs(stream)?;

                Ok(BrokerMessage::Disconnect {
                    reason_code,
                    session_expiry_interval,
                    reason_string,
                    user_properties,
                })
            }
            0xD0 => Ok(BrokerMessage::Pingresp),
            _ => Err(Error::new(std::io::ErrorKind::Other, "Invalid header")),
        }
    }

    pub fn analize_packet_id(&self, packet_id: u16) -> bool {
        match self {
            BrokerMessage::Connack {} => true,
            BrokerMessage::Puback {
                packet_id_msb,
                packet_id_lsb,
                reason_code: _,
            } => {
                let bytes = packet_id.to_be_bytes();

                bytes[0] == *packet_id_msb && bytes[1] == *packet_id_lsb
            }
            BrokerMessage::Suback {
                packet_id_msb,
                packet_id_lsb,
                reason_code:_,
                sub_id:_,
            } => {
                let bytes = packet_id.to_be_bytes();

                bytes[0] == *packet_id_msb && bytes[1] == *packet_id_lsb
            }
            BrokerMessage::PublishDelivery {
                packet_id: _,
                topic_name: _,
                qos: _,
                retain_flag: _,
                dup_flag: _,
                properties: _,
                payload: _,
            } => true,
            BrokerMessage::Unsuback {
                packet_id_msb,
                packet_id_lsb,
                reason_code:_,
            } => {
                let bytes = packet_id.to_be_bytes();

                bytes[0] == *packet_id_msb && bytes[1] == *packet_id_lsb
            }
            BrokerMessage::Pingresp => true,
            BrokerMessage::Disconnect {
                reason_code: _,
                session_expiry_interval: _,
                reason_string: _,
                user_properties: _,
            } => true,
        }
    }
}

#[cfg(test)]
mod tests {
    use std::io::Cursor;

    use super::*;

    #[test]
    fn test_02_analizing_packet_ids_ok() {
        let suback = BrokerMessage::Suback {
            reason_code: 1,
            packet_id_msb: 2,
            packet_id_lsb: 1,
            sub_id: 1,
        };

        let puback = BrokerMessage::Puback {
            packet_id_msb: 1,
            packet_id_lsb: 5,
            reason_code: 1,
        };

        assert!(suback.analize_packet_id(513));
        assert!(puback.analize_packet_id(261));
    }

    #[test]
    fn test_03_unsuback_ok() {
        let unsuback = BrokerMessage::Unsuback {
            packet_id_msb: 1,
            packet_id_lsb: 1,
            reason_code: 1,
        };

        let mut cursor = Cursor::new(Vec::<u8>::new());
        match unsuback.write_to(&mut cursor) {
            Ok(_) => {}
            Err(err) => {
                println!("Error: {:?}", err);
                panic!();
            }
        }
        cursor.set_position(0);
        let read_unsuback = match BrokerMessage::read_from(&mut cursor) {
            Ok(unsuback) => unsuback,
            Err(err) => {
                println!("Error: {:?}", err);

                panic!()
            }
        };
        assert_eq!(unsuback, read_unsuback);
    }
}<|MERGE_RESOLUTION|>--- conflicted
+++ resolved
@@ -1,18 +1,15 @@
 use std::io::{BufWriter, Error, Read, Write};
 
-<<<<<<< HEAD
 use super::{reader::*, writer::*};
 
 const SESSION_EXPIRY_INTERVAL_ID: u8 = 0x11;
 const REASON_STRING_ID: u8 = 0x1F;
 const USER_PROPERTY_ID: u8 = 0x26;
-=======
 use super::{
     publish_properties::PublishProperties,
     reader::{read_string, read_u8},
     writer::{write_string, write_u8},
 };
->>>>>>> 59bb4e5e
 
 
 #[derive(Debug, PartialEq)]
