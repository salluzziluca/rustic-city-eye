use std::{
    io::{BufWriter, Error, Read, Write},
    net::TcpStream,
};

#[derive(Debug)]
pub enum BrokerMessage {
    Connack {
        //session_present: bool,
        //return_code: u32
    },
    Puback {
        reason_code: u8
    }
}
#[allow(dead_code)]
impl BrokerMessage {
    pub fn write_to(&self, stream: &mut TcpStream) -> std::io::Result<()> {
        let mut writer = BufWriter::new(stream);
        match self {
            BrokerMessage::Connack {} => {
                let byte_1: u8 = 0x10_u8.to_le();

                writer.write(&[byte_1])?;
                writer.flush()?;

                Ok(())
<<<<<<< HEAD
            },
            BrokerMessage::Puback { reason_code: _ } => {
                //fixed header
                let byte_1: u8 = 0x40_u8.to_le(); //01000000

                writer.write(&[byte_1])?;


                //variable header



                writer.flush()?;

                Ok(())
=======
>>>>>>> 5f9620cf
            }
        }
    }

    pub fn read_from(stream: &mut dyn Read) -> Result<BrokerMessage, Error> {
        let mut header = [0u8; 1];
        stream.read_exact(&mut header)?;

        let header = u8::from_le_bytes(header);

        match header {
            0x10 => Ok(BrokerMessage::Connack {}),
<<<<<<< HEAD
            0x40 => Ok(BrokerMessage::Puback { reason_code: 1 }),
=======
>>>>>>> 5f9620cf
            _ => Err(Error::new(std::io::ErrorKind::Other, "Invalid header")),
        }
    }
}<|MERGE_RESOLUTION|>--- conflicted
+++ resolved
@@ -10,8 +10,8 @@
         //return_code: u32
     },
     Puback {
-        reason_code: u8
-    }
+        reason_code: u8,
+    },
 }
 #[allow(dead_code)]
 impl BrokerMessage {
@@ -25,24 +25,18 @@
                 writer.flush()?;
 
                 Ok(())
-<<<<<<< HEAD
-            },
+            }
             BrokerMessage::Puback { reason_code: _ } => {
                 //fixed header
                 let byte_1: u8 = 0x40_u8.to_le(); //01000000
 
                 writer.write(&[byte_1])?;
 
-
                 //variable header
-
-
 
                 writer.flush()?;
 
                 Ok(())
-=======
->>>>>>> 5f9620cf
             }
         }
     }
@@ -55,10 +49,7 @@
 
         match header {
             0x10 => Ok(BrokerMessage::Connack {}),
-<<<<<<< HEAD
             0x40 => Ok(BrokerMessage::Puback { reason_code: 1 }),
-=======
->>>>>>> 5f9620cf
             _ => Err(Error::new(std::io::ErrorKind::Other, "Invalid header")),
         }
     }
