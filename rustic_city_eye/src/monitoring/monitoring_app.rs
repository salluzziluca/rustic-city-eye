--- conflicted
+++ resolved
@@ -353,27 +353,27 @@
     };
 
     loop {
-        if let Ok(ClientMessage::Publish {
-            packet_id: _,
-            topic_name,
-            qos: _,
-            retain_flag: _,
-            payload,
-            dup_flag: _,
-            properties: _,
-        }) = receiver.try_recv()
-        {
-            match topic_name.as_str() {
-                "drone_locations" => {
-                    let mut active_drones = match active_drones.try_lock() {
-                        Ok(active_drones) => active_drones,
-                        Err(_) => return,
-                    };
+        if let Ok(message) = receiver.try_recv() {
+            if let ClientMessage::Publish {
+                packet_id: _,
+                topic_name,
+                qos: _,
+                retain_flag: _,
+                payload,
+                dup_flag: _,
+                properties: _,
+            } = message
+            {
+                if topic_name == "drone_locations" {
+                    let mut active_drones: std::sync::MutexGuard<HashMap<u32, Location>> =
+                        match active_drones.try_lock() {
+                            Ok(active_drones) => active_drones,
+                            Err(_) => return,
+                        };
                     if let PayloadTypes::DroneLocation(id, drone_locationn) = payload {
                         active_drones.insert(id, drone_locationn);
                     }
-                }
-                "camera_update" => {
+                } else if topic_name == "camera_update" {
                     println!("Monitoring: Camera update received");
                     let mut cameras = match cameras.try_lock() {
                         Ok(cameras) => cameras,
@@ -384,7 +384,6 @@
                             cameras.insert(camera.get_id(), camera);
                         }
                     }
-<<<<<<< HEAD
                 }  else if topic_name == "incidente_resuelto" {
                     if let PayloadTypes::IncidentLocation(incident_payload) = payload {
                         let mut incidents = incidents.lock().unwrap();
@@ -399,71 +398,8 @@
 
                         incidents.retain(|(inc, _)| !to_remove.contains(inc));
                     }
-=======
                 }
-                "attendingincident" => handle_attending_incident_message(
-                    incidents.clone(),
-                    payload,
-                    send_to_client_channel.clone(),
-                ),
-                _ => {}
-            }
-        }
-    }
-}
-
-/// Maneja la recepcion de mensajes sobre el topic de attendingincident:
-/// - La Monitoring App lleva un registro de todos los incidentes ingresados, junto a la cantidad de Drones que
-///   estan resolviendolo(apenas se publica un incidente nuevo, este valor sera 0).
-/// - A medida que vaya recibiendo mensajes sobre ese topic, se ira incrementando el valor de este contador.
-/// - Si este contador llega a 2, se publica un mensaje con topic incidente_resuelto, el cual recibiran los Drones,
-///   y aquellos que no fueron a resolver el incidente dejaran de ir a resolverlo, y volveran a patrullar en su area.
-pub fn handle_attending_incident_message(
-    incidents: Arc<Mutex<Vec<(Incident, u8)>>>,
-    payload: PayloadTypes,
-    send_to_client_channel: Arc<Mutex<Sender<Box<dyn MessagesConfig + Send>>>>,
-) {
-    if let PayloadTypes::AttendingIncident(incident_payload) = payload {
-        let mut incidents = incidents.lock().unwrap();
-
-        let mut to_remove = Vec::new();
-
-        for (incident, count) in incidents.iter_mut() {
-            if incident.get_location() == incident_payload.get_incident().get_location() {
-                *count += 1;
-
-                if *count == 2 {
-                    to_remove.push(incident.clone());
-
-                    let incident_payload =
-                        IncidentPayload::new(Incident::new(incident.get_location()));
-                    let publish_config = match PublishConfig::read_config(
-                        "src/monitoring/publish_solved_incident_config.json",
-                        PayloadTypes::IncidentLocation(incident_payload),
-                    ) {
-                        Ok(config) => config,
-                        Err(e) => {
-                            println!("Error reading publish config: {:?}", e);
-                            return;
-                        }
-                    };
-                    let send_to_client_channel = send_to_client_channel.lock().unwrap();
-
-                    match send_to_client_channel.send(Box::new(publish_config)) {
-                        Ok(_) => {
-                            println!("Monitoring App notifica la resolucion del incidente en location {:?}", incident.get_location());
-                        }
-                        Err(e) => {
-                            println!("Error sending to client channel: {:?}", e);
-                        }
-                    };
->>>>>>> 0416f9b2
-                }
-            }
-        }
-
-        incidents.retain(|(inc, _)| !to_remove.contains(inc));
-
-        println!("Incidents: {:?}", incidents);
+            }
+        }
     }
 }