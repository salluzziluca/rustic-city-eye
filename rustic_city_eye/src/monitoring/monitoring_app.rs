--- conflicted
+++ resolved
@@ -398,19 +398,6 @@
         }
     }
 
-<<<<<<< HEAD
-    pub fn get_active_drones(&self) -> HashMap<u32, (Location, Location)> {
-=======
-    /// Retorna los Drones activos en el sistema.
-    pub fn get_active_drones(&self) -> HashMap<u32, Location> {
->>>>>>> 8fc1d1cf
-        match self.active_drones.lock() {
-            Ok(active_drones) => active_drones.clone(),
-            Err(_) => HashMap::new(),
-        }
-    }
-
-<<<<<<< HEAD
     pub fn get_updated_drones(&self) -> Arc<Mutex<VecDeque<(u32, Location, Location)>>> {
         // match self.updated_drones.lock() {
         //     Ok(updated_drones) => updated_drones.clone(),
@@ -419,9 +406,7 @@
         self.updated_drones.clone()
     }
 
-=======
     /// Retorna las camaras activas en el sistema.
->>>>>>> 8fc1d1cf
     pub fn get_cameras(&self) -> HashMap<u32, Camera> {
         match self.cameras.lock() {
             Ok(cameras) => cameras.clone(),
