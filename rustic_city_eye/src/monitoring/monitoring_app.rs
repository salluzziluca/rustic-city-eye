--- conflicted
+++ resolved
@@ -4,10 +4,7 @@
 use std::collections::HashMap;
 use std::sync::mpsc::{self, Receiver, Sender};
 use std::sync::{Arc, Mutex};
-<<<<<<< HEAD
-=======
 use std::thread;
->>>>>>> a53b1e6f
 
 use crate::drones::drone_system::DroneSystem;
 use crate::monitoring::incident::Incident;
@@ -39,12 +36,8 @@
     camera_system: Arc<Mutex<CameraSystem<Client>>>,
     incidents: Vec<Incident>,
     drone_system: DroneSystem,
-<<<<<<< HEAD
-    recieve_from_client: Arc<Mutex<Receiver<ClientMessage>>>,
-=======
     receive_from_client: Arc<Mutex<Receiver<ClientMessage>>>,
     active_drones: Arc<Mutex<HashMap<u32, Location>>>,
->>>>>>> a53b1e6f
 }
 
 #[allow(dead_code)]
@@ -61,10 +54,8 @@
             Ok(camera_system) => camera_system,
             Err(err) => return Err(err),
         };
-        let drone_system = DroneSystem::new(
-            "src/drones/drone_config.json".to_string(),
-            address.clone(),
-        );
+        let drone_system =
+            DroneSystem::new("src/drones/drone_config.json".to_string(), address.clone());
         let (tx, rx): (
             Sender<Box<dyn MessagesConfig + Send>>,
             Receiver<Box<dyn MessagesConfig + Send>>,
@@ -115,21 +106,14 @@
             camera_system: Arc::new(Mutex::new(camera_system)),
             monitoring_app_client,
             drone_system,
-<<<<<<< HEAD
-            recieve_from_client: Arc::new(Mutex::new(rx2)),
-        };
-
-=======
             receive_from_client: Arc::clone(&receive_from_client),
-            active_drones: Arc::clone(&active_drones)};
-        thread::spawn(move || {
-            loop {
-                let receiver_clone = Arc::clone(&receive_from_client);
-                let active_drones_clone = Arc::clone(&active_drones); 
-                update_drone_location(receiver_clone, active_drones_clone);
-            }
+            active_drones: Arc::clone(&active_drones),
+        };
+        thread::spawn(move || loop {
+            let receiver_clone = Arc::clone(&receive_from_client);
+            let active_drones_clone = Arc::clone(&active_drones);
+            update_drone_location(receiver_clone, active_drones_clone);
         });
->>>>>>> a53b1e6f
         Ok(monitoring_app)
     }
 
@@ -227,44 +211,18 @@
         self.incidents.clone()
     }
 
-<<<<<<< HEAD
-    pub fn update_drone_location(&self) -> HashMap<u32, Location> {
-        let mut drone_locations = HashMap::new();
-        loop {
-            let lock = match self.recieve_from_client.lock() {
-                Ok(lock) => lock,
-                Err(e) => {
-                    println!("Error locking reciever: {:?}", e);
-                    return drone_locations;
-                }
-            };
-            match lock.try_recv() {
-                Ok(message) => match message {
-                    ClientMessage::Publish {
-                        packet_id: _,
-                        topic_name,
-                        qos: _,
-                        retain_flag: _,
-                        payload,
-                        dup_flag: _,
-                        properties: _,
-                    } => {
-                        if topic_name == "drone_locations" {
-                            if let PayloadTypes::DroneLocation(id, drone_locationn) = payload {
-                                drone_locations.insert(id, drone_locationn);
-                                println!("Updated drone location");
-                            }
-=======
-    pub fn get_drones(&self) -> HashMap<u32, Location>{
+    pub fn get_drones(&self) -> HashMap<u32, Location> {
         let r = self.active_drones.lock().unwrap().clone();
         // println!("{:?}", r);
         r
     }
-
 }
 
-pub fn update_drone_location(recieve_from_client: Arc<Mutex<Receiver<ClientMessage>>>, active_drones: Arc<Mutex<HashMap<u32, Location>>>) {
-    let receiver =  recieve_from_client.lock().unwrap();
+pub fn update_drone_location(
+    recieve_from_client: Arc<Mutex<Receiver<ClientMessage>>>,
+    active_drones: Arc<Mutex<HashMap<u32, Location>>>,
+) {
+    let receiver = recieve_from_client.lock().unwrap();
 
     loop {
         match receiver.try_recv() {
@@ -283,7 +241,6 @@
                         let mut active_drones = active_drones.try_lock().unwrap();
                         if let PayloadTypes::DroneLocation(id, drone_locationn) = payload {
                             active_drones.insert(id, drone_locationn);
->>>>>>> a53b1e6f
                         }
                     }
                 }
@@ -298,8 +255,7 @@
                 }
                 _ => {}
             },
-            Err(_) => {
-            }
+            Err(_) => {}
         }
     }
 }