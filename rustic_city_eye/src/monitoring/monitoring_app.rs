//! Se conecta mediante TCP a la dirección asignada por los args que le ingresan
//! en su constructor.

use std::collections::HashMap;
use std::sync::mpsc::{self, Receiver, Sender};
use std::sync::{Arc, Mutex};
use std::thread;

use crate::drones::drone_system::DroneSystem;
use crate::monitoring::incident::Incident;

use crate::mqtt::client::ClientTrait;
use crate::mqtt::client_message::Connect;
use crate::mqtt::disconnect_config::DisconnectConfig;
use crate::mqtt::{
    client_message::{self, ClientMessage},
    messages_config::MessagesConfig,
    publish::publish_config::PublishConfig,
    subscribe_config::SubscribeConfig,
    subscribe_properties::SubscribeProperties,
    {client::Client, protocol_error::ProtocolError},
};

use crate::surveilling::{camera::Camera, camera_system::CameraSystem};
use crate::utils::incident_payload::IncidentPayload;
use crate::utils::location::Location;
use crate::utils::payload_types::PayloadTypes;

/// Es capaz de recibir la carga de incidentes por parte del usuario(que lo hace desde la interfaz grafica)
/// y notificar a la red ante la aparicion de un incidente nuevo y los cambios de estado del mismo.
///
/// A traves de la interfaz grafica se visualiza el estado completo del sistema, incluyendo un mapa geografico de la region
/// con los incidentes activos y la posicion y estado de cada Drone y cada camara de vigilancia.
///
/// Se comunica con la red(es decir, recibe y envia mensajes) a traves de un Client de MQTT: a traves de este se sabran los cambios de
/// estado de cada agente e incidente, ademas de saber los cambios de estado en el sistema central de camaras.
#[derive(Debug)]
#[allow(dead_code)]
pub struct MonitoringApp {
    /// Es el Client de MQTT con el cual se comunicara en la red. Al crear una instancia de MonitoringApp, se creara
    /// tambien un Client para comenzar a intercambiar mensajes con la red.
    monitoring_app_client: Client,

    /// A traves de este canal se envian configuraciones de los packets a enviar desde la aplicacion a la red.
    send_to_client_channel: Arc<Mutex<Sender<Box<dyn MessagesConfig + Send>>>>,

    /// Es la instancia del sistema central de camaras del sistema: el mismo tiene la ubicacion y estado de cada camara, y
    /// es capaz de agregar, quitar y modificar las mismas.
    camera_system: Arc<Mutex<CameraSystem<Client>>>,

    /// Aqui se guardan los incidentes activos en el sistema, junto a la cantidad de agentes atendiendo al mismo
    /// (se guarda en el segundo campo de cada tupla).
    incidents: Arc<Mutex<Vec<(Incident, u8)>>>,

    /// Es la instancia del sistema que controla los Drones del sistema.
    drone_system: DroneSystem,

    /// A traves de este canal el Client va a enviar a la aplicacion los mensajes provenientes del Broker de la red.
    receive_from_client: Arc<Mutex<Receiver<ClientMessage>>>,

    /// Aqui se tienen los Drones activos y su localizacion en el mapa.
    active_drones: Arc<Mutex<HashMap<u32, Location>>>,

    /// Aqui se tienen a todas las camaras del sistema.
    cameras: Arc<Mutex<HashMap<u32, Camera>>>,

    /// Indica si la aplicacion esta conectada o no. La interfaz grafica esta pendiente de los cambios de este flag para
    /// tomar acciones en la aplicacion(como por ejemplo desconectar la aplicacion y volver al menu principal).
    pub connected: Arc<Mutex<bool>>,
}

#[allow(dead_code)]
impl MonitoringApp {
    /// Recibe en el vector de argumentos el username, password, la direccion IP y el port al cual debe conectarse
    /// la aplicacion.
    ///
    /// Se crea el Client de la aplicacion, y tambien se instancia el Sistema Central de Camaras, y el Sistema de Drones.
    pub fn new(args: Vec<String>) -> Result<MonitoringApp, ProtocolError> {
        let address = args[2].to_string() + ":" + &args[3].to_string();

        let camera_system = match CameraSystem::<Client>::with_real_client(address.clone()) {
            Ok(camera_system) => camera_system,
            Err(err) => return Err(err),
        };
        let drone_system =
            DroneSystem::new("src/drones/drone_config.json".to_string(), address.clone());

        let (tx, rx) = mpsc::channel();
        let (tx2, rx2) = mpsc::channel();

        let monitoring_app_client = MonitoringApp::create_client(
            Some(args[0].to_string()),
            Some(args[1].as_bytes().to_vec()),
            rx,
            address,
            tx2,
            tx.clone(),
        )?;

        Ok(MonitoringApp {
            send_to_client_channel: Arc::new(Mutex::new(tx)),
            incidents: Arc::new(Mutex::new(Vec::new())),
            camera_system: Arc::new(Mutex::new(camera_system)),
            monitoring_app_client,
            drone_system,
            receive_from_client: Arc::new(Mutex::new(rx2)),
            active_drones: Arc::new(Mutex::new(HashMap::new())),
            cameras: Arc::new(Mutex::new(HashMap::new())),
            connected: Arc::new(Mutex::new(true)),
        })
    }

    /// Crea el Client a traves del cual la MonitoringApp va a comunicarse con la red.
    ///
    /// Este Client se va a construir a partir de la configuracion brindada en su archivo de configuracion.
    ///
    /// Una vez conectado, se envian packets que van a suscribir a la aplicacion a sus topics de interes.
    ///
    /// Retorna error en caso de fallar la creacion.
    fn create_client(
        username: Option<String>,
        password: Option<Vec<u8>>,
        receive_from_monitoring_channel: Receiver<Box<dyn MessagesConfig + Send>>,
        address: String,
        send_to_monitoring_channel: Sender<ClientMessage>,
        send_from_monitoring_channel: Sender<Box<dyn MessagesConfig + Send>>,
    ) -> Result<Client, ProtocolError> {
        let mut connect_config =
            client_message::Connect::read_connect_config("src/monitoring/connect_config.json")?;
        if let Some(username) = username {
            connect_config.username = Some(username);
        }

        if let Some(password) = password {
            connect_config.password = Some(password);
        }

        match Client::new(
            receive_from_monitoring_channel,
            address,
            connect_config.clone(),
            send_to_monitoring_channel,
        ) {
            Ok(client) => {
                println!("Soy la MonitoringApp, y mi Client se conecto exitosamente!");
                MonitoringApp::subscribe_to_topics(connect_config, send_from_monitoring_channel)?;
                Ok(client)
            }
            Err(_) => Err(ProtocolError::ConectionError),
        }
    }

    /// Contiene las subscripciones a los topics de interes para la MonitoringApp:
    /// necesita la suscripcion al topic de locations de drones("drone_locations"),
<<<<<<< HEAD
    /// al de actualizaciones de camaras(camera_update), y al topic de
    /// drones atendiendo incidentes. Por lo tenato, se suscribe al topic que contiene todos estos subtopics llamado "monitoring_app"
=======
    /// al de actualizaciones de camaras("camera_update"), y al topic de
    /// incidentes resueltos("incidente_resuelto"):
>>>>>>> 59d52831
    ///
    /// La idea es que la aplicacion reciba actualizaciones de estado de parte del camera_system,
    /// y de los Drones que tenga creados, y que pueda plasmar estos cambios en la interfaz grafica.
    fn subscribe_to_topics(
        connect_config: Connect,
        send_from_monitoring_channel: Sender<Box<dyn MessagesConfig + Send>>,
    ) -> Result<(), ProtocolError> {
        let subscribe_properties: SubscribeProperties =
            SubscribeProperties::new(1, connect_config.properties.user_properties);
        let topic_name = "monitoring_app/*".to_string();

        let subscribe_config = SubscribeConfig::new(
            topic_name.clone(),
            subscribe_properties.clone(),
            connect_config.client_id.clone(),
        );
        match send_from_monitoring_channel.send(Box::new(subscribe_config)) {
            Ok(_) => {
                println!(
                    "Monitoring App subscrita al topic {} correctamente",
                    topic_name
                );
            }
            Err(e) => {
                println!("Monitoring: Error sending message: {:?}", e);
                return Err(ProtocolError::SubscribeError);
            }
        };

<<<<<<< HEAD
        // let topic_name = "camera_update".to_string();
        // let subscribe_config = SubscribeConfig::new(
        //     topic_name.clone(),
        //     subscribe_properties.clone(),
        //     connect_config.client_id.clone(),
        // );
        // match send_from_monitoring_channel.send(Box::new(subscribe_config)) {
        //     Ok(_) => {
        //         println!(
        //             "Monitoring App subscrita al topic {} correctamente",
        //             topic_name
        //         );
        //     }

        //     Err(e) => {
        //         println!("Monitoring: Error sending message: {:?}", e);
        //         return Err(ProtocolError::SubscribeError);
        //     }
        // };

        // let topic_name = "incident_resolved".to_string();
        // let subscribe_config = SubscribeConfig::new(
        //     topic_name.clone(),
        //     subscribe_properties,
        //     connect_config.client_id,
        // );
        // match send_from_monitoring_channel.send(Box::new(subscribe_config)) {
        //     Ok(_) => {
        //         println!(
        //             "Monitoring App subscrita al topic {} correctamente",
        //             topic_name
        //         );
        //     }
        //     Err(e) => {
        //         println!("Monitoring: Error sending message: {:?}", e);
        //         return Err(ProtocolError::SubscribeError);
        //     }
        // };
=======
        let topic_name = "camera_update".to_string();
        let subscribe_config = SubscribeConfig::new(
            topic_name.clone(),
            subscribe_properties.clone(),
            connect_config.client_id.clone(),
        );
        match send_from_monitoring_channel.send(Box::new(subscribe_config)) {
            Ok(_) => {
                println!(
                    "Monitoring App subscrita al topic {} correctamente",
                    topic_name
                );
            }

            Err(e) => {
                println!("Monitoring: Error sending message: {:?}", e);
                return Err(ProtocolError::SubscribeError);
            }
        };

        let topic_name = "incidente_resuelto".to_string();
        let subscribe_config = SubscribeConfig::new(
            topic_name.clone(),
            subscribe_properties.clone(),
            connect_config.client_id.clone(),
        );
        match send_from_monitoring_channel.send(Box::new(subscribe_config)) {
            Ok(_) => {
                println!(
                    "Monitoring App subscrita al topic {} correctamente",
                    topic_name
                );
            }
            Err(e) => {
                println!("Monitoring: Error sending message: {:?}", e);
                return Err(ProtocolError::SubscribeError);
            }
        };

        let topic_name = "incidente".to_string();
        let subscribe_config = SubscribeConfig::new(
            topic_name.clone(),
            subscribe_properties,
            connect_config.client_id,
        );
        match send_from_monitoring_channel.send(Box::new(subscribe_config)) {
            Ok(_) => {
                println!(
                    "Monitoring App subscrita al topic {} correctamente",
                    topic_name
                );
            }
            Err(e) => {
                println!("Monitoring: Error sending message: {:?}", e);
                return Err(ProtocolError::SubscribeError);
            }
        };
>>>>>>> 59d52831

        Ok(())
    }

    /// Se encarga de correr al Client de la MonitoringApp, y al Client del CameraSystem, ademas
    /// de manejar los cambios en las distintas entidades de la aplicacion para comunicarselos de forma
    /// periodica a la UI(camaras, drones, incidentes, etc).
    pub fn run_client(&mut self) -> Result<(), ProtocolError> {
        self.handle_update_entities()?;

        println!("Client de la monitoring app comienza a correr");
        self.monitoring_app_client.client_run()?;

        println!("Client del camera system comienza a correr");
        CameraSystem::<Client>::run_client(None, self.camera_system.clone())?;

        Ok(())
    }

    /// Aqui se manejan los cambios en las entidades del sistema.
    ///
    /// Si update_entities nos retorna false, significa que al Client de la aplicacion ha recibido un packet del tipo disconnect
    /// de parte del Broker, por lo que debe proceder a cerrarse -> el flag de connected que tiene la aplicacion pasa a false,
    /// la UI al captar este cambio, nos envia al menu principal y la aplicacion de monitoreo se cierra.
    fn handle_update_entities(&self) -> Result<(), ProtocolError> {
        let receive_from_client_ref = Arc::clone(&self.receive_from_client);
        let active_drones_clone = Arc::clone(&self.active_drones);
        let cameras_clone = Arc::clone(&self.cameras);
        let incidents_clone = Arc::clone(&self.incidents);
        let connected_clone = Arc::clone(&self.connected);

        thread::spawn(move || loop {
            let receiver_clone: Arc<Mutex<Receiver<ClientMessage>>> =
                Arc::clone(&receive_from_client_ref);
            let active_drones_clone: Arc<Mutex<HashMap<u32, Location>>> =
                Arc::clone(&active_drones_clone);
            let cameras_clone = Arc::clone(&cameras_clone);
            let incidents_clone = Arc::clone(&incidents_clone);
            let connected_clone = Arc::clone(&connected_clone);

            if !update_entities(
                receiver_clone,
                active_drones_clone,
                cameras_clone,
                incidents_clone,
            ) {
                match connected_clone.lock() {
                    Ok(mut l) => {
                        *l = false;
                        return Ok(());
                    }
                    Err(_) => return Err(ProtocolError::LockError),
                }
            };
        });

        Ok(())
    }

    /// Dada una location para agregar una nueva camara, la agrega al sistema.
    pub fn add_camera(&mut self, location: Location) -> Result<u32, ProtocolError> {
        let mut lock = match self.camera_system.lock() {
            Ok(lock) => lock,
            Err(e) => {
                println!("Monitoring: Error locking camera system: {:?}", e);
                return Err(ProtocolError::LockError);
            }
        };
        match lock.add_camera(location) {
            Ok(id) => Ok(id),
            Err(e) => {
                println!("Monitoring: Error adding camera: {:?}", e);
                Err(ProtocolError::CameraError(e.to_string()))
            }
        }
    }

    /// Publica un nuevo incidente en una location determinada.
    ///
    /// La aplicacion envia un packet del tipo Publish hacia el topic de incidentes, y el sistema
    /// recibe esta notificacion(el sistema central de camaras y cada agente).
    pub fn add_incident(&mut self, location: Location) -> Result<(), ProtocolError> {
        let incident = Incident::new(location);
        let mut incidents = match self.incidents.lock() {
            Ok(incidents) => incidents,
            Err(_) => return Err(ProtocolError::LockError),
        };

        incidents.push((incident.clone(), 0));

        let incident_payload = IncidentPayload::new(incident);
        let publish_config = PublishConfig::read_config(
            "src/monitoring/publish_incident_config.json",
            PayloadTypes::IncidentLocation(incident_payload),
        )?;

        let send_to_client_channel = match self.send_to_client_channel.lock() {
            Ok(send_to_client_channel) => send_to_client_channel,
            Err(_) => return Err(ProtocolError::LockError),
        };

        match send_to_client_channel.send(Box::new(publish_config)) {
            Ok(_) => {
                println!("Incidente publicado correctamente");
                Ok(())
            }
            Err(e) => {
                println!("Error al publicar el incidente {}", e);
                Err(ProtocolError::PublishError)
            }
        }
    }

    /// Agrega un Drone al sistema.
    pub fn add_drone(
        &mut self,
        location: Location,
        drone_center_id: u32,
    ) -> Result<u32, ProtocolError> {
        match self.drone_system.add_drone(location, drone_center_id) {
            Ok(id) => Ok(id),
            Err(e) => Err(ProtocolError::DroneError(e.to_string())),
        }
    }

    /// Agrega un centro de Drones nuevo.
    pub fn add_drone_center(&mut self, location: Location) -> u32 {
        self.drone_system
            .add_drone_center(location)
            .map_or(0, |id| id)
    }

    pub fn get_incidents(&self) -> Vec<Incident> {
        match self.incidents.lock() {
            Ok(incidents) => {
                let mut incidents_without_drones = Vec::new();

                for (incident, _drone_amount) in incidents.iter() {
                    incidents_without_drones.push(incident.clone());
                }

                incidents_without_drones
            }
            Err(_) => Vec::new(),
        }
    }

    pub fn get_active_drones(&self) -> HashMap<u32, Location> {
        match self.active_drones.lock() {
            Ok(active_drones) => active_drones.clone(),
            Err(_) => HashMap::new(),
        }
    }

    pub fn get_cameras(&self) -> HashMap<u32, Camera> {
        match self.cameras.lock() {
            Ok(cameras) => cameras.clone(),
            Err(_) => HashMap::new(),
        }
    }

    /// Desconecta a los clientes de la MonitoringApp, del CameraSystem, y de los Drones(esto
    /// ultimo se hace a traves del DroneSystem).
    pub fn disconnect(&mut self) -> Result<(), ProtocolError> {
        let disconnect_config = DisconnectConfig::new(
            0x00_u8,
            1,
            "normal".to_string(),
            self.monitoring_app_client.get_client_id(),
        );
        let send_to_client_channel = match self.send_to_client_channel.lock() {
            Ok(send_to_client_channel) => send_to_client_channel,
            Err(_) => return Err(ProtocolError::LockError),
        };

        match send_to_client_channel.send(Box::new(disconnect_config)) {
            Ok(_) => {}
            Err(_) => {
                println!("Error al desconectar la Monitoring App");
                return Err(ProtocolError::DisconnectError);
            }
        }

        let system = match self.camera_system.lock() {
            Ok(system) => system,
            Err(_) => return Err(ProtocolError::LockError),
        };

        system.disconnect()?;
        self.drone_system.disconnect_system()?;

        println!("Cliente de la monitoring app desconectado correctamente");

        Ok(())
    }
}

/// Se encarga de recibir los mensajes publicados en los 3 topics a los que esta suscrito,
/// y actualiza el estado de las camaras y de los Drones que posea.
///
/// Si se recibe un mensaje del topic drone_locations, se actualiza la location del Drone que
/// indica el id del payload(esto lo captura la UI, y muestra al Drone en esa nueva posicion).
///
/// Si se recibe un mensaje del topic camera_update, se recibe un snapshot de las camaras que cambiaron su
/// estado, por lo que se notifica a la UI estos cambios y los muestra.
///
/// Si se recibe un mensaje del topic attendingincident, se lleva a cabo un procedimiento:
/// - La Monitoring App lleva un registro de todos los incidentes ingresados, junto a la cantidad de Drones que
///   estan resolviendolo(apenas se publica un incidente nuevo, este valor sera 0).
/// - A medida que vaya recibiendo mensajes sobre ese topic, se ira incrementando el valor de este contador.
/// - Si este contador llega a 2, se publica un mensaje con topic incidente_resuelto, el cual recibiran los Drones,
///   y aquellos que no fueron a resolver el incidente dejaran de ir a resolverlo, y volveran a patrullar en su area.
pub fn update_entities(
    recieve_from_client: Arc<Mutex<Receiver<ClientMessage>>>,
    active_drones: Arc<Mutex<HashMap<u32, Location>>>,
    cameras: Arc<Mutex<HashMap<u32, Camera>>>,
    incidents: Arc<Mutex<Vec<(Incident, u8)>>>,
) -> bool {
    let receiver = match recieve_from_client.lock() {
        Ok(receiver) => receiver,
        Err(_) => return true,
    };

    match receiver.try_recv() {
        Ok(message) => match message {
            ClientMessage::Publish {
                packet_id: _,
                topic_name,
                qos: _,
                retain_flag: _,
                payload,
                dup_flag: _,
                properties: _,
            } => {
                match topic_name.as_str() {
                    "drone_locations" => {
                        let mut active_drones: std::sync::MutexGuard<HashMap<u32, Location>> =
                            match active_drones.try_lock() {
                                Ok(active_drones) => active_drones,
                                Err(_) => return true,
                            };
                        if let PayloadTypes::DroneLocation(id, drone_locationn) = payload {
                            active_drones.insert(id, drone_locationn);
                        }
                    }
                    "camera_update" => {
                        println!("Monitoring: Camera update received");
                        let mut cameras = match cameras.try_lock() {
                            Ok(cameras) => cameras,
                            Err(_) => return true,
                        };
                        if let PayloadTypes::CamerasUpdatePayload(updated_cameras) = payload {
                            for camera in updated_cameras {
                                cameras.insert(camera.get_id(), camera);
                            }
                        }
                    }
                    "incidente_resuelto" => {
                        if let PayloadTypes::IncidentLocation(incident_payload) = payload {
                            let mut incidents = match incidents.lock() {
                                Ok(incidents) => incidents,
                                Err(_) => return true,
                            };
                            let mut to_remove = Vec::new();

                            for (incident, _count) in incidents.iter_mut() {
                                if incident.get_location()
                                    == incident_payload.get_incident().get_location()
                                {
                                    to_remove.push(incident.clone());
                                }
                            }

                            incidents.retain(|(inc, _)| !to_remove.contains(inc));
                        }
                    }
                    "incidente" => {
                        if let PayloadTypes::IncidentLocation(incident_payload) = payload {
                            let incident = incident_payload.get_incident();
                            let mut incidents = match incidents.lock() {
                                Ok(incidents) => incidents,
                                Err(_) => return true,
                            };

                            if !incidents
                                .iter()
                                .any(|(existing_incident, _)| *existing_incident == incident)
                            {
                                incidents.push((incident, 0));
                            }
                        }
                    }
                    _ => {}
                }
                true
            }
            ClientMessage::Disconnect {
                reason_code: _,
                session_expiry_interval: _,
                reason_string: _,
                client_id: _,
            } => false,
            _ => true,
        },
        Err(_) => true,
    }
}<|MERGE_RESOLUTION|>--- conflicted
+++ resolved
@@ -152,14 +152,8 @@
 
     /// Contiene las subscripciones a los topics de interes para la MonitoringApp:
     /// necesita la suscripcion al topic de locations de drones("drone_locations"),
-<<<<<<< HEAD
     /// al de actualizaciones de camaras(camera_update), y al topic de
     /// drones atendiendo incidentes. Por lo tenato, se suscribe al topic que contiene todos estos subtopics llamado "monitoring_app"
-=======
-    /// al de actualizaciones de camaras("camera_update"), y al topic de
-    /// incidentes resueltos("incidente_resuelto"):
->>>>>>> 59d52831
-    ///
     /// La idea es que la aplicacion reciba actualizaciones de estado de parte del camera_system,
     /// y de los Drones que tenga creados, y que pueda plasmar estos cambios en la interfaz grafica.
     fn subscribe_to_topics(
@@ -187,105 +181,6 @@
                 return Err(ProtocolError::SubscribeError);
             }
         };
-
-<<<<<<< HEAD
-        // let topic_name = "camera_update".to_string();
-        // let subscribe_config = SubscribeConfig::new(
-        //     topic_name.clone(),
-        //     subscribe_properties.clone(),
-        //     connect_config.client_id.clone(),
-        // );
-        // match send_from_monitoring_channel.send(Box::new(subscribe_config)) {
-        //     Ok(_) => {
-        //         println!(
-        //             "Monitoring App subscrita al topic {} correctamente",
-        //             topic_name
-        //         );
-        //     }
-
-        //     Err(e) => {
-        //         println!("Monitoring: Error sending message: {:?}", e);
-        //         return Err(ProtocolError::SubscribeError);
-        //     }
-        // };
-
-        // let topic_name = "incident_resolved".to_string();
-        // let subscribe_config = SubscribeConfig::new(
-        //     topic_name.clone(),
-        //     subscribe_properties,
-        //     connect_config.client_id,
-        // );
-        // match send_from_monitoring_channel.send(Box::new(subscribe_config)) {
-        //     Ok(_) => {
-        //         println!(
-        //             "Monitoring App subscrita al topic {} correctamente",
-        //             topic_name
-        //         );
-        //     }
-        //     Err(e) => {
-        //         println!("Monitoring: Error sending message: {:?}", e);
-        //         return Err(ProtocolError::SubscribeError);
-        //     }
-        // };
-=======
-        let topic_name = "camera_update".to_string();
-        let subscribe_config = SubscribeConfig::new(
-            topic_name.clone(),
-            subscribe_properties.clone(),
-            connect_config.client_id.clone(),
-        );
-        match send_from_monitoring_channel.send(Box::new(subscribe_config)) {
-            Ok(_) => {
-                println!(
-                    "Monitoring App subscrita al topic {} correctamente",
-                    topic_name
-                );
-            }
-
-            Err(e) => {
-                println!("Monitoring: Error sending message: {:?}", e);
-                return Err(ProtocolError::SubscribeError);
-            }
-        };
-
-        let topic_name = "incidente_resuelto".to_string();
-        let subscribe_config = SubscribeConfig::new(
-            topic_name.clone(),
-            subscribe_properties.clone(),
-            connect_config.client_id.clone(),
-        );
-        match send_from_monitoring_channel.send(Box::new(subscribe_config)) {
-            Ok(_) => {
-                println!(
-                    "Monitoring App subscrita al topic {} correctamente",
-                    topic_name
-                );
-            }
-            Err(e) => {
-                println!("Monitoring: Error sending message: {:?}", e);
-                return Err(ProtocolError::SubscribeError);
-            }
-        };
-
-        let topic_name = "incidente".to_string();
-        let subscribe_config = SubscribeConfig::new(
-            topic_name.clone(),
-            subscribe_properties,
-            connect_config.client_id,
-        );
-        match send_from_monitoring_channel.send(Box::new(subscribe_config)) {
-            Ok(_) => {
-                println!(
-                    "Monitoring App subscrita al topic {} correctamente",
-                    topic_name
-                );
-            }
-            Err(e) => {
-                println!("Monitoring: Error sending message: {:?}", e);
-                return Err(ProtocolError::SubscribeError);
-            }
-        };
->>>>>>> 59d52831
 
         Ok(())
     }
