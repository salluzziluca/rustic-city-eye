//! Se conecta mediante TCP a la dirección asignada por los args que le ingresan
//! en su constructor.

use std::collections::HashMap;
use std::sync::mpsc::{self, Receiver, Sender};

use crate::drones::drone_system::DroneSystem;
use crate::monitoring::incident::Incident;
use crate::mqtt::client_message::{self, ClientMessage};
use crate::mqtt::messages_config::MessagesConfig;
use crate::mqtt::publish::publish_config::PublishConfig;
use crate::mqtt::publish::publish_properties::{PublishProperties, TopicProperties};
use crate::mqtt::subscribe_config::SubscribeConfig;
use crate::mqtt::subscribe_properties::SubscribeProperties;
use crate::mqtt::{client::Client, protocol_error::ProtocolError};
use crate::surveilling::camera::Camera;
use crate::surveilling::camera_system::CameraSystem;
use crate::utils::incident_payload::IncidentPayload;
use crate::utils::location::Location;
use crate::utils::payload_types::PayloadTypes;

#[derive(Debug)]
#[allow(dead_code)]
pub struct MonitoringApp {
    send_to_client_channel: Sender<Box<dyn MessagesConfig + Send>>,
    monitoring_app_client: Client,
    camera_system: CameraSystem<Client>,
    incidents: Vec<Incident>,
    drone_system: DroneSystem,
    recieve_from_client: Receiver<ClientMessage>,
}

#[allow(dead_code)]
impl MonitoringApp {
    ///recibe una addres a la que conectarse
    /// Crea el cliente de la app de monitoreo y lo conecta al broker
    /// Crea un sistema de cámaras y agrega una cámara al sistema
    pub fn new(args: Vec<String>) -> Result<MonitoringApp, ProtocolError> {
        let connect_config =
            client_message::Connect::read_connect_config("src/monitoring/connect_config.json")?;

        let address = args[2].to_string() + ":" + &args[3].to_string();

<<<<<<< HEAD
        let camera_system = match CameraSystem::<Client>::with_real_client(address.clone()) {
            Ok(camera_system) => camera_system,
            Err(err) => return Err(err),
        };
        let drone_system = DroneSystem::new(
            "src/drone_system/drone_config.json".to_string(),
            address.clone(),
        );
=======
        let camera_system = CameraSystem::new(address.clone())?;
        let drone_system =
            DroneSystem::new("src/drones/drone_config.json".to_string(), address.clone());
>>>>>>> 651bcd1d
        let (tx, rx) = mpsc::channel();
        let (tx2, rx2) = mpsc::channel();

        let monitoring_app = MonitoringApp {
            send_to_client_channel: tx,
            incidents: Vec::new(),
            camera_system,
            monitoring_app_client: match Client::new(rx, address, connect_config, tx2) {
                Ok(client) => client,
                Err(err) => return Err(err),
            },
            drone_system,
            recieve_from_client: rx2,
        };

        Ok(monitoring_app)
    }

    pub fn run_client(&mut self) -> Result<(), ProtocolError> {
        self.monitoring_app_client.client_run()?;
<<<<<<< HEAD
        self.camera_system.run_client(None)?;
=======
        self.camera_system.run_client()?;

        let subscribe_properties = SubscribeProperties::new(1, Vec::new(), Vec::new());
        let subscribe_config =
            SubscribeConfig::new("drone_location".to_string(), subscribe_properties);
        match self.send_to_client_channel.send(Box::new(subscribe_config)) {
            Ok(_) => {}
            Err(e) => {
                println!("Error sending message: {:?}", e);
                return Err(ProtocolError::SubscribeError);
            }
        };

>>>>>>> 651bcd1d
        Ok(())
    }

    pub fn add_camera(&mut self, location: Location) {
        self.camera_system.add_camera(location);
    }

    pub fn add_incident(&mut self, location: Location) {
        let incident = Incident::new(location);
        self.incidents.push(incident.clone());

        let topic_properties = TopicProperties {
            topic_alias: 10,
            response_topic: "String".to_string(),
        };

        let properties = PublishProperties::new(
            1,
            10,
            topic_properties,
            [1, 2, 3].to_vec(),
            "a".to_string(),
            1,
            "a".to_string(),
        );
        let payload = PayloadTypes::IncidentLocation(IncidentPayload::new(incident));

        let publish_config =
            PublishConfig::new(1, 1, 0, "incidente".to_string(), payload, properties);

        let _ = self.send_to_client_channel.send(Box::new(publish_config));
    }

    pub fn add_drone(
        &mut self,
        location: Location,
        drone_center_id: u32,
    ) -> Result<u32, ProtocolError> {
        match self.drone_system.add_drone(location, drone_center_id) {
            Ok(id) => Ok(id),
            Err(e) => Err(ProtocolError::DroneError(e.to_string())),
        }
    }

    pub fn add_drone_center(&mut self, location: Location) -> u32 {
        self.drone_system
            .add_drone_center(location)
            .map_or(0, |id| id)
    }
    pub fn get_cameras(&self) -> HashMap<u32, Camera> {
        self.camera_system.get_cameras().clone()
    }

    pub fn get_incidents(&self) -> Vec<Incident> {
        self.incidents.clone()
    }

    pub fn update_drone_location(&self) -> HashMap<u32, Location> {
        let mut drone_locations = HashMap::new();
        loop {
            match self.recieve_from_client.try_recv() {
                Ok(message) => match message {
                    ClientMessage::Publish {
                        packet_id: _,
                        topic_name,
                        qos: _,
                        retain_flag: _,
                        payload,
                        dup_flag: _,
                        properties: _,
                    } => {
                        if topic_name == "drone_location" {
                            if let PayloadTypes::DroneLocation(id, drone_locationn) = payload {
                                drone_locations.insert(id, drone_locationn);
                                println!("Updated drone location");
                            }
                        }
                    }
                    ClientMessage::Auth {
                        reason_code: _,
                        authentication_data: _n_data,
                        reason_string: _,
                        user_properties: _,
                        authentication_method: _,
                    } => {
                        todo!()
                    }
                    _ => {}
                },
                Err(_) => {
                    return drone_locations;
                }
            }
        }
    }
}<|MERGE_RESOLUTION|>--- conflicted
+++ resolved
@@ -41,7 +41,6 @@
 
         let address = args[2].to_string() + ":" + &args[3].to_string();
 
-<<<<<<< HEAD
         let camera_system = match CameraSystem::<Client>::with_real_client(address.clone()) {
             Ok(camera_system) => camera_system,
             Err(err) => return Err(err),
@@ -50,11 +49,6 @@
             "src/drone_system/drone_config.json".to_string(),
             address.clone(),
         );
-=======
-        let camera_system = CameraSystem::new(address.clone())?;
-        let drone_system =
-            DroneSystem::new("src/drones/drone_config.json".to_string(), address.clone());
->>>>>>> 651bcd1d
         let (tx, rx) = mpsc::channel();
         let (tx2, rx2) = mpsc::channel();
 
@@ -75,14 +69,11 @@
 
     pub fn run_client(&mut self) -> Result<(), ProtocolError> {
         self.monitoring_app_client.client_run()?;
-<<<<<<< HEAD
         self.camera_system.run_client(None)?;
-=======
-        self.camera_system.run_client()?;
 
-        let subscribe_properties = SubscribeProperties::new(1, Vec::new(), Vec::new());
+        let subscribe_properties = SubscribeProperties::new(1, Vec::new());
         let subscribe_config =
-            SubscribeConfig::new("drone_location".to_string(), subscribe_properties);
+            SubscribeConfig::new("drone_location".to_string(), 1, subscribe_properties);
         match self.send_to_client_channel.send(Box::new(subscribe_config)) {
             Ok(_) => {}
             Err(e) => {
@@ -91,7 +82,6 @@
             }
         };
 
->>>>>>> 651bcd1d
         Ok(())
     }
 
