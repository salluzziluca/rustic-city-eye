//! Se conecta mediante TCP a la dirección asignada por los args que le ingresan
//! en su constructor.

use std::collections::HashMap;
use std::sync::mpsc::{self, Receiver, Sender};
use std::sync::{Arc, Mutex};
use std::thread;

use crate::drones::drone_system::DroneSystem;
use crate::monitoring::incident::Incident;

use crate::mqtt::client::ClientTrait;
use crate::mqtt::{
    client_message::{self, ClientMessage},
    messages_config::MessagesConfig,
    publish::{
        publish_config::PublishConfig,
        publish_properties::{PublishProperties, TopicProperties},
    },
    subscribe_config::SubscribeConfig,
    subscribe_properties::SubscribeProperties,
    {client::Client, protocol_error::ProtocolError},
};

use crate::surveilling::camera::Camera;
use crate::surveilling::camera_system::CameraSystem;
use crate::utils::incident_payload::IncidentPayload;
use crate::utils::location::Location;
use crate::utils::payload_types::PayloadTypes;

#[derive(Debug)]
#[allow(dead_code)]
pub struct MonitoringApp {
    send_to_client_channel: Sender<Box<dyn MessagesConfig + Send>>,
    monitoring_app_client: Client,
    camera_system: Arc<Mutex<CameraSystem<Client>>>,
    incidents: Vec<Incident>,
    drone_system: DroneSystem,
    receive_from_client: Arc<Mutex<Receiver<ClientMessage>>>,
    active_drones: Arc<Mutex<HashMap<u32, Location>>>,
}

#[allow(dead_code)]
impl MonitoringApp {
    ///recibe una addres a la que conectarse
    /// Crea el cliente de la app de monitoreo y lo conecta al broker
    /// Crea un sistema de cámaras y agrega una cámara al sistema
    pub fn new(args: Vec<String>) -> Result<MonitoringApp, ProtocolError> {
        let connect_config =
            client_message::Connect::read_connect_config("src/monitoring/connect_config.json")?;

        let address = args[2].to_string() + ":" + &args[3].to_string();
        let camera_system = match CameraSystem::<Client>::with_real_client(address.clone()) {
            Ok(camera_system) => camera_system,
            Err(err) => return Err(err),
        };
        let drone_system =
            DroneSystem::new("src/drones/drone_config.json".to_string(), address.clone());
<<<<<<< HEAD
        let (tx, rx): (
            Sender<Box<dyn MessagesConfig + Send>>,
            Receiver<Box<dyn MessagesConfig + Send>>,
        ) = mpsc::channel();
=======
        type MessagesConfigSender = Sender<Box<dyn MessagesConfig + Send>>;
        type MessagesConfigReceiver = Receiver<Box<dyn MessagesConfig + Send>>;
        let (tx, rx): (MessagesConfigSender, MessagesConfigReceiver) = mpsc::channel();
>>>>>>> 181ae69e
        let (tx2, rx2) = mpsc::channel();

        let monitoring_app_client = match Client::new(rx, address, connect_config, tx2) {
            Ok(client) => client,
            Err(err) => return Err(err),
        };

        let client_id = monitoring_app_client.get_client_id();
        let subscribe_properties: SubscribeProperties = SubscribeProperties::new(1, Vec::new());
        let subscribe_config = SubscribeConfig::new(
            "drone_locations".to_string(),
            1,
            subscribe_properties,
            client_id.clone(),
        );
        match tx.send(Box::new(subscribe_config)) {
            Ok(_) => {}
            Err(e) => {
                println!("Error sending message: {:?}", e);
                return Err(ProtocolError::SubscribeError);
            }
        };

        let subscribe_properties: SubscribeProperties = SubscribeProperties::new(1, Vec::new());
        let subscribe_config = SubscribeConfig::new(
            "camera_update".to_string(),
            1,
            subscribe_properties,
            client_id,
        );
        match tx.send(Box::new(subscribe_config)) {
            Ok(_) => {}
            Err(e) => {
                println!("Error sending message: {:?}", e);
                return Err(ProtocolError::SubscribeError);
            }
        };
        let receive_from_client = Arc::new(Mutex::new(rx2));
        let active_drones = Arc::new(Mutex::new(HashMap::new()));

        let monitoring_app = MonitoringApp {
            send_to_client_channel: tx,
            incidents: Vec::new(),
            camera_system: Arc::new(Mutex::new(camera_system)),
            monitoring_app_client,
            drone_system,
            receive_from_client: Arc::clone(&receive_from_client),
            active_drones: Arc::clone(&active_drones),
        };
        thread::spawn(move || loop {
            let receiver_clone = Arc::clone(&receive_from_client);
            let active_drones_clone = Arc::clone(&active_drones);
            update_drone_location(receiver_clone, active_drones_clone);
        });
        Ok(monitoring_app)
    }

    pub fn run_client(&mut self) -> Result<(), ProtocolError> {
        self.monitoring_app_client.client_run()?;
        let _ = CameraSystem::<Client>::run_client(None, self.camera_system.clone());
        // let reciever_clone = Arc::clone(&self.recieve_from_client.clone());

        // thread::spawn(move || {
        //     loop{
        //         let lock = reciever_clone.lock().unwrap();
        //         match lock.recv() {
        //             Ok(message) => {
        //                 println!("Message received en monitoriung: {:?}", message);
        //             }
        //             Err(e) => {
        //                 println!("Error receiving message: {:?}", e);
        //             }
        //         }

        //     }
        // });
        Ok(())
    }

    pub fn add_camera(&mut self, location: Location) {
        let mut lock = match self.camera_system.lock() {
            Ok(lock) => lock,
            Err(e) => {
                println!("Error locking camera system: {:?}", e);
                return;
            }
        };
        match lock.add_camera(location) {
            Ok(_) => {}
            Err(e) => {
                println!("Error adding camera: {:?}", e);
            }
        }
    }

    pub fn add_incident(&mut self, location: Location) {
        let incident = Incident::new(location);
        self.incidents.push(incident.clone());

        let topic_properties = TopicProperties {
            topic_alias: 10,
            response_topic: "".to_string(),
        };

        let properties = PublishProperties::new(
            1,
            10,
            topic_properties,
            [1, 2, 3].to_vec(),
            "a".to_string(),
            1,
            "a".to_string(),
        );
        let payload = PayloadTypes::IncidentLocation(IncidentPayload::new(incident));

        let publish_config =
            PublishConfig::new(1, 1, 0, "incidente".to_string(), payload, properties);

        let _ = self.send_to_client_channel.send(Box::new(publish_config));
    }

    pub fn add_drone(
        &mut self,
        location: Location,
        drone_center_id: u32,
    ) -> Result<u32, ProtocolError> {
        match self.drone_system.add_drone(location, drone_center_id) {
            Ok(id) => Ok(id),
            Err(e) => Err(ProtocolError::DroneError(e.to_string())),
        }
    }

    pub fn add_drone_center(&mut self, location: Location) -> u32 {
        self.drone_system
            .add_drone_center(location)
            .map_or(0, |id| id)
    }
    pub fn get_cameras(&self) -> HashMap<u32, Camera> {
        let lock = match self.camera_system.lock() {
            Ok(lock) => lock,
            Err(e) => {
                panic!("Error locking camera system: {:?}", e);
            }
        };
        lock.get_cameras().clone()
    }

    pub fn get_incidents(&self) -> Vec<Incident> {
        self.incidents.clone()
    }

    pub fn get_drones(&self) -> HashMap<u32, Location> {
<<<<<<< HEAD
        let r = self.active_drones.lock().unwrap().clone();
        // println!("{:?}", r);
        r
=======
        match self.active_drones.lock(){
            Ok(active_drones) => active_drones.clone(),
            Err(_) => HashMap::new(),        
        }
>>>>>>> 181ae69e
    }
}

pub fn update_drone_location(
    recieve_from_client: Arc<Mutex<Receiver<ClientMessage>>>,
    active_drones: Arc<Mutex<HashMap<u32, Location>>>,
) {
<<<<<<< HEAD
    let receiver = recieve_from_client.lock().unwrap();
=======
    let receiver = match recieve_from_client.lock(){
        Ok(receiver) => receiver,
        Err(_) => return,
    };
>>>>>>> 181ae69e

    loop {
        if let Ok(message) = receiver.try_recv() {
            match message {
                ClientMessage::Publish {
                    packet_id: _,
                    topic_name,
                    qos: _,
                    retain_flag: _,
                    payload,
                    dup_flag: _,
                    properties: _,
                } => {
                    println!("Received message: {:?}", payload);
                    if topic_name == "drone_locations" {
                        let mut active_drones = match active_drones.try_lock(){
                            Ok(active_drones) => active_drones,
                            Err(_) => return,
                        };
                        if let PayloadTypes::DroneLocation(id, drone_locationn) = payload {
                            active_drones.insert(id, drone_locationn);
                        }
                    }
                }
                ClientMessage::Auth {
                    reason_code: _,
                    authentication_data: _n_data,
                    reason_string: _,
                    user_properties: _,
                    authentication_method: _,
                } => {
                    todo!()
                }
                _ => {}
<<<<<<< HEAD
            },
            Err(_) => {}
=======
            }
>>>>>>> 181ae69e
        }
    }
}<|MERGE_RESOLUTION|>--- conflicted
+++ resolved
@@ -56,16 +56,9 @@
         };
         let drone_system =
             DroneSystem::new("src/drones/drone_config.json".to_string(), address.clone());
-<<<<<<< HEAD
-        let (tx, rx): (
-            Sender<Box<dyn MessagesConfig + Send>>,
-            Receiver<Box<dyn MessagesConfig + Send>>,
-        ) = mpsc::channel();
-=======
         type MessagesConfigSender = Sender<Box<dyn MessagesConfig + Send>>;
         type MessagesConfigReceiver = Receiver<Box<dyn MessagesConfig + Send>>;
         let (tx, rx): (MessagesConfigSender, MessagesConfigReceiver) = mpsc::channel();
->>>>>>> 181ae69e
         let (tx2, rx2) = mpsc::channel();
 
         let monitoring_app_client = match Client::new(rx, address, connect_config, tx2) {
@@ -218,16 +211,10 @@
     }
 
     pub fn get_drones(&self) -> HashMap<u32, Location> {
-<<<<<<< HEAD
-        let r = self.active_drones.lock().unwrap().clone();
-        // println!("{:?}", r);
-        r
-=======
-        match self.active_drones.lock(){
+        match self.active_drones.lock() {
             Ok(active_drones) => active_drones.clone(),
-            Err(_) => HashMap::new(),        
-        }
->>>>>>> 181ae69e
+            Err(_) => HashMap::new(),
+        }
     }
 }
 
@@ -235,14 +222,10 @@
     recieve_from_client: Arc<Mutex<Receiver<ClientMessage>>>,
     active_drones: Arc<Mutex<HashMap<u32, Location>>>,
 ) {
-<<<<<<< HEAD
-    let receiver = recieve_from_client.lock().unwrap();
-=======
-    let receiver = match recieve_from_client.lock(){
+    let receiver = match recieve_from_client.lock() {
         Ok(receiver) => receiver,
         Err(_) => return,
     };
->>>>>>> 181ae69e
 
     loop {
         if let Ok(message) = receiver.try_recv() {
@@ -258,7 +241,7 @@
                 } => {
                     println!("Received message: {:?}", payload);
                     if topic_name == "drone_locations" {
-                        let mut active_drones = match active_drones.try_lock(){
+                        let mut active_drones = match active_drones.try_lock() {
                             Ok(active_drones) => active_drones,
                             Err(_) => return,
                         };
@@ -277,12 +260,7 @@
                     todo!()
                 }
                 _ => {}
-<<<<<<< HEAD
-            },
-            Err(_) => {}
-=======
-            }
->>>>>>> 181ae69e
+            }
         }
     }
 }