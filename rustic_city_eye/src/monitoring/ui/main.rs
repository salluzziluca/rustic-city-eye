--- conflicted
+++ resolved
@@ -14,14 +14,10 @@
     monitoring::{incident::Incident, monitoring_app::MonitoringApp},
     surveilling::camera::Camera,
     utils::location::Location,
-};
-<<<<<<< HEAD
-use std::collections::HashMap;
-use walkers::{sources::OpenStreetMap, HttpTiles, Map, MapMemory, Position, Texture, Tiles};
-=======
+
 use std::{collections::HashMap, sync::mpsc};
-use walkers::{sources::OpenStreetMap, Map, MapMemory, Position, Texture, Tiles};
->>>>>>> 60f69255
+use walkers::{sources::OpenStreetMap, HttpTiles, Map, MapMemory, Position, Texture, Tiles}
+
 use windows::*;
 
 /// Este struct se utiliza para almacenar la informacion de las imagenes que se van a mostrar en el mapa
