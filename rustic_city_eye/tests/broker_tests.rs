--- conflicted
+++ resolved
@@ -1,19 +1,15 @@
 #[cfg(test)]
 mod tests {
     use rustic_city_eye::monitoring::incident::Incident;
-<<<<<<< HEAD
     use rustic_city_eye::mqtt::broker::Broker;
-    use rustic_city_eye::mqtt::connect_properties::ConnectProperties;
-    use rustic_city_eye::mqtt::publish_properties::{PublishProperties, TopicProperties};
+    use rustic_city_eye::mqtt::client_message::{self, Connect};
+    use rustic_city_eye::mqtt::connect::connect_properties::ConnectProperties;
+    use rustic_city_eye::mqtt::connect::last_will::LastWill;
+    use rustic_city_eye::mqtt::connect::will_properties::WillProperties;
+    use rustic_city_eye::mqtt::publish::publish_properties::{PublishProperties, TopicProperties};
     use rustic_city_eye::mqtt::subscribe_properties::SubscribeProperties;
     use rustic_city_eye::mqtt::subscription::Subscription;
     use rustic_city_eye::mqtt::topic::Topic;
-    use rustic_city_eye::mqtt::will_properties::WillProperties;
-=======
-    use rustic_city_eye::mqtt::client_message;
-    use rustic_city_eye::mqtt::publish::publish_properties::{PublishProperties, TopicProperties};
-    use rustic_city_eye::mqtt::subscribe_properties::SubscribeProperties;
->>>>>>> 41fbf176
     use rustic_city_eye::mqtt::{
         client_message::ClientMessage, protocol_error::ProtocolError,
         protocol_return::ProtocolReturn,
@@ -41,32 +37,23 @@
 
         let topics = HashMap::new();
         let packets = Arc::new(RwLock::new(HashMap::new()));
-<<<<<<< HEAD
-=======
-        let subs = vec![];
-        let clients_ids = Arc::new(RwLock::new(HashMap::new()));
-        let clients_auth_info = HashMap::new();
->>>>>>> 41fbf176
-
-        let mut result: Result<ProtocolReturn, ProtocolError> =
-            Err(ProtocolError::UnspecifiedError);
-        let (id_sender, _) = mpsc::channel();
-
-        let broker = Broker::new(vec!["127.0.0.1".to_string(), "5000".to_string()]).unwrap();
-        if let Ok((stream, _)) = listener.accept() {
-<<<<<<< HEAD
-            result = broker.handle_messages(stream, topics, packets);
-=======
-            result = handle_messages(
-                stream,
-                topics,
-                packets,
-                subs,
-                clients_ids,
-                clients_auth_info,
-                id_sender,
-            );
->>>>>>> 41fbf176
+        let clients_ids = Arc::new(RwLock::new(HashMap::new()));
+        let clients_auth_info = HashMap::new();
+
+        let mut result: Result<ProtocolReturn, ProtocolError> =
+            Err(ProtocolError::UnspecifiedError);
+        let (id_sender, _) = mpsc::channel();
+
+        let broker = Broker::new(vec!["127.0.0.1".to_string(), "5000".to_string()]).unwrap();
+        if let Ok((stream, _)) = listener.accept() {
+            result = broker.handle_messages(
+                stream,
+                topics,
+                packets,
+                clients_ids,
+                clients_auth_info,
+                id_sender,
+            );
         }
 
         assert!(result.is_err());
@@ -93,18 +80,9 @@
 
         let topics = HashMap::new();
         let packets = Arc::new(RwLock::new(HashMap::new()));
-<<<<<<< HEAD
-
-        let mut result: Result<ProtocolReturn, ProtocolError> =
-            Err(ProtocolError::UnspecifiedError);
-        let broker = Broker::new(vec!["127.0.0.1".to_string(), "5000".to_string()]).unwrap();
-        if let Ok((stream, _)) = listener.accept() {
-            result = broker.handle_messages(stream, topics, packets);
-=======
-        let subs = vec![];
-        let clients_ids = Arc::new(RwLock::new(HashMap::new()));
-        let clients_auth_info = HashMap::new();
-
+        let clients_ids = Arc::new(RwLock::new(HashMap::new()));
+        let clients_auth_info = HashMap::new();
+        let broker = Broker::new(vec!["127.0.0.1".to_string(), "5000".to_string()]).unwrap();
         let mut result: Result<ProtocolReturn, ProtocolError> =
             Err(ProtocolError::UnspecifiedError);
         let (id_sender, reciever) = mpsc::channel();
@@ -114,12 +92,12 @@
                 break;
             }
         });
-        if let Ok((stream, _)) = listener.accept() {
-            result = match handle_messages(
-                stream,
-                topics,
-                packets,
-                subs,
+        let broker = Broker::new(vec!["127.0.0.1".to_string(), "5000".to_string()]).unwrap();
+        if let Ok((stream, _)) = listener.accept() {
+            result = match broker.handle_messages(
+                stream,
+                topics,
+                packets,
                 clients_ids,
                 clients_auth_info,
                 id_sender,
@@ -127,7 +105,6 @@
                 Ok(r) => Ok(r),
                 Err(e) => return Err(e),
             };
->>>>>>> 41fbf176
         }
 
         assert_eq!(result, Ok(ProtocolReturn::ConnackSent));
@@ -155,13 +132,28 @@
 
         let topics = HashMap::new();
         let packets = Arc::new(RwLock::new(HashMap::new()));
-<<<<<<< HEAD
-
-        let mut result: Result<ProtocolReturn, ProtocolError> =
-            Err(ProtocolError::UnspecifiedError);
-        let broker = Broker::new(vec!["127.0.0.1".to_string(), "5000".to_string()]).unwrap();
-        if let Ok((stream_clone, _)) = listener.accept() {
-            result = broker.handle_messages(stream_clone, topics.clone(), packets.clone());
+        let clients_ids: Arc<RwLock<HashMap<_, (Option<TcpStream>, Option<LastWill>)>>> =
+            Arc::new(RwLock::new(HashMap::new()));
+        //add an id to the clients_ids
+        clients_ids
+            .write()
+            .unwrap()
+            .insert("monitoring_app".to_string(), (None, None));
+        let clients_auth_info = HashMap::new();
+        let broker = Broker::new(vec!["127.0.0.1".to_string(), "5000".to_string()]).unwrap();
+
+        let mut result: Result<ProtocolReturn, ProtocolError> =
+            Err(ProtocolError::UnspecifiedError);
+        let (id_sender, _) = mpsc::channel();
+        if let Ok((stream, _)) = listener.accept() {
+            result = broker.handle_messages(
+                stream,
+                topics,
+                packets,
+                clients_ids,
+                clients_auth_info,
+                id_sender.clone(),
+            );
         }
 
         assert!(result.is_ok());
@@ -196,20 +188,22 @@
             vec![("propiedad".to_string(), "valor".to_string())],
         );
 
-        let connect = ClientMessage::Connect {
-            clean_start: true,
-            last_will_flag: true,
-            last_will_qos: 1,
-            last_will_retain: true,
-            keep_alive: 35,
-            properties: connect_propierties,
-            client_id: "kvtr33".to_string(),
+        let connect = Connect::new(
+            true,
+            true,
+            1,
+            true,
+            35,
+            connect_propierties,
+            "kvtr33".to_string(),
             will_properties,
-            last_will_topic: "topic".to_string(),
-            last_will_message: "chauchis".to_string(),
-            username: "prueba".to_string(),
-            password: "".to_string(),
-        };
+            "topic".to_string(),
+            "chauchis".to_string(),
+            "prueba".to_string(),
+            "".to_string(),
+        );
+
+        let connect = ClientMessage::Connect(connect);
 
         thread::spawn(move || {
             let mut stream = TcpStream::connect(addr).unwrap();
@@ -220,32 +214,22 @@
 
         let mut result: Result<ProtocolReturn, ProtocolError> =
             Err(ProtocolError::UnspecifiedError);
+        let topics = HashMap::new();
+        let packets = Arc::new(RwLock::new(HashMap::new()));
+        let clients_ids = Arc::new(RwLock::new(HashMap::new()));
+        let clients_auth_info = HashMap::new();
+
+        let mut result: Result<ProtocolReturn, ProtocolError> =
+            Err(ProtocolError::UnspecifiedError);
         if let Ok((stream_clone, _)) = listener.accept() {
-            result = broker.handle_messages(stream_clone, topics, packets);
-=======
-        let subs = vec![];
-        let clients_ids = Arc::new(RwLock::new(HashMap::new()));
-        //add an id to the clients_ids
-        clients_ids
-            .write()
-            .unwrap()
-            .insert("monitoring_app".to_string(), None);
-        let clients_auth_info = HashMap::new();
-
-        let mut result: Result<ProtocolReturn, ProtocolError> =
-            Err(ProtocolError::UnspecifiedError);
-        let (id_sender, _) = mpsc::channel();
-        if let Ok((stream, _)) = listener.accept() {
-            result = handle_messages(
-                stream,
-                topics,
-                packets,
-                subs,
-                clients_ids,
-                clients_auth_info,
-                id_sender,
-            );
->>>>>>> 41fbf176
+            result = broker.handle_messages(
+                stream_clone,
+                topics,
+                packets,
+                clients_ids,
+                clients_auth_info,
+                id_sender,
+            );
         }
 
         assert!(result.is_ok());
@@ -283,32 +267,23 @@
 
         let topics = HashMap::new();
         let packets = Arc::new(RwLock::new(HashMap::new()));
-<<<<<<< HEAD
-
-        let mut result: Result<ProtocolReturn, ProtocolError> =
-            Err(ProtocolError::UnspecifiedError);
-        let broker = Broker::new(vec!["127.0.0.1".to_string(), "5000".to_string()]).unwrap();
-        if let Ok((stream, _)) = listener.accept() {
-            result = broker.handle_messages(stream, topics, packets);
-=======
-        let subs = vec![];
-        let clients_ids = Arc::new(RwLock::new(HashMap::new()));
-        let clients_auth_info = HashMap::new();
-
-        let mut result: Result<ProtocolReturn, ProtocolError> =
-            Err(ProtocolError::UnspecifiedError);
-        let (id_sender, _) = mpsc::channel();
-        if let Ok((stream, _)) = listener.accept() {
-            result = handle_messages(
-                stream,
-                topics,
-                packets,
-                subs,
-                clients_ids,
-                clients_auth_info,
-                id_sender,
-            );
->>>>>>> 41fbf176
+        let clients_ids = Arc::new(RwLock::new(HashMap::new()));
+        let clients_auth_info = HashMap::new();
+
+        let mut result: Result<ProtocolReturn, ProtocolError> =
+            Err(ProtocolError::UnspecifiedError);
+        let broker = Broker::new(vec!["127.0.0.1".to_string(), "5000".to_string()]).unwrap();
+
+        let (id_sender, _) = mpsc::channel();
+        if let Ok((stream, _)) = listener.accept() {
+            result = broker.handle_messages(
+                stream,
+                topics,
+                packets,
+                clients_ids,
+                clients_auth_info,
+                id_sender,
+            );
         }
 
         assert_eq!(result.unwrap(), ProtocolReturn::SubackSent);
@@ -353,34 +328,23 @@
 
         let topics = HashMap::new();
         let packets = Arc::new(RwLock::new(HashMap::new()));
-<<<<<<< HEAD
-
-        let mut result: Result<ProtocolReturn, ProtocolError> =
-            Err(ProtocolError::UnspecifiedError);
-        let broker = Broker::new(vec!["127.0.0.1".to_string(), "5000".to_string()]).unwrap();
-        if let Ok((stream, _)) = listener.accept() {
-            result = broker.handle_messages(stream, topics, packets);
-=======
-        let subs = vec![];
-        let clients_ids = Arc::new(RwLock::new(HashMap::new()));
-        let clients_auth_info = HashMap::new();
-
-        let mut result: Result<ProtocolReturn, ProtocolError> =
-            Err(ProtocolError::UnspecifiedError);
-
-        let (id_sender, _) = mpsc::channel();
-
-        if let Ok((stream, _)) = listener.accept() {
-            result = handle_messages(
-                stream,
-                topics,
-                packets,
-                subs,
-                clients_ids,
-                clients_auth_info,
-                id_sender,
-            );
->>>>>>> 41fbf176
+        let clients_ids = Arc::new(RwLock::new(HashMap::new()));
+        let clients_auth_info = HashMap::new();
+
+        let mut result: Result<ProtocolReturn, ProtocolError> =
+            Err(ProtocolError::UnspecifiedError);
+
+        let (id_sender, _) = mpsc::channel();
+        let broker = Broker::new(vec!["127.0.0.1".to_string(), "5000".to_string()]).unwrap();
+        if let Ok((stream, _)) = listener.accept() {
+            result = broker.handle_messages(
+                stream,
+                topics,
+                packets,
+                clients_ids,
+                clients_auth_info,
+                id_sender,
+            );
         }
 
         assert_eq!(result.unwrap(), ProtocolReturn::PubackSent);
@@ -426,21 +390,20 @@
 
         let topics = HashMap::new();
         let packets = Arc::new(RwLock::new(HashMap::new()));
-        let subs = vec![];
-        let clients_ids = Arc::new(RwLock::new(HashMap::new()));
-        let clients_auth_info = HashMap::new();
-
-        let mut result: Result<ProtocolReturn, ProtocolError> =
-            Err(ProtocolError::UnspecifiedError);
-
-        let (id_sender, _) = mpsc::channel();
-
-        if let Ok((stream, _)) = listener.accept() {
-            result = handle_messages(
-                stream,
-                topics,
-                packets,
-                subs,
+        let clients_ids = Arc::new(RwLock::new(HashMap::new()));
+        let clients_auth_info = HashMap::new();
+
+        let mut result: Result<ProtocolReturn, ProtocolError> =
+            Err(ProtocolError::UnspecifiedError);
+
+        let (id_sender, _) = mpsc::channel();
+        let broker = Broker::new(vec!["127.0.0.1".to_string(), "5000".to_string()]).unwrap();
+
+        if let Ok((stream, _)) = listener.accept() {
+            result = broker.handle_messages(
+                stream,
+                topics,
+                packets,
                 clients_ids,
                 clients_auth_info,
                 id_sender,
@@ -478,37 +441,28 @@
 
         let mut topics = HashMap::new();
         let packets = Arc::new(RwLock::new(HashMap::new()));
-<<<<<<< HEAD
 
         let t = Topic::new();
         topics.insert("mensajes para juan".to_string(), t);
-
-        let mut result: Result<ProtocolReturn, ProtocolError> =
-            Err(ProtocolError::UnspecifiedError);
-        let broker = Broker::new(vec!["127.0.0.1".to_string(), "5000".to_string()]).unwrap();
-        if let Ok((stream, _)) = listener.accept() {
-            result = broker.handle_messages(stream, topics, packets);
-=======
-        let subs = vec![];
-        let clients_ids = Arc::new(RwLock::new(HashMap::new()));
-        let clients_auth_info = HashMap::new();
-
-        let mut result: Result<ProtocolReturn, ProtocolError> =
-            Err(ProtocolError::UnspecifiedError);
-
-        let (id_sender, _) = mpsc::channel();
-
-        if let Ok((stream, _)) = listener.accept() {
-            result = handle_messages(
-                stream,
-                topics,
-                packets,
-                subs,
-                clients_ids,
-                clients_auth_info,
-                id_sender,
-            );
->>>>>>> 41fbf176
+        let broker = Broker::new(vec!["127.0.0.1".to_string(), "5000".to_string()]).unwrap();
+
+        let clients_ids = Arc::new(RwLock::new(HashMap::new()));
+        let clients_auth_info = HashMap::new();
+
+        let mut result: Result<ProtocolReturn, ProtocolError> =
+            Err(ProtocolError::UnspecifiedError);
+
+        let (id_sender, _) = mpsc::channel();
+
+        if let Ok((stream, _)) = listener.accept() {
+            result = broker.handle_messages(
+                stream,
+                topics,
+                packets,
+                clients_ids,
+                clients_auth_info,
+                id_sender,
+            );
         }
 
         assert_eq!(result.unwrap(), ProtocolReturn::UnsubackSent);
@@ -533,34 +487,23 @@
 
         let topics = HashMap::new();
         let packets = Arc::new(RwLock::new(HashMap::new()));
-<<<<<<< HEAD
-=======
-        let subs = vec![];
-        let clients_ids = Arc::new(RwLock::new(HashMap::new()));
-        let clients_auth_info = HashMap::new();
->>>>>>> 41fbf176
-
-        let mut result: Result<ProtocolReturn, ProtocolError> =
-            Err(ProtocolError::UnspecifiedError);
-
-<<<<<<< HEAD
-        let broker = Broker::new(vec!["127.0.0.1".to_string(), "5000".to_string()]).unwrap();
-        if let Ok((stream, _)) = listener.accept() {
-            result = broker.handle_messages(stream, topics, packets);
-=======
-        let (id_sender, _) = mpsc::channel();
-
-        if let Ok((stream, _)) = listener.accept() {
-            result = handle_messages(
-                stream,
-                topics,
-                packets,
-                subs,
-                clients_ids,
-                clients_auth_info,
-                id_sender,
-            );
->>>>>>> 41fbf176
+        let clients_ids = Arc::new(RwLock::new(HashMap::new()));
+        let clients_auth_info = HashMap::new();
+
+        let mut result: Result<ProtocolReturn, ProtocolError> =
+            Err(ProtocolError::UnspecifiedError);
+
+        let (id_sender, _) = mpsc::channel();
+        let broker = Broker::new(vec!["127.0.0.1".to_string(), "5000".to_string()]).unwrap();
+        if let Ok((stream, _)) = listener.accept() {
+            result = broker.handle_messages(
+                stream,
+                topics,
+                packets,
+                clients_ids,
+                clients_auth_info,
+                id_sender,
+            );
         }
 
         assert_eq!(result.unwrap(), ProtocolReturn::DisconnectRecieved);
@@ -582,34 +525,23 @@
 
         let topics = HashMap::new();
         let packets = Arc::new(RwLock::new(HashMap::new()));
-<<<<<<< HEAD
-=======
-        let subs = vec![];
-        let clients_ids = Arc::new(RwLock::new(HashMap::new()));
-        let clients_auth_info = HashMap::new();
->>>>>>> 41fbf176
-
-        let mut result: Result<ProtocolReturn, ProtocolError> =
-            Err(ProtocolError::UnspecifiedError);
-
-<<<<<<< HEAD
-        let broker = Broker::new(vec!["127.0.0.1".to_string(), "5000".to_string()]).unwrap();
-        if let Ok((stream, _)) = listener.accept() {
-            result = broker.handle_messages(stream, topics, packets);
-=======
-        let (id_sender, _) = mpsc::channel();
-
-        if let Ok((stream, _)) = listener.accept() {
-            result = handle_messages(
-                stream,
-                topics,
-                packets,
-                subs,
-                clients_ids,
-                clients_auth_info,
-                id_sender,
-            );
->>>>>>> 41fbf176
+        let clients_ids = Arc::new(RwLock::new(HashMap::new()));
+        let clients_auth_info = HashMap::new();
+
+        let mut result: Result<ProtocolReturn, ProtocolError> =
+            Err(ProtocolError::UnspecifiedError);
+
+        let (id_sender, _) = mpsc::channel();
+        let broker = Broker::new(vec!["127.0.0.1".to_string(), "5000".to_string()]).unwrap();
+        if let Ok((stream, _)) = listener.accept() {
+            result = broker.handle_messages(
+                stream,
+                topics,
+                packets,
+                clients_ids,
+                clients_auth_info,
+                id_sender,
+            );
         }
 
         assert_eq!(result.unwrap(), ProtocolReturn::PingrespSent);
@@ -637,34 +569,23 @@
 
         let topics = HashMap::new();
         let packets = Arc::new(RwLock::new(HashMap::new()));
-<<<<<<< HEAD
-=======
-        let subs = vec![];
-        let clients_ids = Arc::new(RwLock::new(HashMap::new()));
-        let clients_auth_info = HashMap::new();
->>>>>>> 41fbf176
-
-        let mut result: Result<ProtocolReturn, ProtocolError> =
-            Err(ProtocolError::UnspecifiedError);
-
-<<<<<<< HEAD
-        let broker = Broker::new(vec!["127.0.0.1".to_string(), "5000".to_string()]).unwrap();
-        if let Ok((stream, _)) = listener.accept() {
-            result = broker.handle_messages(stream, topics, packets);
-=======
-        let (id_sender, _) = mpsc::channel();
-
-        if let Ok((stream, _)) = listener.accept() {
-            result = handle_messages(
-                stream,
-                topics,
-                packets,
-                subs,
-                clients_ids,
-                clients_auth_info,
-                id_sender,
-            );
->>>>>>> 41fbf176
+        let clients_ids = Arc::new(RwLock::new(HashMap::new()));
+        let clients_auth_info = HashMap::new();
+
+        let mut result: Result<ProtocolReturn, ProtocolError> =
+            Err(ProtocolError::UnspecifiedError);
+
+        let (id_sender, _) = mpsc::channel();
+        let broker = Broker::new(vec!["127.0.0.1".to_string(), "5000".to_string()]).unwrap();
+        if let Ok((stream, _)) = listener.accept() {
+            result = broker.handle_messages(
+                stream,
+                topics,
+                packets,
+                clients_ids,
+                clients_auth_info,
+                id_sender,
+            );
         }
 
         assert_eq!(result.unwrap(), ProtocolReturn::AuthRecieved);
@@ -690,19 +611,38 @@
             stream.write_all(&buffer).unwrap();
         });
 
-        let topics = HashMap::new();
-        let packets = Arc::new(RwLock::new(HashMap::new()));
-<<<<<<< HEAD
-
-        let mut result: Result<ProtocolReturn, ProtocolError> =
-            Err(ProtocolError::UnspecifiedError);
-
-        let broker = Broker::new(vec!["127.0.0.1".to_string(), "5000".to_string()]).unwrap();
-        if let Ok((stream, _)) = listener.accept() {
-            result = broker.handle_messages(stream, topics, packets);
+        let topics: Arc<RwLock<HashMap<String, (Option<TcpStream>, Option<LastWill>)>>> =
+            Arc::new(RwLock::new(HashMap::new()));
+        let packets: Arc<RwLock<HashMap<u16, ClientMessage>>> =
+            Arc::new(RwLock::new(HashMap::new()));
+
+        let mut result: Result<ProtocolReturn, ProtocolError> =
+            Err(ProtocolError::UnspecifiedError);
+
+        let topics = HashMap::new();
+        let packets = Arc::new(RwLock::new(HashMap::new()));
+        let clients_ids = Arc::new(RwLock::new(HashMap::new()));
+        let clients_auth_info = HashMap::new();
+
+        let mut result: Result<ProtocolReturn, ProtocolError> =
+            Err(ProtocolError::UnspecifiedError);
+
+        let (id_sender, _) = mpsc::channel();
+        let broker = Broker::new(vec!["127.0.0.1".to_string(), "5000".to_string()]).unwrap();
+        if let Ok((stream, _)) = listener.accept() {
+            result = broker.handle_messages(
+                stream,
+                topics,
+                packets,
+                clients_ids,
+                clients_auth_info,
+                id_sender,
+            );
         }
 
         assert_eq!(result.unwrap(), ProtocolReturn::ConnackSent);
+
+        Ok(())
     }
 
     #[test]
@@ -735,20 +675,22 @@
             vec![("propiedad".to_string(), "valor".to_string())],
         );
 
-        let connect = ClientMessage::Connect {
-            clean_start: true,
-            last_will_flag: true,
-            last_will_qos: 1,
-            last_will_retain: true,
-            keep_alive: 35,
-            properties: connect_propierties,
-            client_id: "kvtr33".to_string(),
+        let connect = Connect::new(
+            true,
+            true,
+            1,
+            true,
+            35,
+            connect_propierties,
+            "kvtr33".to_string(),
             will_properties,
-            last_will_topic: "topic".to_string(),
-            last_will_message: "chauchis".to_string(),
-            username: "prueba".to_string(),
-            password: "".to_string(),
-        };
+            "topic".to_string(),
+            "chauchis".to_string(),
+            "prueba".to_string(),
+            "".to_string(),
+        );
+
+        let connect = ClientMessage::Connect(connect);
 
         thread::spawn(move || {
             let mut stream = TcpStream::connect(addr).unwrap();
@@ -757,15 +699,30 @@
             stream.write_all(&buffer).unwrap();
         });
 
-        let topics = HashMap::new();
-        let packets = Arc::new(RwLock::new(HashMap::new()));
-
-        let mut result: Result<ProtocolReturn, ProtocolError> =
-            Err(ProtocolError::UnspecifiedError);
-        let broker = Broker::new(vec!["127.0.0.1".to_string(), "5000".to_string()]).unwrap();
-
-        if let Ok((stream, _)) = listener.accept() {
-            result = broker.handle_messages(stream, topics.clone(), packets.clone());
+        let topics: Arc<RwLock<HashMap<String, (Option<TcpStream>, Option<LastWill>)>>> =
+            Arc::new(RwLock::new(HashMap::new()));
+        let packets: Arc<RwLock<HashMap<u16, ClientMessage>>> =
+            Arc::new(RwLock::new(HashMap::new()));
+
+        let mut result: Result<ProtocolReturn, ProtocolError> =
+            Err(ProtocolError::UnspecifiedError);
+        let broker = Broker::new(vec!["127.0.0.1".to_string(), "5000".to_string()]).unwrap();
+
+        let topics = HashMap::new();
+        let packets = Arc::new(RwLock::new(HashMap::new()));
+        let clients_ids = Arc::new(RwLock::new(HashMap::new()));
+        let clients_auth_info = HashMap::new();
+
+        let (id_sender, _) = mpsc::channel();
+        if let Ok((stream, _)) = listener.accept() {
+            result = broker.handle_messages(
+                stream,
+                topics.clone(),
+                packets.clone(),
+                clients_ids,
+                clients_auth_info,
+                id_sender,
+            );
         }
 
         assert_eq!(result.unwrap(), ProtocolReturn::ConnackSent);
@@ -789,8 +746,23 @@
         let mut result: Result<ProtocolReturn, ProtocolError> =
             Err(ProtocolError::UnspecifiedError);
 
-        if let Ok((stream, _)) = listener.accept() {
-            result = broker.handle_messages(stream, topics.clone(), packets.clone());
+        let (id_sender, _) = mpsc::channel();
+        let topics = HashMap::new();
+        let packets = Arc::new(RwLock::new(HashMap::new()));
+        let clients_ids = Arc::new(RwLock::new(HashMap::new()));
+        let clients_auth_info = HashMap::new();
+
+        let mut result: Result<ProtocolReturn, ProtocolError> =
+            Err(ProtocolError::UnspecifiedError);
+        if let Ok((stream, _)) = listener.accept() {
+            result = broker.handle_messages(
+                stream,
+                topics.clone(),
+                packets.clone(),
+                clients_ids,
+                clients_auth_info,
+                id_sender,
+            );
         }
 
         assert_eq!(result.unwrap(), ProtocolReturn::DisconnectRecieved);
@@ -829,20 +801,22 @@
             vec![("propiedad".to_string(), "valor".to_string())],
         );
 
-        let connect = ClientMessage::Connect {
-            clean_start: true,
-            last_will_flag: true,
-            last_will_qos: 1,
-            last_will_retain: true,
-            keep_alive: 35,
-            properties: connect_propierties,
-            client_id: "kvtr33".to_string(),
+        let connect = Connect::new(
+            true,
+            true,
+            1,
+            true,
+            35,
+            connect_propierties,
+            "kvtr33".to_string(),
             will_properties,
-            last_will_topic: "topic".to_string(),
-            last_will_message: "chauchis".to_string(),
-            username: "prueba".to_string(),
-            password: "".to_string(),
-        };
+            "topic".to_string(),
+            "chauchis".to_string(),
+            "prueba".to_string(),
+            "".to_string(),
+        );
+
+        let connect = ClientMessage::Connect(connect);
 
         thread::spawn(move || {
             let mut stream = TcpStream::connect(addr).unwrap();
@@ -850,37 +824,27 @@
             connect.write_to(&mut buffer).unwrap();
             stream.write_all(&buffer).unwrap();
         });
-=======
-        let subs = vec![];
-        let clients_ids: Arc<
-            RwLock<HashMap<String, Option<rustic_city_eye::mqtt::connect::last_will::LastWill>>>,
-        > = Arc::new(RwLock::new(HashMap::new()));
-        let clients_auth_info = HashMap::new();
->>>>>>> 41fbf176
-
-        let mut result: Result<ProtocolReturn, ProtocolError> =
-            Err(ProtocolError::UnspecifiedError);
-
-        let (id_sender, _) = mpsc::channel();
-
-        if let Ok((stream, _)) = listener.accept() {
-<<<<<<< HEAD
-            result = broker.handle_messages(stream, topics.clone(), packets.clone());
-=======
-            result = handle_messages(
-                stream,
-                topics,
-                packets,
-                subs,
-                clients_ids,
-                clients_auth_info,
-                id_sender,
-            );
->>>>>>> 41fbf176
+
+        let topics = HashMap::new();
+        let packets = Arc::new(RwLock::new(HashMap::new()));
+        let clients_ids = Arc::new(RwLock::new(HashMap::new()));
+        let clients_auth_info = HashMap::new();
+        let (id_sender, _) = mpsc::channel();
+
+        let mut result: Result<ProtocolReturn, ProtocolError> =
+            Err(ProtocolError::UnspecifiedError);
+
+        if let Ok((stream, _)) = listener.accept() {
+            result = broker.handle_messages(
+                stream,
+                topics.clone(),
+                packets.clone(),
+                clients_ids,
+                clients_auth_info,
+                id_sender,
+            );
         }
 
         assert_eq!(result.unwrap(), ProtocolReturn::ConnackSent);
-
-        Ok(())
     }
 }